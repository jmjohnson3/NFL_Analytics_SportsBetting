#!/usr/bin/env python3
"""Comprehensive NFL betting analytics and prediction pipeline.


This script ingests game, player, and odds data from the MySportsFeeds and The Odds
API services, persists the information to PostgreSQL, and then builds machine
learning models to predict player performance and game outcomes.

The workflow is designed to run incrementally: the first execution ingests all
available data for the configured seasons, while subsequent runs only request new
games and odds. The machine learning models incorporate contextual features such
as venue effects, day-of-week trends, officiating crews, weather, and team unit
strengths (rush/pass offense & defense) to deliver rich predictive insights that
can be used to identify profitable betting opportunities.

"""

from __future__ import annotations

import argparse
import asyncio
import dataclasses
import datetime as dt
import json
import logging
import math
import os
import re
import time
import unicodedata
import uuid
from collections import defaultdict
from types import SimpleNamespace
from dataclasses import dataclass
from pathlib import Path
from typing import Any, Dict, Iterable, List, Optional, Sequence, Set, Tuple, Union
from zoneinfo import ZoneInfo

import aiohttp
import numpy as np
import pandas as pd
import requests
from requests import HTTPError
from requests.auth import HTTPBasicAuth
from requests.exceptions import JSONDecodeError as RequestsJSONDecodeError
from sklearn import set_config
from sklearn.base import clone
from sklearn.calibration import CalibratedClassifierCV
from sklearn.compose import ColumnTransformer
from sklearn.ensemble import (
    GradientBoostingClassifier,
    GradientBoostingRegressor,
    HistGradientBoostingClassifier,
    HistGradientBoostingRegressor,
    RandomForestClassifier,
    RandomForestRegressor,
    StackingClassifier,
    StackingRegressor,
)
from sklearn.impute import SimpleImputer
from sklearn.metrics import (
    accuracy_score,
    brier_score_loss,
    log_loss,
    mean_absolute_error,
    mean_squared_error,
    r2_score,
    roc_auc_score,
)
from sklearn.isotonic import IsotonicRegression
from sklearn.linear_model import LogisticRegression, PoissonRegressor
from sklearn.model_selection import RandomizedSearchCV, TimeSeriesSplit
from sklearn.neighbors import NearestNeighbors
from sklearn.pipeline import Pipeline
from sklearn.preprocessing import OneHotEncoder, StandardScaler
from sqlalchemy import (
    JSON,
    Column,
    DateTime,
    Float,
    Integer,
    MetaData,
    String,
    Table,
    UniqueConstraint,
    and_,
    create_engine,
    func,
    inspect,
    select,
    text,
)
from sqlalchemy.dialects.postgresql import insert
from sqlalchemy.engine import Engine
from sqlalchemy.exc import SQLAlchemyError
from urllib.parse import urlencode

import odds_extract


# ==== BEGIN LINEUP + PANDAS PATCH HELPERS ===================================
def _is_effectively_empty_df(df: Optional[pd.DataFrame]) -> bool:
    if df is None:
        return True
    if not isinstance(df, pd.DataFrame):
        return True
    if df.empty:
        return True
    # all columns all-NA
    try:
        if df.shape[1] == 0:
            return True
        if all(df[col].isna().all() for col in df.columns):
            return True
    except Exception:
        pass
    return False

def safe_concat(frames: List[pd.DataFrame], **kwargs) -> pd.DataFrame:
    """Concat that ignores None/empty/all-NA frames to avoid FutureWarnings and dtype drift."""
    cleaned = [f for f in frames if not _is_effectively_empty_df(f)]
    if not cleaned:
        # Return an empty but stable DataFrame if everything is empty
        return pd.DataFrame()
    if len(cleaned) == 1:
        # Avoid returning a view into the input DataFrame which could be mutated upstream
        return cleaned[0].copy()
    return pd.concat(cleaned, **kwargs)


def compute_rmse(y_true: Union[pd.Series, np.ndarray], y_pred: Union[pd.Series, np.ndarray]) -> float:
    """Backwards-compatible RMSE that tolerates older sklearn versions."""

    try:
        return float(mean_squared_error(y_true, y_pred, squared=False))
    except TypeError:
        mse = mean_squared_error(y_true, y_pred)
        return float(np.sqrt(mse))


def _transform_with_feature_names(
    preprocessor: ColumnTransformer,
    frame: pd.DataFrame,
    feature_names: Optional[Sequence[str]] = None,
) -> pd.DataFrame:
    """Run a ColumnTransformer and ensure a dense DataFrame with aligned columns."""

    if frame is None or frame.empty:
        return pd.DataFrame(index=getattr(frame, "index", None))

    transformed = preprocessor.transform(frame)

    if isinstance(transformed, pd.DataFrame):
        result = transformed.copy()
    else:
        if hasattr(transformed, "toarray"):
            transformed = transformed.toarray()
        else:
            transformed = np.asarray(transformed)
        if transformed.ndim == 1:
            transformed = transformed.reshape(-1, 1)
        result = pd.DataFrame(transformed)

    if len(result) == len(frame):
        result.index = frame.index
    else:
        result.index = range(len(result))

    names: Optional[Sequence[str]] = feature_names
    if not names and hasattr(preprocessor, "get_feature_names_out"):
        try:
            names = list(preprocessor.get_feature_names_out())
        except Exception:
            names = None
    if not names or len(names) != result.shape[1]:
        names = [f"feature_{idx}" for idx in range(result.shape[1])]

    result.columns = list(names)
    return result


# === PATCH: Pricing, Calibration & Modeling Utilities ========================
def fair_american(prob: float) -> int:
    """Convert a fair probability to a fair American price."""
    prob = float(np.clip(prob, 1e-6, 1 - 1e-6))
    dec = 1.0 / prob
    american = -100 * (dec - 1) if prob >= 0.5 else 100 * (dec - 1)
    return int(np.round(american))


def american_to_decimal(american: float) -> float:
    return 1 + (100.0 / american if american > 0 else 100.0 / abs(american))


def ev_of_bet(prob: float, american_odds: float, stake: float = 1.0) -> float:
    """Expected value per unit stake against American odds."""
    dec = american_to_decimal(american_odds)
    payout = stake * (dec - 1.0)
    return prob * payout - (1.0 - prob) * stake


def kelly_fraction(prob: float, american_odds: float, max_frac: float = 0.05) -> float:
    """Quarter Kelly on US odds; clamp to sane max."""
    dec = american_to_decimal(american_odds)
    b = dec - 1.0
    p = float(np.clip(prob, 1e-6, 1 - 1e-6))
    q = 1 - p
    k = (b * p - q) / b
    k = max(0.0, k) * 0.25
    return float(min(k, max_frac))


def expected_calibration_error(p: np.ndarray, y: np.ndarray, bins: int = 10) -> float:
    edges = np.linspace(0, 1, bins + 1)
    ece = 0.0
    for i in range(bins):
        mask = (p >= edges[i]) & (p < edges[i + 1])
        if mask.sum() == 0:
            continue
        ece += mask.mean() * abs(y[mask].mean() - p[mask].mean())
    return float(ece)


def oof_isotonic(
    model, X: pd.DataFrame, y: pd.Series, n_splits: int = 5
) -> Tuple[IsotonicRegression, np.ndarray]:
    """Produce out-of-fold probs and fit isotonic calibration on them."""
    tss = TimeSeriesSplit(n_splits=n_splits)
    oof_pred = np.zeros(len(y), dtype=float)
    for train_idx, valid_idx in tss.split(X):
        clone_model = clone(model)
        clone_model.fit(X.iloc[train_idx], y.iloc[train_idx])
        oof_pred[valid_idx] = clone_model.predict_proba(X.iloc[valid_idx])[:, 1]
    iso = IsotonicRegression(out_of_bounds="clip")
    iso.fit(oof_pred, y.values.astype(float))
    return iso, oof_pred


@dataclass
class HurdleTDModel:
    clf: Optional[CalibratedClassifierCV] = None
    reg: Optional[HistGradientBoostingRegressor] = None

    def fit(
        self, X_train: pd.DataFrame, y_train: pd.Series, *, n_splits: int = 5
    ) -> None:
        y_bin = (y_train > 0).astype(int)
        base_clf = HistGradientBoostingClassifier(max_depth=3, learning_rate=0.06, max_iter=350)
        self.clf = CalibratedClassifierCV(base_clf, method="isotonic", cv=n_splits)
        self.clf.fit(X_train, y_bin)

        pos_mask = y_train > 0
        X_pos = X_train[pos_mask]
        y_pos = y_train[pos_mask].astype(float)
        if len(y_pos) < 50:
            self.reg = None
            logging.warning("HurdleTDModel: insufficient positives; using μ=1.0 fallback.")
        else:
            self.reg = HistGradientBoostingRegressor(
                max_depth=3, learning_rate=0.06, max_iter=450, loss="poisson"
            )
            self.reg.fit(X_pos, y_pos)

    def pr_anytime(self, X: pd.DataFrame) -> np.ndarray:
        if self.clf is None:
            return np.zeros(len(X))
        return self.clf.predict_proba(X)[:, 1]

    def conditional_mean(self, X: pd.DataFrame) -> np.ndarray:
        if self.reg is None:
            return np.full(len(X), 1.0)
        return np.clip(self.reg.predict(X), 0.2, 3.0)

    def predict_mean(self, X: pd.DataFrame) -> np.ndarray:
        p_any = self.pr_anytime(X)
        mu = self.conditional_mean(X)
        return p_any * mu


class QuantileYards:
    def __init__(self, quantiles: Iterable[float] = (0.1, 0.5, 0.9)):
        self.quantiles = tuple(quantiles)
        self.models: Dict[float, GradientBoostingRegressor] = {}

    def fit(self, X: pd.DataFrame, y: pd.Series) -> None:
        X_values = np.asarray(X)
        for quantile in self.quantiles:
            reg = GradientBoostingRegressor(
                loss="quantile",
                alpha=float(quantile),
                max_depth=3,
                n_estimators=350,
                learning_rate=0.05,
            )
            reg.fit(X_values, y)
            self.models[quantile] = reg

    def predict_quantiles(self, X: pd.DataFrame) -> Dict[float, np.ndarray]:
        X_values = np.asarray(X)
        return {q: model.predict(X_values) for q, model in self.models.items()}

    @staticmethod
    def prob_over(line: float, q_preds: Dict[float, np.ndarray]) -> np.ndarray:
        q10, q50, q90 = q_preds[0.1], q_preds[0.5], q_preds[0.9]
        p_le = np.where(
            line <= q10,
            0.10,
            np.where(
                line <= q50,
                0.50
                - 0.40
                * (line - q10)
                / np.clip(q50 - q10, 1e-3, None),
                np.where(
                    line <= q90,
                    0.90
                    - 0.40
                    * (line - q50)
                    / np.clip(q90 - q50, 1e-3, None),
                    0.95,
                ),
            ),
        )
        return np.clip(1.0 - p_le, 0.01, 0.99)


class TeamPoissonTotals:
    def __init__(self, alpha: float = 1.0):
        self.home = PoissonRegressor(alpha=alpha, max_iter=600)
        self.away = PoissonRegressor(alpha=alpha, max_iter=600)

    def fit(
        self,
        X_home: pd.DataFrame,
        y_home: pd.Series,
        X_away: pd.DataFrame,
        y_away: pd.Series,
    ) -> None:
        self.home.fit(X_home, y_home)
        self.away.fit(X_away, y_away)

    def predict_lambda(
        self, X_home: pd.DataFrame, X_away: pd.DataFrame
    ) -> Tuple[np.ndarray, np.ndarray]:
        lambda_home = np.clip(self.home.predict(X_home), 0.1, 60)
        lambda_away = np.clip(self.away.predict(X_away), 0.1, 60)
        return lambda_home, lambda_away

    @staticmethod
    def _poisson_cdf(rate: float, k: int) -> float:
        """Compute cumulative probability P(X <= k) for X~Poisson(rate)."""

        if k < 0:
            return 0.0
        if rate <= 0.0:
            return 1.0

        term = math.exp(-rate)
        cumulative = term
        for i in range(1, k + 1):
            term *= rate / i
            cumulative += term
        return float(min(1.0, cumulative))

    @staticmethod
    def prob_total_over(
        lambda_home: np.ndarray,
        lambda_away: np.ndarray,
        total: float,
    ) -> np.ndarray:
        """Exact probability the combined score exceeds the listed total."""

        lam_home = np.asarray(lambda_home, dtype=float)
        lam_away = np.asarray(lambda_away, dtype=float)
        combined = lam_home + lam_away

        totals = np.broadcast_to(np.asarray(total, dtype=float), combined.shape).astype(float)
        flat_combined = combined.reshape(-1)
        flat_totals = totals.reshape(-1)

        probs = np.empty_like(flat_combined)
        for idx, (lam, line) in enumerate(zip(flat_combined, flat_totals)):
            threshold = math.floor(line)
            cdf_val = TeamPoissonTotals._poisson_cdf(lam, threshold)
            probs[idx] = max(0.0, min(1.0, 1.0 - cdf_val))

        return probs.reshape(combined.shape)

    @staticmethod
    def _home_win_probability_pair(lam_h: float, lam_a: float, tol: float = 1e-10) -> float:
        if lam_h < 0 or lam_a < 0:
            return 0.5

        pmf_home = math.exp(-lam_h)
        pmf_away = math.exp(-lam_a)
        cdf_home = pmf_home

        prob_home_win = 0.0
        prob_tie = pmf_home * pmf_away
        cdf_away_prev = pmf_away

        max_rate = max(lam_h, lam_a)
        max_iter = max(50, int(math.ceil(max_rate + 10.0 * math.sqrt(max_rate + 1.0))))

        for k in range(1, max_iter + 1):
            pmf_home *= lam_h / k if lam_h > 0 else 0.0
            pmf_away *= lam_a / k if lam_a > 0 else 0.0

            prob_home_win += pmf_home * cdf_away_prev
            prob_tie += pmf_home * pmf_away

            cdf_home = min(1.0, cdf_home + pmf_home)
            cdf_away_prev = min(1.0, cdf_away_prev + pmf_away)

            if (1.0 - cdf_home) < tol and (1.0 - cdf_away_prev) < tol:
                break

        if cdf_home < 1.0:
            prob_home_win += (1.0 - cdf_home) * cdf_away_prev

        probability = prob_home_win + 0.5 * prob_tie
        return float(min(1.0, max(0.0, probability)))

    @staticmethod
    def win_probability(
        lambda_home: np.ndarray,
        lambda_away: np.ndarray,
    ) -> np.ndarray:
        """Deterministic estimate of home win probability from Poisson rates."""

        lam_home = np.asarray(lambda_home, dtype=float)
        lam_away = np.asarray(lambda_away, dtype=float)

        flat_home = lam_home.reshape(-1)
        flat_away = lam_away.reshape(-1)
        probs = np.empty_like(flat_home)

        for idx, (lh, la) in enumerate(zip(flat_home, flat_away)):
            probs[idx] = TeamPoissonTotals._home_win_probability_pair(lh, la)

        return probs.reshape(lam_home.shape)


def pick_best_odds(odds_df: pd.DataFrame, by_cols: Iterable[str], price_col: str) -> pd.DataFrame:
    out = (
        odds_df.sort_values(
            by=list(by_cols) + [price_col],
            ascending=[True] * len(list(by_cols)) + [False],
        ).drop_duplicates(subset=list(by_cols), keep="first")
    )
    return out


def confidence_bucket(ev: float, prob: float) -> str:
    if ev >= 0.05 and prob >= 0.60:
        return "A"
    if ev >= 0.03 and prob >= 0.55:
        return "B"
    if ev >= 0.02 and prob >= 0.53:
        return "C"
    return "Pass"


EV_MIN_PROPS = 0.025
EV_MIN_TOTALS = 0.020
EV_MIN_SIDES = 0.020
CONF_ECE_MAX = 0.035


def filter_ev(df: pd.DataFrame, min_ev: float) -> pd.DataFrame:
    if df is None or df.empty:
        return df
    return df[df["ev"] >= min_ev].copy()


def write_csv_safely(df: pd.DataFrame, path: str) -> None:
    try:
        if df is None or df.empty:
            logging.info("No rows to write for %s", path)
            return
        Path(path).parent.mkdir(parents=True, exist_ok=True)
        df.to_csv(path, index=False)
        logging.info("Wrote %d rows -> %s", len(df), path)
    except Exception:
        logging.exception("Failed to write %s", path)


def extract_pricing_odds(
    odds_payload: Iterable[Dict[str, Any]],
    valid_game_ids: Optional[Iterable[Any]] = None,
) -> Tuple[pd.DataFrame, pd.DataFrame]:
    """Convert bookmaker payload into flat tables for props and totals pricing."""

    if valid_game_ids is None:
        valid_ids: Optional[Set[str]] = None
    else:
        valid_ids = {str(gid) for gid in valid_game_ids if gid is not None}

    player_rows: List[Dict[str, Any]] = []
    total_rows: List[Dict[str, Any]] = []

    for event in odds_payload or []:
        game_id = str(event.get("id") or "")
        if not game_id:
            continue
        if valid_ids is not None and game_id not in valid_ids:
            continue

        teams = [team for team in (event.get("teams") or []) if team]
        home_raw = event.get("home_team") or (teams[0] if teams else None)
        away_raw = event.get("away_team")
        if not away_raw and teams:
            away_raw = next((team for team in teams if team != home_raw), teams[0])

        home_team = normalize_team_abbr(home_raw)
        away_team = normalize_team_abbr(away_raw)

        bookmakers = event.get("bookmakers", [])
        for bookmaker in bookmakers:
            sportsbook = bookmaker.get("key") or bookmaker.get("title") or "unknown"
            last_update = parse_dt(bookmaker.get("last_update"))
            for market in bookmaker.get("markets", []):
                key = (market.get("key") or "").lower()
                outcomes = market.get("outcomes", []) or []

                if key == "totals":
                    for outcome in outcomes:
                        side = (outcome.get("name") or "").title()
                        total_line = outcome.get("point")
                        price = outcome.get("price")
                        if side not in {"Over", "Under"}:
                            continue
                        if price is None or total_line is None:
                            continue
                        try:
                            total_value = float(total_line)
                        except (TypeError, ValueError):
                            continue
                        try:
                            american_price = float(price)
                        except (TypeError, ValueError):
                            continue
                        total_rows.append(
                            {
                                "market": "total",
                                "game_id": game_id,
                                "away_team": away_team,
                                "home_team": home_team,
                                "side": side,
                                "total": total_value,
                                "american_odds": american_price,
                                "sportsbook": sportsbook,
                                "event_id": game_id,
                                "last_update": last_update,
                            }
                        )

                if key in PLAYER_PROP_MARKET_COLUMN_MAP:
                    stat_key = PLAYER_PROP_MARKET_COLUMN_MAP[key].replace("line_", "")
                    player_buckets: Dict[str, Dict[str, Any]] = {}
                    for outcome in outcomes:
                        name_raw = str(outcome.get("name") or "").strip()
                        desc_raw = str(outcome.get("description") or "").strip()
                        participant = str(
                            outcome.get("participant")
                            or outcome.get("player")
                            or outcome.get("player_name")
                            or ""
                        ).strip()
                        side = None
                        player_name = None

                        name_lower = name_raw.lower()
                        desc_lower = desc_raw.lower()
                        if name_lower in {"over", "under"}:
                            side = name_raw.title()
                            player_name = desc_raw or participant
                        elif desc_lower in {"over", "under"}:
                            side = desc_raw.title()
                            player_name = name_raw or participant
                        elif name_lower.endswith(" over") or name_lower.endswith(" under"):
                            tokens = name_lower.rsplit(" ", 1)
                            side = tokens[1].title()
                            player_name = name_raw[: -len(tokens[1])].strip()
                        elif participant:
                            player_name = participant

                        if not player_name or side is None:
                            continue

                        player_line = outcome.get("line") or outcome.get("point")
                        try:
                            line_value = float(player_line) if player_line is not None else None
                        except (TypeError, ValueError):
                            line_value = None
                        try:
                            price_value = float(outcome.get("price")) if outcome.get("price") is not None else None
                        except (TypeError, ValueError):
                            price_value = None

                        if line_value is None or price_value is None:
                            continue

                        team_abbr = normalize_team_abbr(outcome.get("team"))
                        player_key = robust_player_name_key(player_name)
                        bucket = player_buckets.setdefault(
                            player_key,
                            {
                                "player_name": player_name,
                                "player_id": outcome.get("player_id")
                                or outcome.get("participant_id")
                                or outcome.get("id"),
                                "team": team_abbr,
                                "line": line_value,
                                "over": None,
                                "under": None,
                            },
                        )
                        bucket["line"] = line_value
                        if side == "Over":
                            bucket["over"] = price_value
                        elif side == "Under":
                            bucket["under"] = price_value

                    for player_key, info in player_buckets.items():
                        if info.get("line") is None:
                            continue
                        player_identifier = info.get("player_id")
                        if player_identifier is None:
                            player_identifier = player_key
                        team_abbr = info.get("team")
                        opponent_abbr = None
                        if team_abbr:
                            if team_abbr == home_team:
                                opponent_abbr = away_team
                            elif team_abbr == away_team:
                                opponent_abbr = home_team
                        if info.get("over") is not None:
                            player_rows.append(
                                {
                                    "market": stat_key,
                                    "player_id": player_identifier,
                                    "player_name": info.get("player_name"),
                                    "team": team_abbr,
                                    "opponent": opponent_abbr,
                                    "line": info.get("line"),
                                    "american_odds": info.get("over"),
                                    "side": "Over",
                                    "sportsbook": sportsbook,
                                    "event_id": game_id,
                                    "game_id": game_id,
                                    "last_update": last_update,
                                }
                            )
                        if info.get("under") is not None:
                            player_rows.append(
                                {
                                    "market": stat_key,
                                    "player_id": player_identifier,
                                    "player_name": info.get("player_name"),
                                    "team": team_abbr,
                                    "opponent": opponent_abbr,
                                    "line": info.get("line"),
                                    "american_odds": info.get("under"),
                                    "side": "Under",
                                    "sportsbook": sportsbook,
                                    "event_id": game_id,
                                    "game_id": game_id,
                                    "last_update": last_update,
                                }
                            )

    odds_players = pd.DataFrame(player_rows)
    odds_totals = pd.DataFrame(total_rows)

    if valid_ids is not None and not odds_totals.empty:
        odds_totals = odds_totals[odds_totals["game_id"].astype(str).isin(valid_ids)]

    return odds_players, odds_totals


def pick_allowed_positions(target: str) -> Optional[Set[str]]:
    return TARGET_ALLOWED_POSITIONS.get(target)


# =============================================================================


def build_player_prop_candidates(
    pred_df: pd.DataFrame, odds_df: pd.DataFrame
) -> pd.DataFrame:
    if pred_df.empty or odds_df.empty:
        return pd.DataFrame()

    key_cols = ["market", "player_id"]
    if "line" in odds_df.columns:
        key_cols.append("line")
    odds_best = pick_best_odds(odds_df, by_cols=key_cols, price_col="american_odds")

    merged = pred_df.merge(odds_best, on=["market", "player_id"], how="inner", suffixes=("", "_book"))
    rows: List[Dict[str, Any]] = []
    for _, row in merged.iterrows():
        market = row["market"]
        american = float(row.get("american_odds", np.nan))
        if market in {"receiving_yards", "passing_yards", "receptions"}:
            line = float(row.get("line", np.nan))
            quantiles = {
                0.1: np.array([float(row.get("q10", np.nan))]),
                0.5: np.array([float(row.get("pred_median", np.nan))]),
                0.9: np.array([float(row.get("q90", np.nan))]),
            }
            if np.isnan(line) or any(np.isnan(vals[0]) for vals in quantiles.values()):
                continue
            prob_over = float(QuantileYards.prob_over(line, quantiles)[0])
            ev = ev_of_bet(prob_over, american)
            rows.append(
                {
                    "market": market,
                    "player_id": row.get("player_id"),
                    "player": row.get("player_name"),
                    "team": row.get("team"),
                    "opp": row.get("opponent"),
                    "side": "Over",
                    "line": line,
                    "fair_prob": prob_over,
                    "fair_american": fair_american(prob_over),
                    "best_american": american,
                    "ev": ev,
                    "kelly_quarter": kelly_fraction(prob_over, american),
                }
            )
        elif market == "anytime_td":
            prob_any = float(row.get("anytime_prob", np.nan))
            if np.isnan(prob_any):
                continue
            ev = ev_of_bet(prob_any, american)
            rows.append(
                {
                    "market": market,
                    "player_id": row.get("player_id"),
                    "player": row.get("player_name"),
                    "team": row.get("team"),
                    "opp": row.get("opponent"),
                    "side": "Yes",
                    "line": np.nan,
                    "fair_prob": prob_any,
                    "fair_american": fair_american(prob_any),
                    "best_american": american,
                    "ev": ev,
                    "kelly_quarter": kelly_fraction(prob_any, american),
                }
            )

    result = pd.DataFrame(rows)
    if not result.empty:
        result["confidence"] = [
            confidence_bucket(ev, prob) for ev, prob in zip(result["ev"], result["fair_prob"])
        ]
        result = result.sort_values(["confidence", "ev"], ascending=[True, False])
    return result


def build_game_totals_candidates(
    week_games_df: pd.DataFrame,
    feats_home: pd.DataFrame,
    feats_away: pd.DataFrame,
    odds_df: pd.DataFrame,
    tpois: TeamPoissonTotals,
) -> pd.DataFrame:
    if odds_df.empty or week_games_df.empty:
        return pd.DataFrame()
    offers = odds_df.query("market == 'total'").copy()
    if offers.empty:
        return pd.DataFrame()
    offers["game_id"] = offers["game_id"].astype(str)

    lam_home, lam_away = tpois.predict_lambda(feats_home, feats_away)
    model_total = lam_home + lam_away
    rows: List[Dict[str, Any]] = []
    for idx, game in week_games_df.reset_index(drop=True).iterrows():
        gid = str(game.get("game_id"))
        offers_game = offers[offers["game_id"] == gid]
        if offers_game.empty:
            continue
        for _, offer in offers_game.iterrows():
            side = offer.get("side")
            line = float(offer.get("total", np.nan))
            american = float(offer.get("american_odds", np.nan))
            prob_over = float(
                TeamPoissonTotals.prob_total_over(
                    np.array([lam_home[idx]]), np.array([lam_away[idx]]), line
                )[0]
            )
            prob = prob_over if str(side).lower() == "over" else 1.0 - prob_over
            ev_val = ev_of_bet(prob, american)
            rows.append(
                {
                    "market": "total",
                    "game_id": gid,
                    "away": game.get("away_team"),
                    "home": game.get("home_team"),
                    "side": side,
                    "line": line,
                    "fair_prob": prob,
                    "fair_american": fair_american(prob),
                    "best_american": american,
                    "ev": ev_val,
                    "kelly_quarter": kelly_fraction(prob, american),
                    "model_total": float(model_total[idx]),
                }
            )

    out = pd.DataFrame(rows)
    if not out.empty:
        out["confidence"] = [
            confidence_bucket(ev, prob) for ev, prob in zip(out["ev"], out["fair_prob"])
        ]
        out = out.sort_values(["confidence", "ev"], ascending=[True, False])
    return out


def emit_priced_picks(
    week_key: str,
    player_pred_tables: Dict[str, pd.DataFrame],
    odds_players: pd.DataFrame,
    week_games_df: pd.DataFrame,
    feats_home: pd.DataFrame,
    feats_away: pd.DataFrame,
    odds_games: pd.DataFrame,
    tpois: Optional[TeamPoissonTotals],
    out_dir: Path,
) -> Dict[str, pd.DataFrame]:
    out_dir.mkdir(parents=True, exist_ok=True)

    stacked = []
    fallback_tables: List[pd.DataFrame] = []
    for market, table in player_pred_tables.items():
        if table is None or table.empty:
            continue
        table = table.copy()
        table["market"] = market
        stacked.append(table)

        fallback = table.copy()
        if market == "anytime_td":
            fallback["model_probability"] = fallback.get("anytime_prob")
            fallback["recommended_line"] = np.nan
            fallback["range_low"] = np.nan
            fallback["range_high"] = np.nan
        else:
            fallback["model_probability"] = np.nan
            fallback["recommended_line"] = fallback.get("pred_median")
            fallback["range_low"] = fallback.get("q10")
            fallback["range_high"] = fallback.get("q90")
        fallback_tables.append(fallback)
    preds_all = pd.concat(stacked, ignore_index=True) if stacked else pd.DataFrame()

    props_priced = build_player_prop_candidates(preds_all, odds_players) if not preds_all.empty else pd.DataFrame()
    props_filtered = filter_ev(props_priced, EV_MIN_PROPS)
    write_csv_safely(props_filtered, str(out_dir / f"player_props_priced_{week_key}.csv"))

    model_props = pd.DataFrame()
    if fallback_tables:
        model_props = pd.concat(fallback_tables, ignore_index=True)
        columns_order = [
            col
            for col in [
                "market",
                "player_id",
                "player_name",
                "team",
                "opponent",
                "position",
                "recommended_line",
                "range_low",
                "range_high",
                "model_probability",
            ]
            if col in model_props.columns
        ]
        model_props = model_props.loc[:, columns_order]
        model_props_path = out_dir / f"player_props_model_{week_key}.csv"
        write_csv_safely(model_props, str(model_props_path))
        if not model_props.empty:
            logging.info(
                "Saved %d model-only prop forecasts to %s",
                len(model_props),
                model_props_path,
            )

    totals_priced = pd.DataFrame()
    if tpois is not None and not feats_home.empty and not odds_games.empty:
        totals_priced = build_game_totals_candidates(
            week_games_df=week_games_df,
            feats_home=feats_home,
            feats_away=feats_away,
            odds_df=odds_games,
            tpois=tpois,
        )
        totals_filtered = filter_ev(totals_priced, EV_MIN_TOTALS)
        write_csv_safely(totals_filtered, str(out_dir / f"game_totals_priced_{week_key}.csv"))
    else:
        totals_filtered = pd.DataFrame()

    model_totals = pd.DataFrame()
    if tpois is not None and not feats_home.empty:
        lam_home, lam_away = tpois.predict_lambda(feats_home, feats_away)
        model_totals = week_games_df.copy()
        model_totals = model_totals.assign(
            model_home_lambda=lam_home,
            model_away_lambda=lam_away,
            model_total=lam_home + lam_away,
            model_spread=lam_home - lam_away,
            model_home_win_prob=TeamPoissonTotals.win_probability(lam_home, lam_away),
        )
        model_totals_path = out_dir / f"game_totals_model_{week_key}.csv"
        write_csv_safely(model_totals, str(model_totals_path))
        if not model_totals.empty:
            logging.info(
                "Saved %d model-only game total forecasts to %s",
                len(model_totals),
                model_totals_path,
            )

    try:
        if props_filtered is not None and not props_filtered.empty:
            logging.info(
                "Top player props:\n%s",
                props_filtered.sort_values("ev", ascending=False)
                .head(12)[
                    [
                        "market",
                        "player",
                        "team",
                        "opp",
                        "side",
                        "line",
                        "best_american",
                        "fair_american",
                        "ev",
                        "confidence",
                        "kelly_quarter",
                    ]
                ]
                .to_string(index=False),
            )
        if totals_filtered is not None and not totals_filtered.empty:
            logging.info(
                "Top totals:\n%s",
                totals_filtered.sort_values("ev", ascending=False)
                .head(8)[
                    [
                        "away",
                        "home",
                        "side",
                        "line",
                        "best_american",
                        "fair_american",
                        "ev",
                        "model_total",
                        "kelly_quarter",
                        "confidence",
                    ]
                ]
                .to_string(index=False),
            )
    except Exception:
        logging.debug("Failed to print priced pick summary", exc_info=True)

    return {
        "props": props_filtered if props_filtered is not None else pd.DataFrame(),
        "totals": totals_filtered if totals_filtered is not None else pd.DataFrame(),
        "model_props": model_props,
        "model_totals": model_totals,
    }


def make_quantile_pred_table(
    qmodel: QuantileYards,
    preprocessor: ColumnTransformer,
    feature_names: Optional[Sequence[str]],
    X_week: pd.DataFrame,
    player_index: pd.DataFrame,
    market_name: str,
) -> pd.DataFrame:
    if X_week.empty:
        return pd.DataFrame()

    processed = _transform_with_feature_names(preprocessor, X_week, feature_names)
    preds = qmodel.predict_quantiles(processed)
    output = player_index.copy()
    output["q10"] = preds[0.1]
    output["pred_median"] = preds[0.5]
    output["q90"] = preds[0.9]
    output["market"] = market_name
    return output


def make_anytime_td_table(
    hmodel: HurdleTDModel,
    preprocessor: ColumnTransformer,
    feature_names: Optional[Sequence[str]],
    X_week: pd.DataFrame,
    player_index: pd.DataFrame,
) -> pd.DataFrame:
    if X_week.empty:
        return pd.DataFrame()
    processed = _transform_with_feature_names(preprocessor, X_week, feature_names)
    output = player_index.copy()
    output["anytime_prob"] = hmodel.pr_anytime(processed)
    output["market"] = "anytime_td"
    return output


def compute_recency_usage_weights(frame: pd.DataFrame) -> pd.Series:
    """Compute recency- and usage-based weights for player rows."""

    if frame is None or frame.empty:
        return pd.Series(dtype=float, index=getattr(frame, "index", None))

    recency_cols = [
        "start_time",
        "local_start_time",
        "game_datetime",
        "game_date",
        "kickoff",
    ]
    recency_weight = pd.Series(1.0, index=frame.index, dtype=float)
    found_time = False
    for col in recency_cols:
        if col in frame.columns:
            candidate = pd.to_datetime(frame[col], errors="coerce")
            if candidate.notna().any():
                latest = candidate.max()
                age_days = (latest - candidate).dt.total_seconds() / 86400.0
                age_days = age_days.fillna(age_days.max() or 0.0)
                halflife_days = 21.0
                recency_weight = np.exp(-age_days / halflife_days)
                found_time = True
                break
    if not found_time and {"season", "week"}.issubset(frame.columns):
        season_vals = pd.to_numeric(frame["season"], errors="coerce").fillna(0)
        week_vals = pd.to_numeric(frame["week"], errors="coerce").fillna(0)
        order = season_vals * 32 + week_vals
        max_order = float(order.max())
        min_order = float(order.min())
        span = max(max_order - min_order, 1.0)
        age_weeks = (max_order - order) / span
        recency_weight = np.exp(-age_weeks * 0.75)

    if recency_weight.max() > 0:
        recency_weight = recency_weight / recency_weight.max()
    else:
        recency_weight = pd.Series(1.0, index=frame.index, dtype=float)

    usage_weights = {
        "snap_count": 1.2,
        "season_snap_count": 0.6,
        "receiving_targets": 1.5,
        "season_receiving_targets": 0.9,
        "rushing_attempts": 1.0,
        "season_rushing_attempts": 0.6,
        "routes_run": 1.2,
        "season_routes_run": 0.7,
        "touches": 1.2,
        "season_touches": 0.7,
        "fantasy_points": 0.5,
        "season_fantasy_points": 0.3,
    }
    usage_scores = pd.Series(0.0, index=frame.index, dtype=float)
    for col, weight in usage_weights.items():
        if col in frame.columns:
            usage_scores = usage_scores + frame[col].fillna(0).astype(float) * weight

    if usage_scores.max() > 0:
        usage_scores = usage_scores / usage_scores.max()
    else:
        usage_scores = pd.Series(0.0, index=frame.index, dtype=float)

    if {"team", "position"}.issubset(frame.columns):
        team_keys = (
            frame["team"].fillna("").astype(str)
            + "|"
            + frame["position"].fillna("").astype(str)
        )
        group_max = usage_scores.groupby(team_keys).transform(
            lambda s: max(float(s.max()), 1.0)
        )
        usage_share = usage_scores / group_max
    else:
        usage_share = usage_scores

    usage_share = usage_share.clip(lower=0.0, upper=1.0)
    recency_component = recency_weight.clip(lower=1e-3)
    weights = recency_component * (0.35 + 0.65 * usage_share + 0.05)
    if weights.max() > 0:
        weights = weights / weights.max()
    return weights.clip(lower=1e-4)

def coerce_boolean_mask(mask_like) -> pd.Series:
    """
    Robustly convert a mask with possible NA/object dtype to a clean boolean Series without FutureWarnings.
    """
    s = pd.Series(mask_like)
    # Try to preserve index if it's already a Series
    try:
        if hasattr(mask_like, "index"):
            s.index = mask_like.index
    except Exception:
        pass
    # Convert to pandas nullable boolean, fill, then to numpy bool
    s = s.astype("boolean").fillna(False)
    return s.astype(bool)

_POS_RE = re.compile(r"^(Offense|Defense|SpecialTeams)-([A-Za-z]+)(?:-(\d+))?$")

# Slots we want to project for offense; keep shallowest (lowest) depth per slot
_OFFENSE_KEEP = {
    "QB": 1,           # 1 QB
    "RB": 3,           # up to RB-3 (depth 1..3)
    "WR": 3,           # up to WR-3
    "TE": 2,           # up to TE-2 is fine
}

# Map MSF slot tokens to our POS
_SLOT_TO_POS = {
    "QB": "QB",
    "RB": "RB",
    "WR": "WR",
    "TE": "TE",
    # Explicit backfield/receiver aliases that occasionally appear without suffixes
    "HB": "RB",
    "FB": "RB",
    "TB": "RB",
    "SLOT": "WR",
    # OL/DEF/ST are ignored in player projections
}

_SLOT_PREFIX_MAP = {
    "QB": "QB",
    "RB": "RB",
    "HB": "RB",
    "FB": "RB",
    "TB": "RB",
    "WR": "WR",
    "TE": "TE",
    "SLOT": "WR",
}


def _slot_token_to_pos(token: Optional[str]) -> str:
    token_upper = (token or "").strip().upper()
    if not token_upper:
        return ""
    if token_upper in _SLOT_TO_POS:
        return _SLOT_TO_POS[token_upper]
    for prefix, canonical in _SLOT_PREFIX_MAP.items():
        if token_upper.startswith(prefix):
            return canonical
    return ""

def _parse_slot(slot: str) -> Tuple[str, Optional[int], Optional[str]]:
    """
    'Offense-WR-2' -> ('WR', 2)
    'Offense-QB-1' -> ('QB', 1)
    'Offense-TE-1' -> ('TE', 1)
    Unused/unknown returns ('', None)
    """
    m = _POS_RE.match(slot or "")
    if not m:
        return ("", None, None)
    side_token, token, depth = m.groups()
    pos = _slot_token_to_pos(token)
    d = int(depth) if depth and depth.isdigit() else None
    side = side_token.title() if side_token else None
    return (pos, d, side)

def _prefer_actual_then_expected(team_entry: Dict[str, Any]) -> Tuple[List[Dict[str, Any]], str]:
    """
    From a single team lineup block, return the best lineupPositions list and the section label.
    Prefers 'actual' if present and non-empty; else 'expected'; else [] with an empty label.
    """
    actual = (team_entry.get("actual") or {}).get("lineupPositions") or []
    if actual:
        return actual, "actual"
    expected = (team_entry.get("expected") or {}).get("lineupPositions") or []
    if expected:
        return expected, "expected"
    return [], ""

def build_lineups_df(msf_json: Dict[str, Any]) -> pd.DataFrame:
    """
    Build a clean lineup DF from MSF lineup JSON.
    - Prefers 'actual' but falls back to 'expected' (your case: NYG QB-1 Jaxson Dart / RB-1 Cam Skattebo).
    - Normalizes slots, keeps only QB/RB/WR/TE up to configured depth caps.
    - Collapses duplicates to shallowest depth per team/pos/player.
    Returns columns:
      [
          'team_id','team_abbr','pos','depth','side','slot','player_id','first','last',
          'full_name','player_team_abbr','playing_probability'
      ]
    """
    references = msf_json.get("references") or {}
    team_meta = {t.get("id"): t for t in references.get("teamReferences", []) or []}
    player_meta = {p.get("id"): p for p in references.get("playerReferences", []) or []}
    rows: List[Dict[str, Any]] = []

    for team_block in msf_json.get("teamLineups", []) or []:
        team = team_block.get("team") or {}
        team_id = team.get("id")
        abbr = team.get("abbreviation")
        positions, section_label = _prefer_actual_then_expected(team_block)

        for p in positions:
            slot = p.get("position")
            player = p.get("player") or {}
            if not player and p.get("playerId") is not None:
                player = player_meta.get(p.get("playerId"), {})
            pos, depth, side = _parse_slot(slot)
            if pos not in _OFFENSE_KEEP:
                continue
            if depth is None or depth > _OFFENSE_KEEP[pos]:
                continue
            player_id = player.get("id") or p.get("playerId")
            first = (player.get("firstName") or "").strip()
            last = (player.get("lastName") or "").strip()
            display = (player.get("displayName") or player.get("fullName") or "").strip()
            full_name = " ".join(part for part in [first, last] if part) or display
            if not full_name and player_id in player_meta:
                meta = player_meta.get(player_id) or {}
                first = first or (meta.get("firstName") or "").strip()
                last = last or (meta.get("lastName") or "").strip()
                display = display or (meta.get("displayName") or meta.get("fullName") or "")
                full_name = " ".join(part for part in [first, last] if part) or display.strip()
            if not full_name and player_id in (None, ""):
                # Without a name or identifier we cannot reconcile the player later.
                continue

            current_team_info = (
                player.get("currentTeam")
                or player.get("team")
                or (player_meta.get(player_id, {}) or {}).get("currentTeam")
                or {}
            )
            player_team_abbr = (
                current_team_info.get("abbreviation")
                or current_team_info.get("name")
                or ""
            )
            playing_probability = (
                p.get("playingProbability")
                or player.get("playingProbability")
                or (player_meta.get(player_id, {}) or {}).get("playingProbability")
            )
            rows.append({
                "team_id": team_id,
                "team_abbr": abbr,
                "pos": pos,
                "depth": depth,
                "side": side,
                "slot": slot,
                "player_id": player_id,
                "first": first,
                "last": last,
                "full_name": full_name,
                "player_team_abbr": player_team_abbr,
                "playing_probability": playing_probability,
                "source_section": section_label,
            })

    df = pd.DataFrame(rows)

    if df.empty:
        return df

    # Deduplicate: keep shallowest depth per team/pos/player
    sort_cols = [col for col in ["team_id", "team_abbr", "pos", "player_id", "depth"] if col in df.columns]
    if sort_cols:
        df.sort_values(sort_cols, inplace=True)
    group_cols = [col for col in ["team_id", "pos", "player_id"] if col in df.columns]
    if group_cols:
        df = df.groupby(group_cols, as_index=False).first()

    # Also, per team/pos, keep at most the allowed number of depth slots
    df["rank_in_pos"] = df.groupby(["team_id", "pos"])["depth"].rank(method="first", ascending=True)
    df = df[df["rank_in_pos"] <= df["pos"].map(_OFFENSE_KEEP).fillna(0)]
    df.drop(columns=["rank_in_pos"], inplace=True)

    # Fill abbr from teamReferences if missing
    df["team_abbr"] = df.apply(
        lambda r: r["team_abbr"] or (team_meta.get(r["team_id"], {}).get("abbreviation")), axis=1
    )
    df["full_name"] = df.apply(
        lambda r: r["full_name"]
        or " ".join(part for part in [r.get("first", ""), r.get("last", "")] if part).strip(),
        axis=1,
    )
    df = df[df["full_name"].fillna("") != ""]
    return df.reset_index(drop=True)
# ==== END LINEUP + PANDAS PATCH HELPERS =====================================

# ---------------------------------------------------------------------------
# Configuration
# ---------------------------------------------------------------------------

API_PREFIX_NFL = "https://api.mysportsfeeds.com/v2.1/pull/nfl"
NFL_SEASONS = ["2025-regular", "2024-regular"]

NFL_API_USER = "4359aa1b-cc29-4647-a3e5-7314e2"
NFL_API_PASS = "MYSPORTSFEEDS"

ODDS_API_KEY = "5b6f0290e265c3329b3ed27897d79eaf"
ODDS_BASE = "https://api.the-odds-api.com/v4"
NFL_SPORT_KEY = "americanfootball_nfl"
ODDS_REGIONS = ["us"]
ODDS_FORMAT = "american"
ODDS_DEFAULT_MARKETS = [
    "h2h",
    "totals",
]
ODDS_PLAYER_PROP_MARKETS = [
    "player_pass_yards",
    "player_pass_tds",
    "player_rush_yards",
    "player_rush_tds",
    "player_receptions",
    "player_receiving_yards",
    "player_receiving_tds",
<<<<<<< HEAD
    "player_anytime_td",
=======
>>>>>>> e8b3952f
]
PLAYER_PROP_MARKET_COLUMN_MAP = {
    "player_pass_yards": "line_passing_yards",
    "player_pass_tds": "line_passing_tds",
    "player_rush_yards": "line_rushing_yards",
    "player_rush_tds": "line_rushing_tds",
    "player_receptions": "line_receptions",
    "player_receiving_yards": "line_receiving_yards",
    "player_receiving_tds": "line_receiving_tds",
<<<<<<< HEAD
    "player_anytime_td": "line_anytime_td",
}

ODDS_MARKET_CANONICAL_MAP = {
    "h2h": "MONEYLINE",
    "spreads": "SPREAD",
    "totals": "TOTAL",
    "player_pass_yards": "PASS_YDS",
    "player_pass_tds": "PASS_TD",
    "player_rush_yards": "RUSH_YDS",
    "player_rush_tds": "RUSH_TD",
    "player_receptions": "RECEPTIONS",
    "player_receiving_yards": "REC_YDS",
    "player_receiving_tds": "REC_TD",
    "player_anytime_td": "ANY_TD",
    # Alternate keys occasionally returned by the API
    "player_pass_yds": "PASS_YDS",
    "player_rush_yds": "RUSH_YDS",
    "player_reception_yds": "REC_YDS",
}

odds_logger = logging.getLogger(__name__)


def odds_american_to_decimal(american: float) -> float:
    american = float(american)
    if american > 0:
        return 1.0 + american / 100.0
    return 1.0 + 100.0 / abs(american)


def odds_american_to_prob(american: float) -> float:
    return 1.0 / odds_american_to_decimal(american)


def _odds_build_url(path: str, params: Dict[str, Any]) -> str:
    base = ODDS_BASE.rstrip("/")
    if not path.startswith("/"):
        path = "/" + path
    return f"{base}{path}?{urlencode(params, doseq=True)}"


async def _odds_get_json(
    session: aiohttp.ClientSession,
    path: str,
    api_key: Optional[str],
    **params: Any,
) -> Optional[Any]:
    params = {"apiKey": api_key or ODDS_API_KEY, **params}
    url = _odds_build_url(path, params)
    try:
        async with session.get(url, timeout=30) as response:
            if response.status != 200:
                text = await response.text()
                odds_logger.warning("Odds GET %s -> %s\n%s", response.status, url, text[:600])
                return None
            return await response.json()
    except Exception:
        odds_logger.exception("GET failed: %s", url)
        return None


async def odds_fetch_game_odds(
    session: aiohttp.ClientSession,
    *,
    api_key: Optional[str],
    regions: Sequence[str] | str = ("us", "us2"),
    markets: Sequence[str] | str = ("h2h", "spreads", "totals"),
    odds_format: str = ODDS_FORMAT,
    date_format: str = "iso",
) -> pd.DataFrame:
    regions_param = ",".join(regions) if isinstance(regions, (list, tuple)) else regions
    markets_param = ",".join(markets) if isinstance(markets, (list, tuple)) else markets

    data = await _odds_get_json(
        session,
        f"/sports/{NFL_SPORT_KEY}/odds",
        api_key,
        regions=regions_param,
        markets=markets_param,
        oddsFormat=odds_format,
        dateFormat=date_format,
    )
    if not data:
        return pd.DataFrame(
            columns=[
                "event_id",
                "commence_time",
                "home_team",
                "away_team",
                "book",
                "market",
                "side",
                "line",
                "american_odds",
                "decimal_odds",
                "imp_prob",
            ]
        )

    rows: List[Dict[str, Any]] = []
    for event in data:
        event_id = str(event.get("id", ""))
        home_team = event.get("home_team") or event.get("homeTeam") or ""
        away_team = event.get("away_team") or event.get("awayTeam") or ""
        commence_time = event.get("commence_time") or event.get("commenceTime") or ""

        for bookmaker in event.get("bookmakers", []) or []:
            book_key = bookmaker.get("key") or bookmaker.get("title")
            for market in bookmaker.get("markets", []) or []:
                market_key = str(market.get("key", "")).lower()
                market_label = ODDS_MARKET_CANONICAL_MAP.get(market_key, market_key.upper())
                for outcome in market.get("outcomes", []) or []:
                    outcome_name = outcome.get("name")
                    price = outcome.get("price")
                    line = outcome.get("point") or outcome.get("total") or outcome.get("handicap")

                    rows.append(
                        {
                            "event_id": event_id,
                            "home_team": home_team,
                            "away_team": away_team,
                            "commence_time": commence_time,
                            "book": book_key,
                            "market": market_label,
                            "side": outcome_name,
                            "line": float(line) if line is not None else np.nan,
                            "american_odds": float(price) if price is not None else np.nan,
                        }
                    )

    frame = pd.DataFrame(rows)
    if frame.empty:
        return frame

    frame["decimal_odds"] = frame["american_odds"].apply(odds_american_to_decimal)
    frame["imp_prob"] = frame["american_odds"].apply(odds_american_to_prob)
    if "line" in frame.columns:
        frame["line"] = pd.to_numeric(frame["line"], errors="coerce")
    return frame.reset_index(drop=True)


async def odds_fetch_prop_odds(
    session: aiohttp.ClientSession,
    event_ids: Sequence[str] | str,
    *,
    api_key: Optional[str],
    regions: Sequence[str] | str = ("us", "us2"),
    odds_format: str = ODDS_FORMAT,
    date_format: str = "iso",
) -> pd.DataFrame:
    if isinstance(event_ids, str):
        event_ids = [event_ids]
    event_ids = [event_id for event_id in (event_ids or []) if event_id]
    if not event_ids:
        return pd.DataFrame(
            columns=[
                "event_id",
                "commence_time",
                "home_team",
                "away_team",
                "book",
                "market",
                "player",
                "side",
                "line",
                "american_odds",
                "decimal_odds",
                "imp_prob",
            ]
        )

    regions_param = ",".join(regions) if isinstance(regions, (list, tuple)) else regions
    prop_markets = ",".join(ODDS_PLAYER_PROP_MARKETS)

    tasks = [
        _odds_get_json(
            session,
            f"/sports/{NFL_SPORT_KEY}/events/{event_id}/odds",
            api_key,
            regions=regions_param,
            markets=prop_markets,
            oddsFormat=odds_format,
            dateFormat=date_format,
        )
        for event_id in event_ids
    ]
    results = await asyncio.gather(*tasks, return_exceptions=False)

    rows: List[Dict[str, Any]] = []
    for event_id, payload in zip(event_ids, results):
        if not payload:
            continue
        home_team = payload.get("home_team") or payload.get("homeTeam")
        away_team = payload.get("away_team") or payload.get("awayTeam")
        commence_time = payload.get("commence_time") or payload.get("commenceTime")

        for bookmaker in payload.get("bookmakers", []) or []:
            book_key = bookmaker.get("key") or bookmaker.get("title")
            for market in bookmaker.get("markets", []) or []:
                market_key = str(market.get("key", "")).lower()
                market_label = ODDS_MARKET_CANONICAL_MAP.get(market_key, market_key.upper())
                for outcome in market.get("outcomes", []) or []:
                    player = outcome.get("description") or outcome.get("participant") or ""
                    side = (outcome.get("name") or "").title()
                    if market_key == "player_anytime_td":
                        side = {"Yes": "Over", "No": "Under"}.get(side, side)
                    price = outcome.get("price")
                    line = outcome.get("point")
                    if not player or price is None:
                        continue
                    rows.append(
                        {
                            "event_id": event_id,
                            "home_team": home_team,
                            "away_team": away_team,
                            "commence_time": commence_time,
                            "book": book_key,
                            "market": market_label,
                            "player": str(player),
                            "side": side,
                            "line": float(line) if line is not None else np.nan,
                            "american_odds": float(price),
                        }
                    )

    frame = pd.DataFrame(rows)
    if frame.empty:
        return frame

    frame["decimal_odds"] = frame["american_odds"].apply(odds_american_to_decimal)
    frame["imp_prob"] = frame["american_odds"].apply(odds_american_to_prob)
    if "line" in frame.columns:
        frame["line"] = pd.to_numeric(frame["line"], errors="coerce")
    return frame.reset_index(drop=True)
=======
}
>>>>>>> e8b3952f

DEFAULT_LOG_LEVEL = os.getenv("LOG_LEVEL", "INFO")


# ---------------------------------------------------------------------------
# Static data helpers
# ---------------------------------------------------------------------------


TEAM_NAME_TO_ABBR = {
    "arizona cardinals": "ARI",
    "atlanta falcons": "ATL",
    "baltimore ravens": "BAL",
    "buffalo bills": "BUF",
    "carolina panthers": "CAR",
    "chicago bears": "CHI",
    "cincinnati bengals": "CIN",
    "cleveland browns": "CLE",
    "dallas cowboys": "DAL",
    "denver broncos": "DEN",
    "detroit lions": "DET",
    "green bay packers": "GB",
    "houston texans": "HOU",
    "indianapolis colts": "IND",
    "jacksonville jaguars": "JAX",
    "jacksonville jaguar": "JAX",
    "kansas city chiefs": "KC",
    "las vegas raiders": "LV",
    "oakland raiders": "LV",
    "los angeles chargers": "LAC",
    "la chargers": "LAC",
    "los angeles rams": "LA",
    "la rams": "LA",
    "miami dolphins": "MIA",
    "minnesota vikings": "MIN",
    "new england patriots": "NE",
    "new orleans saints": "NO",
    "new york giants": "NYG",
    "ny giants": "NYG",
    "new york jets": "NYJ",
    "ny jets": "NYJ",
    "philadelphia eagles": "PHI",
    "pittsburgh steelers": "PIT",
    "san francisco 49ers": "SF",
    "sf 49ers": "SF",
    "seattle seahawks": "SEA",
    "tampa bay buccaneers": "TB",
    "tennessee titans": "TEN",
    "washington commanders": "WAS",
    "washington football team": "WAS",
    "washington redskins": "WAS",
    "st. louis rams": "LA",
    "st louis rams": "LA",
}

TEAM_ABBR_CANONICAL = {
    "ARI": "arizona cardinals",
    "ATL": "atlanta falcons",
    "BAL": "baltimore ravens",
    "BUF": "buffalo bills",
    "CAR": "carolina panthers",
    "CHI": "chicago bears",
    "CIN": "cincinnati bengals",
    "CLE": "cleveland browns",
    "DAL": "dallas cowboys",
    "DEN": "denver broncos",
    "DET": "detroit lions",
    "GB": "green bay packers",
    "HOU": "houston texans",
    "IND": "indianapolis colts",
    "JAX": "jacksonville jaguars",
    "KC": "kansas city chiefs",
    "LV": "las vegas raiders",
    "LAC": "los angeles chargers",
    "LA": "los angeles rams",
    "MIA": "miami dolphins",
    "MIN": "minnesota vikings",
    "NE": "new england patriots",
    "NO": "new orleans saints",
    "NYG": "new york giants",
    "NYJ": "new york jets",
    "PHI": "philadelphia eagles",
    "PIT": "pittsburgh steelers",
    "SF": "san francisco 49ers",
    "SEA": "seattle seahawks",
    "TB": "tampa bay buccaneers",
    "TEN": "tennessee titans",
    "WAS": "washington commanders",
}

TEAM_ABBR_ALIASES = {
    "LA": "LA",
    "STL": "LA",
    "SD": "LAC",
}

TEAM_TIMEZONES = {
    "ARI": "America/Phoenix",
    "ATL": "America/New_York",
    "BAL": "America/New_York",
    "BUF": "America/New_York",
    "CAR": "America/New_York",
    "CHI": "America/Chicago",
    "CIN": "America/New_York",
    "CLE": "America/New_York",
    "DAL": "America/Chicago",
    "DEN": "America/Denver",
    "DET": "America/Detroit",
    "GB": "America/Chicago",
    "HOU": "America/Chicago",
    "IND": "America/Indiana/Indianapolis",
    "JAX": "America/New_York",
    "KC": "America/Chicago",
    "LV": "America/Los_Angeles",
    "LAC": "America/Los_Angeles",
    "LA": "America/Los_Angeles",
    "MIA": "America/New_York",
    "MIN": "America/Chicago",
    "NE": "America/New_York",
    "NO": "America/Chicago",
    "NYG": "America/New_York",
    "NYJ": "America/New_York",
    "PHI": "America/New_York",
    "PIT": "America/New_York",
    "SEA": "America/Los_Angeles",
    "SF": "America/Los_Angeles",
    "TB": "America/New_York",
    "TEN": "America/Chicago",
    "WAS": "America/New_York",
}

_NULL_TEAM_TOKENS = {"", "none", "null", "nan", "tbd", "tba", "n/a", "na", "--"}

TEAM_MASCOT_TO_ABBR = {
    "cardinals": "ARI",
    "falcons": "ATL",
    "ravens": "BAL",
    "bills": "BUF",
    "panthers": "CAR",
    "bears": "CHI",
    "bengals": "CIN",
    "browns": "CLE",
    "cowboys": "DAL",
    "broncos": "DEN",
    "lions": "DET",
    "packers": "GB",
    "texans": "HOU",
    "colts": "IND",
    "jaguars": "JAX",
    "chiefs": "KC",
    "raiders": "LV",
    "chargers": "LAC",
    "rams": "LA",
    "dolphins": "MIA",
    "vikings": "MIN",
    "patriots": "NE",
    "saints": "NO",
    "giants": "NYG",
    "jets": "NYJ",
    "eagles": "PHI",
    "steelers": "PIT",
    "49ers": "SF",
    "niners": "SF",
    "seahawks": "SEA",
    "buccaneers": "TB",
    "bucs": "TB",
    "titans": "TEN",
    "commanders": "WAS",
    "football team": "WAS",
}


def _sanitize_team_key(text: str) -> str:
    cleaned = []
    for ch in text.lower():
        if ch.isalnum() or ch.isspace():
            cleaned.append(ch)
    normalized = " ".join("".join(cleaned).split())
    return normalized


def normalize_team_abbr(value: Any) -> Optional[str]:
    """Convert free-form team descriptors into standard three-letter abbreviations."""

    if value is None:
        return None
    if isinstance(value, float) and np.isnan(value):  # type: ignore[arg-type]
        return None

    text = str(value).strip()
    if not text:
        return None

    lowered = text.lower().strip()
    if lowered in _NULL_TEAM_TOKENS:
        return None

    candidate = text.upper().replace(" ", "")
    if len(candidate) <= 4 and candidate.isalpha():
        if candidate in TEAM_ABBR_CANONICAL:
            return candidate
        if candidate in TEAM_ABBR_ALIASES:
            return TEAM_ABBR_ALIASES[candidate]
        # Some feeds already provide three-letter abbreviations with spaces
        spaced_candidate = " ".join(candidate)
        if spaced_candidate in TEAM_NAME_TO_ABBR:
            return TEAM_NAME_TO_ABBR[spaced_candidate]

    sanitized = _sanitize_team_key(text)
    if not sanitized:
        return None

    if sanitized in TEAM_NAME_TO_ABBR:
        return TEAM_NAME_TO_ABBR[sanitized]

    sanitized_candidate = sanitized.replace(" ", "").upper()
    if sanitized_candidate in TEAM_ABBR_ALIASES:
        return TEAM_ABBR_ALIASES[sanitized_candidate]

    compact_key = sanitized.replace(" ", "")
    if compact_key in TEAM_NAME_TO_ABBR:
        return TEAM_NAME_TO_ABBR[compact_key]

    for abbr, canonical in TEAM_ABBR_CANONICAL.items():
        if sanitized == canonical:
            return abbr
        if canonical in sanitized:
            return abbr

    if sanitized in TEAM_MASCOT_TO_ABBR:
        return TEAM_MASCOT_TO_ABBR[sanitized]

    # As a last resort, try to map by taking the first letter of each token
    tokens = sanitized.split()
    if len(tokens) >= 2:
        initials = "".join(token[0] for token in tokens)
        if initials.upper() in TEAM_ABBR_CANONICAL:
            return initials.upper()

    if len(candidate) <= 4 and candidate.isalpha():
        return candidate

    return None


INJURY_STATUS_MAP = {
    "out": "out",
    "doubtful": "doubtful",
    "questionable": "questionable",
    "probable": "probable",
    "suspended": "suspended",
    "injured reserve": "out",
    "physically unable to perform": "out",
    "reserve/covid-19": "out",
    "covid-19": "out",
    "non-football injury": "out",
    "pup": "out",
    "ir": "out",
    "injury list": "out",
    "injury_list": "out",
    "injurylist": "out",
}

INJURY_OUT_KEYWORDS = [
    "injured reserve",
    "season-ending",
    "season ending",
    "out for season",
    "out indefinitely",
    "placed on ir",
    "on ir",
    "reserve/",
    "nfi",
    "pup",
    "physically unable to perform",
    "injury list",
    "injury_list",
    "injurylist",
]

INJURY_STATUS_PRIORITY = {
    "out": -1,
    "suspended": -1,
    "doubtful": 0,
    "questionable": 1,
    "probable": 2,
    "other": 1,
}

PRACTICE_STATUS_PRIORITY = {
    "full": 3,
    "limited": 2,
    "dnp": 0,
    "rest": 2,
    "available": 2,
}


PRACTICE_STATUS_ALIASES = {
    "fp": "full",
    "full practice": "full",
    "full participation": "full",
    "lp": "limited",
    "limited practice": "limited",
    "limited participation": "limited",
    "did not practice": "dnp",
    "did not participate": "dnp",
    "out": "dnp",
    "no practice": "dnp",
    "rest": "rest",
    "not injury related": "rest",
    "available": "available",
    "injury list": "dnp",
    "injury_list": "dnp",
    "injurylist": "dnp",
}

INACTIVE_INJURY_BUCKETS = {"out", "suspended"}

POSITION_ALIAS_MAP = {
    "HB": "RB",
    "TB": "RB",
    "FB": "RB",
    "SLOT": "WR",
    "FL": "WR",
    "SE": "WR",
    "X": "WR",
    "Z": "WR",
    "Y": "TE",
}

POSITION_PREFIX_MAP = {
    "QB": "QB",
    "RB": "RB",
    "HB": "RB",
    "FB": "RB",
    "TB": "RB",
    "WR": "WR",
    "TE": "TE",
}


TARGET_ALLOWED_POSITIONS: Dict[str, set[str]] = {
    "passing_yards": {"QB"},
    "passing_tds": {"QB"},
    "rushing_yards": {"QB", "RB", "HB", "FB"},
    "rushing_tds": {"QB", "RB", "HB", "FB"},
    "receiving_yards": {"RB", "HB", "FB", "WR", "TE"},
    "receptions": {"RB", "HB", "FB", "WR", "TE"},
    "receiving_tds": {"RB", "HB", "FB", "WR", "TE"},
}

NON_NEGATIVE_TARGETS: set[str] = set(TARGET_ALLOWED_POSITIONS.keys())


LINEUP_STALENESS_DAYS = 7
LINEUP_MAX_AGE_BEFORE_GAME_DAYS = 21  # allow expected lineups up to 3 weeks old relative to kickoff


_NAME_PUNCT_RE = re.compile(r"[^\w\s]")
_NAME_SPACE_RE = re.compile(r"\s+")


def robust_player_name_key(value: Any) -> str:
    """Generate a resilient lowercase key for player name matching."""

    if value is None:
        text = ""
    else:
        text = str(value)

    normalized = unicodedata.normalize("NFKD", text)
    normalized = "".join(ch for ch in normalized if not unicodedata.combining(ch))
    lowered = normalized.lower()
    without_punct = _NAME_PUNCT_RE.sub(" ", lowered)
    collapsed = _NAME_SPACE_RE.sub(" ", without_punct).strip()
    return collapsed


def normalize_player_name(value: Any) -> str:
    """Return a lowercase, punctuation-free representation of a player's name."""

    if not isinstance(value, str):
        return ""

    normalized = unicodedata.normalize("NFKD", value)
    normalized = normalized.replace(",", " ")
    cleaned = [ch for ch in normalized if ch.isalpha() or ch.isspace()]
    collapsed = " ".join("".join(cleaned).lower().split())
    return collapsed


def normalize_position(value: Any) -> str:
    if value is None or (isinstance(value, float) and math.isnan(value)):
        return ""

    text = str(value).upper().strip()
    if not text:
        return ""

    # First try an exact alias match (e.g., HB -> RB).
    text = POSITION_ALIAS_MAP.get(text, text)

    # Many feeds (including MSF lineups) encode positions with prefixes such as
    # "Offense-WR-1" or "SpecialTeams-K-1".  Break the string into alpha-only
    # tokens so we can match the meaningful portion (WR, QB, etc.).
    tokens = [text]
    tokens.extend(token for token in re.split(r"[^A-Z]", text) if token)

    for token in tokens:
        # Allow alias substitution on each token (e.g., SLOT -> WR).
        if token in POSITION_ALIAS_MAP:
            return POSITION_ALIAS_MAP[token]
        for prefix, canonical in POSITION_PREFIX_MAP.items():
            if token.startswith(prefix):
                return canonical

    return text


def normalize_practice_status(value: Any) -> str:
    text = str(value or "").lower().strip()
    if not text:
        return "available"
    if re.search(r"\b(ir|injured reserve|pup|nfi|reserve)\b", text):
        return "dnp"
    if text in PRACTICE_STATUS_ALIASES:
        text = PRACTICE_STATUS_ALIASES[text]
    else:
        for keyword, canonical in (
            ("full", "full"),
            ("limited", "limited"),
            ("dnp", "dnp"),
            ("did not practice", "dnp"),
            ("rest", "rest"),
        ):
            if keyword in text:
                text = canonical
                break
    if text not in PRACTICE_STATUS_PRIORITY:
        return "available"
    return text


_PLAYING_PROBABILITY_ALIASES = {
    "prob": "probable",
    "probable": "probable",
    "likely": "probable",
    "expected": "probable",
    "game-time decision": "questionable",
    "gtd": "questionable",
    "game time decision": "questionable",
    "game-time": "questionable",
    "uncertain": "questionable",
    "na": "other",
}


def interpret_playing_probability(value: Any) -> Tuple[str, str]:
    """Return (status_bucket, practice_status) derived from MSF playingProbability labels."""

    text_raw = str(value or "").strip().lower()
    if not text_raw:
        return "other", "available"

    cleaned = re.sub(r"[^a-z\s]", " ", text_raw)
    cleaned = re.sub(r"\s+", " ", cleaned).strip()
    if not cleaned:
        return "other", "available"

    canonical = _PLAYING_PROBABILITY_ALIASES.get(cleaned, cleaned)

    keyword_rules = [
        ("suspend", ("suspended", "dnp")),
        ("doubt", ("doubtful", "limited")),
        ("question", ("questionable", "limited")),
        ("inactive", ("out", "dnp")),
        ("out", ("out", "dnp")),
        ("probable", ("probable", "available")),
        ("likely", ("probable", "available")),
        ("expect", ("probable", "available")),
        ("available", ("other", "full")),
        ("active", ("other", "full")),
    ]

    for keyword, outcome in keyword_rules:
        if keyword in canonical:
            return outcome

    return "other", "available"


def normalize_injury_status(value: Any) -> str:
    text = str(value or "").lower().strip()
    if not text:
        return "other"
    if text in INJURY_STATUS_MAP:
        return INJURY_STATUS_MAP[text]
    if re.search(r"\b(ir|pup|nfi|reserve)\b", text):
        return "out"
    if "questionable" in text:
        return "questionable"
    if "doubtful" in text:
        return "doubtful"
    if "probable" in text:
        return "probable"
    if "suspend" in text:
        return "suspended"
    for keyword in INJURY_OUT_KEYWORDS:
        if keyword in text:
            return "out"
    return "other"


def compute_injury_bucket(status: Any, description: Any = None) -> str:
    """Derive a canonical availability bucket from status and free-form notes."""

    bucket = normalize_injury_status(status)
    if bucket != "out":
        desc_text = str(description or "").lower().strip()
        for keyword in INJURY_OUT_KEYWORDS:
            if keyword in desc_text:
                bucket = "out"
                break
    return bucket


def parse_depth_rank(value: Any) -> Optional[float]:
    if value is None or (isinstance(value, float) and math.isnan(value)):
        return np.nan
    if isinstance(value, (int, float)):
        return float(value)

    text = str(value).strip().lower()
    if not text:
        return np.nan

    alias_map = {
        "starter": 1,
        "start": 1,
        "first": 1,
        "1st": 1,
        "qb1": 1,
        "rb1": 1,
        "wr1": 1,
        "te1": 1,
        "second": 2,
        "2nd": 2,
        "qb2": 2,
        "rb2": 2,
        "wr2": 2,
        "third": 3,
        "3rd": 3,
        "qb3": 3,
        "rb3": 3,
        "wr3": 3,
    }
    if text in alias_map:
        return float(alias_map[text])

    digits = "".join(ch for ch in text if ch.isdigit())
    if digits:
        try:
            return float(int(digits))
        except ValueError:
            return np.nan

    return np.nan


def ensure_lineup_players_in_latest(
    working: pd.DataFrame, lineup_df: Optional[pd.DataFrame]
) -> pd.DataFrame:
    """
    No-op: we no longer synthesize placeholder rows from lineup entries.
    We only keep players who already exist with real production rows.
    """

    return working



# ---------------------------------------------------------------------------
# Supplemental data loading
# ---------------------------------------------------------------------------


class SupplementalDataLoader:
    """Loads optional injury, depth chart, advanced metric, and weather feeds."""

    def __init__(self, config: NFLConfig):
        self.injury_records = self._load_records(config.injury_report_path)
        self.depth_chart_records = self._load_records(config.depth_chart_path)
        self.advanced_records = self._load_records(config.advanced_metrics_path)
        self.weather_records = self._load_records(config.weather_forecast_path)

        self.injuries_by_game = self._index_records(self.injury_records, "game_id")
        self.injuries_by_team = self._index_records(self.injury_records, "team")
        self.depth_by_team = self._index_records(self.depth_chart_records, "team")
        self.weather_by_game = self._index_records(self.weather_records, "game_id")
        self.advanced_by_key: Dict[Tuple[str, int, str], Dict[str, Any]] = {}
        for record in self.advanced_records:
            season = record.get("season")
            week = record.get("week")
            team = normalize_team_abbr(record.get("team"))
            if season and week is not None and team:
                self.advanced_by_key[(str(season), int(week), team)] = record

    @staticmethod
    def _load_records(path: Optional[str]) -> List[Dict[str, Any]]:
        if not path:
            return []
        file_path = Path(path)
        if not file_path.exists():
            logging.warning("Supplemental data file %s not found", file_path)
            return []
        try:
            if file_path.suffix.lower() in {".json", ".geojson"}:
                with file_path.open("r", encoding="utf-8") as f:
                    payload = json.load(f)
                if isinstance(payload, dict):
                    if "items" in payload and isinstance(payload["items"], list):
                        return [dict(item) for item in payload["items"]]
                    if "data" in payload and isinstance(payload["data"], list):
                        return [dict(item) for item in payload["data"]]
                    return [dict(payload)]
                if isinstance(payload, list):
                    return [dict(item) for item in payload]
                logging.warning("Unsupported JSON format in %s", file_path)
                return []
            frame = pd.read_csv(file_path)
            return frame.to_dict("records")
        except Exception:  # pragma: no cover - defensive logging
            logging.exception("Unable to load supplemental data from %s", file_path)
            return []

    @staticmethod
    def _index_records(records: List[Dict[str, Any]], key: str) -> Dict[str, List[Dict[str, Any]]]:
        index: Dict[str, List[Dict[str, Any]]] = {}
        for record in records:
            raw_value = record.get(key)
            if raw_value is None:
                continue
            if key == "team":
                normalized = normalize_team_abbr(raw_value)
            else:
                normalized = str(raw_value)
            if not normalized:
                continue
            index.setdefault(normalized, []).append(record)
        return index

    def injuries_for_game(
        self, game_id: str, home_team: Optional[str], away_team: Optional[str]
    ) -> Tuple[List[Dict[str, Any]], Optional[str]]:
        game_records = list(self.injuries_by_game.get(str(game_id), []))
        if not game_records:
            for team in (home_team, away_team):
                if not team:
                    continue
                team_records = self.injuries_by_team.get(normalize_team_abbr(team), [])
                game_records.extend(team_records)

        normalized_rows: List[Dict[str, Any]] = []
        for record in game_records:
            team = normalize_team_abbr(record.get("team"))
            player_name = record.get("player_name") or record.get("name")
            status = record.get("status")
            practice_status = record.get("practice_status") or record.get("practice")
            description = record.get("description") or record.get("details")
            report_time = record.get("report_time") or record.get("updated_at")
            position = normalize_position(
                record.get("position")
                or record.get("primary_position")
                or record.get("pos")
            )
            normalized_rows.append(
                {
                    "injury_id": record.get("injury_id")
                    or record.get("id")
                    or uuid.uuid4().hex,
                    "game_id": str(game_id),
                    "team": team,
                    "player_name": player_name,
                    "status": status,
                    "practice_status": practice_status,
                    "description": description,
                    "report_time": parse_dt(report_time) if report_time else None,
                    "position": position,
                }
            )

        summary_parts = [
            f"{row['player_name']}({row['status']})"
            for row in normalized_rows
            if row.get("player_name") and row.get("status")
        ]
        summary: Optional[str] = None
        if summary_parts:
            preview = summary_parts[:6]
            summary = ", ".join(preview)
            remaining = len(summary_parts) - len(preview)
            if remaining > 0:
                summary += f" +{remaining} more"
        return normalized_rows, summary

    def depth_chart_rows(self, team: str) -> List[Dict[str, Any]]:
        normalized_team = normalize_team_abbr(team)
        records = self.depth_by_team.get(normalized_team, [])
        rows: List[Dict[str, Any]] = []
        for record in records:
            rows.append(
                {
                    "depth_id": record.get("depth_id")
                    or record.get("id")
                    or uuid.uuid4().hex,
                    "team": normalized_team,
                    "position": record.get("position"),
                    "player_id": str(record.get("player_id") or record.get("id") or ""),
                    "player_name": record.get("player_name") or record.get("name"),
                    "rank": record.get("rank") or record.get("depth") or record.get("order"),
                    "updated_at": parse_dt(record.get("updated_at"))
                    if record.get("updated_at")
                    else parse_dt(record.get("timestamp")),
                }
            )
        return rows

    def advanced_metrics(
        self, season: Optional[str], week: Optional[int], team: Optional[str]
    ) -> Optional[Dict[str, Any]]:
        if not season or week is None or not team:
            return None
        return self.advanced_by_key.get((str(season), int(week), normalize_team_abbr(team)))

    def weather_override(self, game_id: str) -> Optional[Dict[str, Any]]:
        records = self.weather_by_game.get(str(game_id), [])
        if not records:
            return None
        latest = max(records, key=lambda rec: rec.get("updated_at") or "")
        output = dict(latest)
        if "temperature_f" not in output and "temperature" in output:
            output["temperature_f"] = NFLIngestor._extract_temperature_fahrenheit(
                output.get("temperature")
            )
        return output

# ---------------------------------------------------------------------------
# Data classes
# ---------------------------------------------------------------------------


def default_now_utc() -> dt.datetime:
    return dt.datetime.now(dt.timezone.utc)


def parse_dt(value: str) -> Optional[dt.datetime]:
    if not value:
        return None
    try:
        return dt.datetime.fromisoformat(value.replace("Z", "+00:00"))
    except ValueError:
        return None


_MSF_ABBR_FIX = {
    "JAC": "JAX",
    "LA": "LA",
    "WFT": "WAS",
    "WSH": "WAS",
    "ARZ": "ARI",
    "OAK": "LV",
    "SD": "LAC",
}


def _msf_team_abbr(abbr: Optional[str]) -> Optional[str]:
    if not abbr:
        return None
    value = abbr.strip().upper()
    return _MSF_ABBR_FIX.get(value, value)


_HOME_TZ = {
    "LA": "America/Los_Angeles",
    "LAC": "America/Los_Angeles",
    "LV": "America/Los_Angeles",
    "SF": "America/Los_Angeles",
    "SEA": "America/Los_Angeles",
    "ARI": "America/Phoenix",
    "DEN": "America/Denver",
    "CHI": "America/Chicago",
    "DAL": "America/Chicago",
    "GB": "America/Chicago",
    "HOU": "America/Chicago",
    "KC": "America/Chicago",
    "MIN": "America/Chicago",
    "NO": "America/Chicago",
    "TB": "America/Chicago",
    "TEN": "America/Chicago",
    "ATL": "America/New_York",
    "BAL": "America/New_York",
    "BUF": "America/New_York",
    "CAR": "America/New_York",
    "CIN": "America/New_York",
    "CLE": "America/New_York",
    "DET": "America/New_York",
    "IND": "America/New_York",
    "JAX": "America/New_York",
    "MIA": "America/New_York",
    "NE": "America/New_York",
    "NYG": "America/New_York",
    "NYJ": "America/New_York",
    "PHI": "America/New_York",
    "PIT": "America/New_York",
    "WAS": "America/New_York",
}


def _home_local_game_date(utc_start: dt.datetime, home_abbr: str) -> dt.date:
    canonical = TEAM_ABBR_ALIASES.get(home_abbr, home_abbr)
    tz_name = _HOME_TZ.get(canonical) or _HOME_TZ.get(home_abbr)
    if not tz_name:
        logging.warning(
            "Unknown home timezone for %s; defaulting to America/New_York",
            home_abbr,
        )
        tz = ZoneInfo("America/New_York")
    else:
        tz = ZoneInfo(tz_name)
    kickoff = utc_start
    if kickoff.tzinfo is None:
        kickoff = kickoff.replace(tzinfo=ZoneInfo("UTC"))
    else:
        kickoff = kickoff.astimezone(ZoneInfo("UTC"))
    return kickoff.astimezone(tz).date()


def _nfl_season_slug_for_start(start_time_utc: Optional[dt.datetime]) -> Optional[str]:
    if not start_time_utc:
        return None
    kickoff = start_time_utc
    if kickoff.tzinfo is None:
        kickoff = kickoff.replace(tzinfo=dt.timezone.utc)
    year = kickoff.year
    if kickoff.month < 8:
        start_year, end_year = year - 1, year
    else:
        start_year, end_year = year, year + 1
    return f"{start_year}-{end_year}-regular"


def _yyyy_mm_dd_from_utc(start_time_utc: dt.datetime) -> str:
    kickoff = start_time_utc
    if kickoff.tzinfo is None:
        kickoff = kickoff.replace(tzinfo=dt.timezone.utc)
    d = kickoff.date()
    return f"{d.year:04d}{d.month:02d}{d.day:02d}"


_POS_RE = re.compile(r"^([A-Za-z]+)-([A-Za-z]+)-(\d+)$", re.IGNORECASE)


def split_lineup_slot(slot: str) -> Tuple[Optional[str], Optional[str], Optional[int]]:
    """Return (side, base position, rank) extracted from lineup slot strings."""

    match = _POS_RE.match(slot or "")
    if not match:
        return None, None, None
    side_raw, base_raw, rank_raw = match.groups()
    side = side_raw.title()
    base_pos = base_raw.upper()
    try:
        rank_val = int(rank_raw)
    except ValueError:
        rank_val = None
    return side, base_pos, rank_val


def _canon_pos_and_rank(lineup_position: str) -> Tuple[Optional[str], Optional[int]]:
    _, base_pos, rank_val = split_lineup_slot(lineup_position)
    if base_pos not in {"QB", "RB", "WR", "TE"}:
        return None, None
    return base_pos, rank_val


def _prefer_actual(team_block: Dict[str, Any]) -> Tuple[List[Dict[str, Any]], str]:
    actual = (team_block.get("actual") or {}).get("lineupPositions") or []
    if actual:
        return actual, "actual"
    expected = (team_block.get("expected") or {}).get("lineupPositions") or []
    if expected:
        return expected, "expected"
    return [], ""


def _build_msf_lineup_url(
    start_time_utc: dt.datetime, away_abbr: str, home_abbr: str
) -> Optional[str]:
    season_slug = _nfl_season_slug_for_start(start_time_utc)
    if not season_slug:
        return None
    away_norm = _msf_team_abbr(away_abbr)
    home_norm = _msf_team_abbr(home_abbr)
    if not away_norm or not home_norm:
        return None
    local_date = _home_local_game_date(start_time_utc, home_norm)
    game_date = f"{local_date.year:04d}{local_date.month:02d}{local_date.day:02d}"
    return (
        f"https://api.mysportsfeeds.com/v2.1/pull/nfl/{season_slug}/games/"
        f"{game_date}-{away_norm}-{home_norm}/lineup.json"
    )


def _http_get_with_retry(
    url: str,
    auth: HTTPBasicAuth,
    *,
    params: Optional[Dict[str, Any]] = None,
    headers: Optional[Dict[str, str]] = None,
    max_tries: int = 3,
    backoff: float = 0.8,
) -> Optional[requests.Response]:
    last_exc: Optional[Exception] = None
    for attempt in range(max_tries):
        try:
            response = requests.get(
                url,
                auth=auth,
                params=params,
                headers=headers,
                timeout=15,
            )
            if response.status_code in {200, 204}:
                return response
            if response.status_code == 404:
                time.sleep(backoff)
                return response
            logging.warning(
                "MSF lineup GET %s -> %s; try %d/%d",
                url,
                response.status_code,
                attempt + 1,
                max_tries,
            )
            time.sleep(backoff * (attempt + 1))
        except Exception as exc:  # pragma: no cover - network errors
            last_exc = exc
            logging.warning(
                "MSF lineup GET exception on %s: %s (try %d/%d)",
                url,
                exc,
                attempt + 1,
                max_tries,
            )
            time.sleep(backoff * (attempt + 1))
    if last_exc is not None:
        logging.exception("MSF lineup GET failed after retries: %s", last_exc)
    return None


def _extract_lineup_rows(json_obj: Dict[str, Any]) -> List[Dict[str, Any]]:
    lineup_df = build_lineups_df(json_obj)
    if lineup_df.empty:
        return []

    results: List[Dict[str, Any]] = []
    for record in lineup_df.to_dict(orient="records"):
        team_abbr = record.get("team_abbr")
        position = record.get("pos")
        depth = record.get("depth")
        if not team_abbr or not position:
            continue
        player_name = record.get("full_name") or ""
        first = record.get("first") or ""
        last = record.get("last") or ""
        if not player_name:
            player_name = " ".join(part for part in [first, last] if part)
        if not player_name and not record.get("player_id"):
            continue

        pname_source = player_name or " ".join(part for part in [first, last] if part)
        status_bucket, practice_status = interpret_playing_probability(
            record.get("playing_probability")
        )
        entry = {
            "team": _msf_team_abbr(team_abbr),
            "player_id": str(record.get("player_id") or ""),
            "player_name": player_name,
            "first_name": first,
            "last_name": last,
            "position": position,
            "base_pos": position,
            "side": record.get("side"),
            "rank": depth,
            "source_section": record.get("source_section") or "actual",
            "player_team": _msf_team_abbr(record.get("player_team_abbr")),
            "playing_probability": record.get("playing_probability"),
            "status_bucket": status_bucket,
            "practice_status": practice_status,
            "slot": record.get("slot"),
            "__pname_key": robust_player_name_key(pname_source),
        }
        results.append(entry)
    return results


@dataclasses.dataclass
class NFLConfig:
    pg_user: str = os.getenv("PGUSER", "josh")
    pg_password: str = os.getenv("PGPASSWORD", "password")
    pg_host: str = os.getenv("PGHOST", "localhost")
    pg_port: str = os.getenv("PGPORT", "5432")
    pg_database: str = os.getenv("PGDATABASE", "nfl")

    seasons: Tuple[str, ...] = tuple(NFL_SEASONS)
    log_level: str = DEFAULT_LOG_LEVEL
    injury_report_path: Optional[str] = os.getenv("NFL_INJURY_PATH")
    depth_chart_path: Optional[str] = os.getenv("NFL_DEPTH_PATH")
    advanced_metrics_path: Optional[str] = os.getenv("NFL_ADVANCED_PATH")
    weather_forecast_path: Optional[str] = os.getenv("NFL_FORECAST_PATH")
    respect_lineups: bool = True

    @property
    def pg_url(self) -> str:
        return (
            f"postgresql+psycopg2://{self.pg_user}:{self.pg_password}"
            f"@{self.pg_host}:{self.pg_port}/{self.pg_database}"
        )


# ---------------------------------------------------------------------------
# Database schema & helpers
# ---------------------------------------------------------------------------


class NFLDatabase:
    """Encapsulates PostgreSQL persistence for NFL data."""

    def __init__(self, engine: Engine):
        self.engine = engine
        self.meta = MetaData()
        self._define_tables()
        self.meta.create_all(self.engine)
        self._apply_schema_upgrades()

    def _apply_schema_upgrades(self) -> None:
        """Ensure newly introduced columns exist on already-initialized tables."""

        inspector = inspect(self.engine)
        try:
            table_names = set(inspector.get_table_names())
        except Exception:
            table_names = set()

        try:
            game_columns = {col["name"] for col in inspector.get_columns("nfl_games")}
        except Exception:  # pragma: no cover - defensive fallback if table missing
            game_columns = set()

        statements: List[str] = []
        if "wind_mph" not in game_columns:
            statements.append("ALTER TABLE nfl_games ADD COLUMN IF NOT EXISTS wind_mph DOUBLE PRECISION")
        if "humidity" not in game_columns:
            statements.append("ALTER TABLE nfl_games ADD COLUMN IF NOT EXISTS humidity DOUBLE PRECISION")
        if "injury_summary" not in game_columns:
            statements.append("ALTER TABLE nfl_games ADD COLUMN IF NOT EXISTS injury_summary TEXT")
        if "odds_event_id" not in game_columns:
            statements.append("ALTER TABLE nfl_games ADD COLUMN IF NOT EXISTS odds_event_id TEXT")

        if "nfl_depth_charts" in table_names:
            try:
                depth_columns = {col["name"] for col in inspector.get_columns("nfl_depth_charts")}
            except Exception:
                depth_columns = set()
            if "source" not in depth_columns:
                statements.append(
                    "ALTER TABLE nfl_depth_charts ADD COLUMN IF NOT EXISTS source TEXT"
                )

        try:
            injury_columns = {col["name"] for col in inspector.get_columns("nfl_injury_reports")}
        except Exception:  # pragma: no cover - table may not exist yet
            injury_columns = set()
        if "position" not in injury_columns:
            statements.append(
                "ALTER TABLE nfl_injury_reports ADD COLUMN IF NOT EXISTS position TEXT"
            )

        if not statements:
            return

        with self.engine.begin() as conn:
            for statement in statements:
                conn.execute(text(statement))

    def _define_tables(self) -> None:
        self.games = Table(
            "nfl_games",
            self.meta,
            Column("game_id", String, primary_key=True),
            Column("season", String, nullable=False),
            Column("week", Integer),
            Column("start_time", DateTime(timezone=True)),
            Column("venue", String),
            Column("city", String),
            Column("state", String),
            Column("country", String),
            Column("surface", String),
            Column("day_of_week", String),
            Column("referee", String),
            Column("temperature_f", Float),
            Column("weather_conditions", String),
            Column("wind_mph", Float),
            Column("humidity", Float),
            Column("injury_summary", String),
            Column("home_team", String),
            Column("away_team", String),
            Column("home_score", Integer),
            Column("away_score", Integer),
            Column("status", String),
            Column("odds_event_id", String),
            Column("home_moneyline", Float),
            Column("away_moneyline", Float),
            Column("home_implied_prob", Float),
            Column("away_implied_prob", Float),
            Column("odds_updated", DateTime(timezone=True)),
            Column("ingested_at", DateTime(timezone=True), default=default_now_utc),
        )

        self.player_stats = Table(
            "nfl_player_stats",
            self.meta,
            Column("game_id", String, nullable=False),
            Column("player_id", String, nullable=False),
            Column("player_name", String),
            Column("team", String),
            Column("position", String),
            Column("rushing_attempts", Float),
            Column("rushing_yards", Float),
            Column("rushing_tds", Float),
            Column("receiving_targets", Float),
            Column("receptions", Float),
            Column("receiving_yards", Float),
            Column("receiving_tds", Float),
            Column("passing_attempts", Float),
            Column("passing_completions", Float),
            Column("passing_yards", Float),
            Column("passing_tds", Float),
            Column("fantasy_points", Float),
            Column("snap_count", Float),
            Column("ingested_at", DateTime(timezone=True), default=default_now_utc),
            UniqueConstraint("game_id", "player_id", name="uq_player_game"),
        )

        self.team_unit_ratings = Table(
            "nfl_team_unit_ratings",
            self.meta,
            Column("season", String, nullable=False),
            Column("team", String, nullable=False),
            Column("week", Integer, nullable=False),
            Column("offense_pass_rating", Float),
            Column("offense_rush_rating", Float),
            Column("defense_pass_rating", Float),
            Column("defense_rush_rating", Float),
            Column("updated_at", DateTime(timezone=True), default=default_now_utc),
            UniqueConstraint("season", "team", "week", name="uq_team_week"),
        )

        self.model_predictions = Table(
            "nfl_predictions",
            self.meta,
            Column("prediction_id", String, primary_key=True),
            Column("game_id", String, nullable=False),
            Column("entity_type", String, nullable=False),
            Column("entity_id", String, nullable=False),
            Column("prediction_target", String, nullable=False),
            Column("prediction_value", Float),
            Column("model_version", String),
            Column("features", JSON),
            Column("created_at", DateTime(timezone=True), default=default_now_utc),
        )

        self.injury_reports = Table(
            "nfl_injury_reports",
            self.meta,
            Column("injury_id", String, primary_key=True),
            Column("game_id", String),
            Column("team", String, nullable=False),
            Column("player_name", String),
            Column("position", String),
            Column("status", String),
            Column("practice_status", String),
            Column("description", String),
            Column("report_time", DateTime(timezone=True)),
            Column("ingested_at", DateTime(timezone=True), default=default_now_utc),
        )

        self.depth_charts = Table(
            "nfl_depth_charts",
            self.meta,
            Column("depth_id", String, primary_key=True),
            Column("team", String, nullable=False),
            Column("position", String, nullable=False),
            Column("player_id", String),
            Column("player_name", String),
            Column("rank", Integer),
            Column("source", String),
            Column("updated_at", DateTime(timezone=True)),
            Column("ingested_at", DateTime(timezone=True), default=default_now_utc),
        )

        self.team_advanced_metrics = Table(
            "nfl_team_advanced_metrics",
            self.meta,
            Column("metric_id", String, primary_key=True),
            Column("season", String, nullable=False),
            Column("week", Integer, nullable=False),
            Column("team", String, nullable=False),
            Column("pace_seconds_per_play", Float),
            Column("offense_epa", Float),
            Column("defense_epa", Float),
            Column("offense_success_rate", Float),
            Column("defense_success_rate", Float),
            Column("travel_penalty", Float),
            Column("rest_penalty", Float),
            Column("weather_adjustment", Float),
            Column("created_at", DateTime(timezone=True), default=default_now_utc),
            UniqueConstraint("season", "week", "team", name="uq_adv_metrics_team_week"),
        )

        self.model_backtests = Table(
            "nfl_model_backtests",
            self.meta,
            Column("run_id", String, nullable=False),
            Column("model_name", String, nullable=False),
            Column("metric_name", String, nullable=False),
            Column("metric_value", Float, nullable=False),
            Column("sample_size", Integer),
            Column("created_at", DateTime(timezone=True), default=default_now_utc),
        )

        self.game_totals = Table(
            "nfl_game_totals",
            self.meta,
            Column("market_id", String, primary_key=True),
            Column("game_id", String, nullable=False),
            Column("event_id", String),
            Column("season", String),
            Column("week", Integer),
            Column("start_time", DateTime(timezone=True)),
            Column("bookmaker", String),
            Column("total_line", Float),
            Column("over_odds", Float),
            Column("under_odds", Float),
            Column("last_update", DateTime(timezone=True)),
            Column("ingested_at", DateTime(timezone=True), default=default_now_utc),
        )

        self.player_prop_lines = Table(
            "nfl_player_prop_lines",
            self.meta,
            Column("prop_id", String, primary_key=True),
            Column("game_id", String, nullable=False),
            Column("event_id", String),
            Column("player_id", String),
            Column("player_name", String),
            Column("player_name_norm", String),
            Column("team", String),
            Column("opponent", String),
            Column("market", String, nullable=False),
            Column("line", Float),
            Column("over_odds", Float),
            Column("under_odds", Float),
            Column("bookmaker", String),
            Column("last_update", DateTime(timezone=True)),
            Column("ingested_at", DateTime(timezone=True), default=default_now_utc),
        )

    # ------------------------------------------------------------------
    # Write helpers
    # ------------------------------------------------------------------

    def upsert_rows(
        self,
        table: Table,
        rows: Iterable[Dict[str, Any]],
        conflict_cols: List[str],
        update_columns: Optional[Iterable[str]] = None,
    ) -> None:
        rows_list = list(rows)
        if not rows_list:
            return

        table_columns = set(table.c.keys())
        filtered_rows: List[Dict[str, Any]] = []
        for row in rows_list:
            if not isinstance(row, dict):
                continue
            filtered = {k: v for k, v in row.items() if k in table_columns}
            if filtered:
                filtered_rows.append(filtered)

        if not filtered_rows:
            return

        stmt = insert(table).values(filtered_rows)
        if update_columns is None:
            update_cols = {
                col.name: stmt.excluded[col.name]
                for col in table.columns
                if col.name not in conflict_cols
            }
        else:
            valid_columns = {
                col
                for col in update_columns
                if col in table.c.keys() and col not in conflict_cols
            }
            update_cols = {col: stmt.excluded[col] for col in valid_columns}

        if update_cols:
            stmt = stmt.on_conflict_do_update(index_elements=conflict_cols, set_=update_cols)
        else:
            stmt = stmt.on_conflict_do_nothing(index_elements=conflict_cols)
        try:
            with self.engine.begin() as conn:
                conn.execute(stmt)
        except SQLAlchemyError:
            logging.exception("Failed to upsert rows into %s", table.name)
            raise

    def fetch_existing_game_ids(self) -> set[str]:
        with self.engine.begin() as conn:
            rows = conn.execute(select(self.games.c.game_id)).fetchall()
        return {row[0] for row in rows}

    def fetch_game_lookup(self) -> List[Dict[str, Any]]:
        columns = [
            self.games.c.game_id,
            self.games.c.season,
            self.games.c.week,
            self.games.c.start_time,
            self.games.c.home_team,
            self.games.c.away_team,
            self.games.c.odds_event_id,
        ]
        with self.engine.begin() as conn:
            rows = conn.execute(select(*columns)).fetchall()
        results: List[Dict[str, Any]] = []
        for row in rows:
            results.append(
                {
                    "game_id": row[0],
                    "season": row[1],
                    "week": row[2],
                    "start_time": row[3],
                    "home_team": row[4],
                    "away_team": row[5],
                    "odds_event_id": row[6],
                }
            )
        return results

    def fetch_games_with_player_stats(self) -> set[str]:
        """Return the set of game IDs that already have player statistics stored."""

        with self.engine.begin() as conn:
            rows = conn.execute(select(self.player_stats.c.game_id).distinct()).fetchall()
        return {row[0] for row in rows}

    def latest_team_rating_week(self, season: str) -> Optional[int]:
        with self.engine.begin() as conn:
            row = conn.execute(
                select(func.max(self.team_unit_ratings.c.week)).where(self.team_unit_ratings.c.season == season)
            ).scalar()
        return row

    def record_backtest_metrics(
        self,
        run_id: str,
        model_name: str,
        metrics: Dict[str, float],
        sample_size: Optional[int] = None,
    ) -> None:
        if not metrics:
            return
        rows: List[Dict[str, Any]] = []

        def _append_metric(metric_name: str, metric_value: Any) -> None:
            if metric_value is None:
                return
            try:
                value_float = float(metric_value)
            except (TypeError, ValueError):
                return
            if math.isnan(value_float):
                return
            rows.append(
                {
                    "run_id": run_id,
                    "model_name": model_name,
                    "metric_name": metric_name,
                    "metric_value": value_float,
                    "sample_size": sample_size,
                }
            )

        for metric, value in metrics.items():
            if isinstance(value, (tuple, list)):
                if len(value) == 2:
                    _append_metric(f"{metric}_lower", value[0])
                    _append_metric(f"{metric}_upper", value[1])
                else:
                    for idx, component in enumerate(value):
                        _append_metric(f"{metric}_{idx}", component)
            else:
                _append_metric(metric, value)

        if not rows:
            return
        with self.engine.begin() as conn:
            conn.execute(self.model_backtests.insert(), rows)


# ---------------------------------------------------------------------------
# API clients
# ---------------------------------------------------------------------------


class MySportsFeedsClient:
    def __init__(self, user: str, password: str, timeout: int = 30):
        self.user = user
        self.password = password
        self.auth = (user, password)
        self.timeout = timeout

    def _request(self, endpoint: str, *, params: Optional[Dict[str, Any]] = None) -> Dict[str, Any]:
        url = f"{API_PREFIX_NFL}/{endpoint}"
        logging.debug("Requesting MySportsFeeds endpoint %s", url)
        resp = requests.get(url, params=params, auth=self.auth, timeout=self.timeout)
        resp.raise_for_status()
        try:
            return resp.json()
        except RequestsJSONDecodeError:
            content = resp.text.strip()
            if not content:
                logging.debug(
                    "Empty response body for MySportsFeeds endpoint %s; returning empty payload",
                    url,
                )
                return {}
            logging.warning(
                "Failed to decode JSON from MySportsFeeds endpoint %s (content-type=%s)",
                url,
                resp.headers.get("Content-Type"),
            )
            raise

    def fetch_games(self, season: str) -> List[Dict[str, Any]]:
        """Fetch the schedule for a season, retrying with alternative filters."""

        base_params: Dict[str, Any] = {"limit": 500}
        attempts: Tuple[Optional[str], ...] = (
            "completed,upcoming",
            "final,inprogress,scheduled",
            None,
        )

        for status_filter in attempts:
            params = dict(base_params)
            if status_filter:
                params["status"] = status_filter

            data = self._request(f"{season}/games.json", params=params)
            games = data.get("games", [])
            if games:
                if status_filter and status_filter != attempts[0]:
                    logging.debug(
                        "Fetched %d games for %s after retrying with status filter '%s'",
                        len(games),
                        season,
                        status_filter,
                    )
                return games

        logging.debug(
            "No games returned for %s even after retrying with multiple status filters",
            season,
        )
        return []

    def fetch_game_boxscore(self, season: str, game_id: str) -> Dict[str, Any]:
        return self._request(f"{season}/games/{game_id}/boxscore.json")

    def fetch_player_gamelogs(self, season: str, game_id: str) -> List[Dict[str, Any]]:
        try:
            data = self._request(
                f"{season}/games/{game_id}/player_gamelogs.json",
                params={"stats": "Rushing,Receiving,Passing,Fumbles"},
            )
        except HTTPError as exc:
            status = getattr(exc.response, "status_code", None)
            if status == 404:
                logging.debug(
                    "No player gamelogs found for season %s game %s (HTTP 404)",
                    season,
                    game_id,
                )
                return []
            raise
        return data.get("gamelogs", [])

    def fetch_injuries(
        self, season: Optional[str] = None, date: Optional[str] = None
    ) -> Dict[str, Any]:
        params: Dict[str, Any] = {}
        if season:
            params["season"] = season
        if date:
            params["date"] = date
        data = self._request("injuries.json", params=params or None)
        if not isinstance(data, dict):
            return {"players": [], "lastUpdatedOn": None}
        data.setdefault("players", [])
        return data

    def fetch_game_lineup(self, season: str, game_key: str) -> Dict[str, Any]:
        try:
            return self._request(f"{season}/games/{game_key}/lineup.json")
        except HTTPError as exc:
            status = getattr(exc.response, "status_code", None)
            if status == 404:
                logging.debug(
                    "No lineup available for season %s game %s (HTTP 404)",
                    season,
                    game_key,
                )
                return {}
            raise



class OddsApiClient:
    def __init__(self, api_key: str, timeout: int = 30):
        self.api_key = api_key
        self.timeout = timeout

    @staticmethod
    def _normalize_bound(value: Optional[dt.datetime]) -> Optional[dt.datetime]:
        if value is None:
            return None
        if value.tzinfo is None:
            return value.replace(tzinfo=dt.timezone.utc)
        return value.astimezone(dt.timezone.utc)
<<<<<<< HEAD

    @staticmethod
    def _to_iso(value: Optional[dt.datetime]) -> Optional[str]:
        if value is None:
            return None
        if value.tzinfo is None:
            value = value.replace(tzinfo=dt.timezone.utc)
        return value.astimezone(dt.timezone.utc).isoformat().replace('+00:00', 'Z')

    @staticmethod
    def _reverse_market_map() -> Dict[str, str]:
        reverse: Dict[str, str] = {}
        for raw_key, canonical in ODDS_MARKET_CANONICAL_MAP.items():
            preferred = raw_key
            if preferred.endswith('_yds'):
                preferred = preferred.replace('_yds', '_yards')
            if preferred == 'player_reception_yds':
                preferred = 'player_receiving_yards'
            reverse[canonical.upper()] = preferred
        return reverse

    def _assemble_events(
        self,
        game_df: pd.DataFrame,
        prop_df: pd.DataFrame,
        start: Optional[dt.datetime],
        end: Optional[dt.datetime],
    ) -> List[Dict[str, Any]]:
        reverse_map = self._reverse_market_map()

=======

    @staticmethod
    def _to_iso(value: Optional[dt.datetime]) -> Optional[str]:
        if value is None:
            return None
        if value.tzinfo is None:
            value = value.replace(tzinfo=dt.timezone.utc)
        return value.astimezone(dt.timezone.utc).isoformat().replace('+00:00', 'Z')

    @staticmethod
    def _reverse_market_map() -> Dict[str, str]:
        reverse: Dict[str, str] = {}
        for raw_key, canonical in odds_extract.NFL_MARKET_MAP.items():
            preferred = raw_key
            if preferred.endswith('_yds'):
                preferred = preferred.replace('_yds', '_yards')
            if preferred == 'player_reception_yds':
                preferred = 'player_receiving_yards'
            reverse[canonical.upper()] = preferred
        return reverse

    def _assemble_events(
        self,
        game_df: pd.DataFrame,
        prop_df: pd.DataFrame,
        start: Optional[dt.datetime],
        end: Optional[dt.datetime],
    ) -> List[Dict[str, Any]]:
        reverse_map = self._reverse_market_map()

>>>>>>> e8b3952f
        def normalize_market(label: str) -> str:
            key = reverse_map.get(label.upper(), label.lower())
            if key.endswith('_yds'):
                key = key.replace('_yds', '_yards')
            if key == 'player_reception_yds':
                key = 'player_receiving_yards'
            return key

        event_meta: Dict[str, Dict[str, Any]] = {}

        def update_meta(frame: pd.DataFrame) -> None:
            if frame is None or frame.empty:
                return
            for _, row in frame.iterrows():
                eid = str(row.get('event_id') or '')
                if not eid:
                    continue
                meta = event_meta.setdefault(eid, {})
                if not meta.get('home_team') and row.get('home_team'):
                    meta['home_team'] = row.get('home_team')
                if not meta.get('away_team') and row.get('away_team'):
                    meta['away_team'] = row.get('away_team')
                commence_dt = row.get('commence_dt')
                if pd.notna(commence_dt) and meta.get('commence_dt') is None:
                    if isinstance(commence_dt, pd.Timestamp):
                        meta['commence_dt'] = commence_dt.to_pydatetime()
                    elif isinstance(commence_dt, dt.datetime):
                        meta['commence_dt'] = commence_dt
                if not meta.get('commence_raw') and row.get('commence_time'):
                    meta['commence_raw'] = row.get('commence_time')

        update_meta(game_df)
        update_meta(prop_df)

        events: Dict[str, Dict[str, Any]] = {}
        bookmaker_maps: Dict[str, Dict[str, Dict[str, Any]]] = {}

        def get_event(event_id: str) -> Dict[str, Any]:
            if event_id not in events:
                meta = event_meta.get(event_id, {})
                commence_dt = meta.get('commence_dt')
                events[event_id] = {
                    'id': event_id,
                    'commence_time': self._to_iso(commence_dt) if commence_dt else meta.get('commence_raw'),
                    'home_team': meta.get('home_team'),
                    'away_team': meta.get('away_team'),
                    'bookmakers': [],
                }
                bookmaker_maps[event_id] = {}
            return events[event_id]

        def get_bookmaker(event_id: str, book: str) -> Dict[str, Any]:
            event = get_event(event_id)
            book_map = bookmaker_maps[event_id]
            if book not in book_map:
                bookmaker = {
                    'key': book,
                    'title': book,
                    'last_update': self._to_iso(default_now_utc()),
                    'markets': [],
                }
                bookmaker['__markets'] = {}
                book_map[book] = bookmaker
                event['bookmakers'].append(bookmaker)
            return book_map[book]

        def add_outcome(book: Dict[str, Any], market_key: str, outcome: Dict[str, Any]) -> None:
            markets_map = book.setdefault('__markets', {})
            market_struct = markets_map.get(market_key)
            if market_struct is None:
                market_struct = {'key': market_key, 'outcomes': []}
                markets_map[market_key] = market_struct
                book['markets'].append(market_struct)
            market_struct['outcomes'].append(outcome)

        if game_df is not None and not game_df.empty:
            for _, row in game_df.iterrows():
                eid = str(row.get('event_id') or '')
                book_name = str(row.get('book') or '')
                if not eid or not book_name:
                    continue
                price = row.get('american_odds')
                if pd.isna(price):
                    continue
                book = get_bookmaker(eid, book_name)
                market_key = normalize_market(str(row.get('market') or ''))
                outcome: Dict[str, Any] = {
                    'name': row.get('side'),
                    'price': float(price),
                }
                line_val = row.get('line')
                if not pd.isna(line_val):
                    outcome['point'] = float(line_val)
                    if market_key == 'totals':
                        outcome['total'] = float(line_val)
                add_outcome(book, market_key, outcome)

        if prop_df is not None and not prop_df.empty:
            for _, row in prop_df.iterrows():
                eid = str(row.get('event_id') or '')
                book_name = str(row.get('book') or '')
                if not eid or not book_name:
                    continue
                price = row.get('american_odds')
                if pd.isna(price):
                    continue
                book = get_bookmaker(eid, book_name)
                market_key = normalize_market(str(row.get('market') or ''))
                outcome: Dict[str, Any] = {
                    'name': row.get('side'),
                    'price': float(price),
                    'description': row.get('player'),
                    'participant': row.get('player'),
                }
                line_val = row.get('line')
                if not pd.isna(line_val):
                    outcome['point'] = float(line_val)
                add_outcome(book, market_key, outcome)

        assembled = list(events.values())
        for event in assembled:
            for bookmaker in event.get('bookmakers', []):
                bookmaker.pop('__markets', None)

        if start or end:
            filtered: List[Dict[str, Any]] = []
            start_utc = self._normalize_bound(start)
            end_utc = self._normalize_bound(end)
            for event in assembled:
                commence = parse_dt(event.get('commence_time'))
                if start_utc and (commence is None or commence < start_utc):
                    continue
                if end_utc and (commence is None or commence > end_utc):
                    continue
                filtered.append(event)
            assembled = filtered
        return assembled

    async def _fetch_async(
        self,
        start: Optional[dt.datetime],
        end: Optional[dt.datetime],
        include_player_props: bool,
    ) -> List[Dict[str, Any]]:
<<<<<<< HEAD
        api_key = self.api_key or ODDS_API_KEY
        timeout = aiohttp.ClientTimeout(total=self.timeout)
        async with aiohttp.ClientSession(timeout=timeout) as session:
            game_df = await odds_fetch_game_odds(
                session,
                api_key=api_key,
=======
        odds_extract.ODDS_API_KEY = self.api_key or odds_extract.ODDS_API_KEY
        timeout = aiohttp.ClientTimeout(total=self.timeout)
        async with aiohttp.ClientSession(timeout=timeout) as session:
            game_df = await odds_extract.fetch_nfl_game_odds(
                session,
>>>>>>> e8b3952f
                regions=ODDS_REGIONS,
                markets=ODDS_DEFAULT_MARKETS,
                odds_format=ODDS_FORMAT,
            )
            if not game_df.empty:
                game_df['commence_dt'] = pd.to_datetime(
                    game_df['commence_time'], errors='coerce', utc=True
                )
                start_bound = self._normalize_bound(start)
                end_bound = self._normalize_bound(end)
                if start_bound is not None:
                    game_df = game_df[game_df['commence_dt'] >= start_bound]
                if end_bound is not None:
                    game_df = game_df[game_df['commence_dt'] <= end_bound]
            prop_df = pd.DataFrame()
            if include_player_props:
                if not game_df.empty and 'event_id' in game_df.columns:
                    event_ids = (
                        game_df['event_id']
                        .dropna()
                        .astype(str)
                        .drop_duplicates()
                        .tolist()
                    )
                else:
                    event_ids = []
                if event_ids:
<<<<<<< HEAD
                    prop_df = await odds_fetch_prop_odds(
                        session,
                        api_key=api_key,
=======
                    prop_df = await odds_extract.fetch_nfl_prop_odds(
                        session,
>>>>>>> e8b3952f
                        event_ids=event_ids,
                        regions=ODDS_REGIONS,
                        odds_format=ODDS_FORMAT,
                    )
                    if not prop_df.empty:
                        prop_df['commence_dt'] = pd.to_datetime(
                            prop_df['commence_time'], errors='coerce', utc=True
                        )
                        start_bound = self._normalize_bound(start)
                        end_bound = self._normalize_bound(end)
                        if start_bound is not None:
                            prop_df = prop_df[prop_df['commence_dt'] >= start_bound]
                        if end_bound is not None:
                            prop_df = prop_df[prop_df['commence_dt'] <= end_bound]
            return self._assemble_events(game_df, prop_df, start, end)

    def fetch_odds(
        self,
        *,
        start: Optional[dt.datetime] = None,
        end: Optional[dt.datetime] = None,
        include_player_props: bool = True,
        include_historical: bool = True,
    ) -> List[Dict[str, Any]]:
        try:
            return asyncio.run(
                self._fetch_async(start=start, end=end, include_player_props=include_player_props)
            )
        except RuntimeError:
            loop = asyncio.get_event_loop()
            if loop.is_running():
                return loop.run_until_complete(
                    self._fetch_async(start=start, end=end, include_player_props=include_player_props)
                )
            raise


class MSFCreds:
    api_key: str
    password: str = "MYSPORTSFEEDS"


class NFLIngestor:
    def __init__(
        self,
        db: NFLDatabase,
        msf_client: MySportsFeedsClient,
        odds_client: OddsApiClient,
        supplemental_loader: SupplementalDataLoader,
    ):
        self.db = db
        self.msf_client = msf_client
        self.odds_client = odds_client
        self.supplemental_loader = supplemental_loader
        user = getattr(msf_client, "user", None)
        password = getattr(msf_client, "password", None)
        auth_tuple = getattr(msf_client, "auth", None)
        if not user and auth_tuple:
            try:
                user = auth_tuple[0]
            except Exception:
                user = None
        if not password and auth_tuple and len(auth_tuple) > 1:
            try:
                password = auth_tuple[1]
            except Exception:
                password = None
        self._msf_creds = MSFCreds(
            api_key=user or "",
            password=password or "MYSPORTSFEEDS",
        )

    def ingest(self, seasons: Iterable[str]) -> None:
        existing_games = self.db.fetch_existing_game_ids()
        games_with_stats = self.db.fetch_games_with_player_stats()
        logging.info("Found %d games already in database", len(existing_games))

        injuries_payload = self.msf_client.fetch_injuries()
        msf_injuries_last_updated = parse_dt(injuries_payload.get("lastUpdatedOn"))
        msf_injuries_by_team = self._group_msf_injuries(
            injuries_payload.get("players", []), msf_injuries_last_updated
        )
        lineup_cache: Dict[Tuple[str, str, str], List[Dict[str, Any]]] = {}

        injury_rows_all: List[Dict[str, Any]] = []
        advanced_rows_map: Dict[Tuple[str, int, str], Dict[str, Any]] = {}
        lineup_depth_teams: Set[str] = set()

        for season in seasons:
            games = self.msf_client.fetch_games(season)
            logging.info("Fetched %d games for season %s", len(games), season)
            if not games:
                logging.warning(
                    "No games returned from MySportsFeeds for %s. "
                    "Verify your API credentials, plan access, and season configuration.",
                    season,
                )

            new_game_rows: List[Dict[str, Any]] = []
            player_rows: List[Dict[str, Any]] = []

            for game in games:
                schedule = game.get("schedule", {})
                game_id = schedule.get("id")
                if not game_id:
                    continue

                game_id_str = str(game_id)
                have_player_stats = game_id_str in games_with_stats

                score = game.get("score") or {}
                home_score, away_score = self._extract_score_totals(score)
                start_time = parse_dt(schedule.get("startTime"))
                venue = schedule.get("venue") or {}
                weather = schedule.get("weather") or {}
                officials = schedule.get("officials") or []
                home_team_abbr = normalize_team_abbr(
                    (schedule.get("homeTeam") or {}).get("abbreviation")
                    or (schedule.get("homeTeam") or {}).get("name")
                )
                away_team_abbr = normalize_team_abbr(
                    (schedule.get("awayTeam") or {}).get("abbreviation")
                    or (schedule.get("awayTeam") or {}).get("name")
                )

                msf_injuries = self._collect_game_injuries(
                    game_id_str,
                    home_team_abbr,
                    away_team_abbr,
                    msf_injuries_by_team,
                )
                supplemental_injuries, _ = self.supplemental_loader.injuries_for_game(
                    game_id_str, home_team_abbr, away_team_abbr
                )
                injuries = self._merge_injury_rows(msf_injuries, supplemental_injuries)
                injury_summary = self._summarize_injury_rows(injuries)
                if injuries:
                    injury_rows_all.extend(injuries)

                lineup_rows = self._lineup_rows_from_msf(
                    start_time,
                    away_team_abbr,
                    home_team_abbr,
                    self._msf_creds,
                    lineup_cache,
                )
                for lineup_row in lineup_rows:
                    if lineup_row.get("game_start") is None:
                        lineup_row["game_start"] = start_time

                week_value = schedule.get("week")
                try:
                    week_int = int(week_value) if week_value is not None else None
                except (TypeError, ValueError):
                    week_int = None

                for team_code in filter(None, {home_team_abbr, away_team_abbr}):
                    advanced_payload = self.supplemental_loader.advanced_metrics(
                        season, week_int, team_code
                    )
                    if not advanced_payload:
                        continue
                    metric_id = advanced_payload.get("metric_id") or uuid.uuid4().hex
                    advanced_rows_map[(str(season), week_int or 0, team_code)] = {
                        "metric_id": metric_id,
                        "season": str(season),
                        "week": week_int,
                        "team": team_code,
                        "pace_seconds_per_play": self._safe_float(
                            advanced_payload.get("pace_seconds_per_play")
                            or advanced_payload.get("pace")
                        ),
                        "offense_epa": self._safe_float(advanced_payload.get("offense_epa")),
                        "defense_epa": self._safe_float(advanced_payload.get("defense_epa")),
                        "offense_success_rate": self._safe_float(
                            advanced_payload.get("offense_success_rate")
                        ),
                        "defense_success_rate": self._safe_float(
                            advanced_payload.get("defense_success_rate")
                        ),
                        "travel_penalty": self._safe_float(advanced_payload.get("travel_penalty")),
                        "rest_penalty": self._safe_float(advanced_payload.get("rest_penalty")),
                        "weather_adjustment": self._safe_float(
                            advanced_payload.get("weather_adjustment")
                        ),
                    }

                referee_name: Optional[str] = None
                if officials:
                    lead_official = officials[0] or {}
                    first = lead_official.get("firstName", "")
                    last = lead_official.get("lastName", "")
                    referee_name = f"{first} {last}".strip()
                    if not referee_name:
                        referee_name = lead_official.get("fullName")

                wind_mph = self._extract_wind_mph(weather.get("windSpeed"))
                humidity = self._extract_humidity(weather.get("humidity"))
                weather_override = self.supplemental_loader.weather_override(game_id_str)
                if weather_override:
                    if weather_override.get("temperature_f") is not None:
                        weather["temperature"] = weather_override.get("temperature_f")
                    if weather_override.get("conditions"):
                        weather["conditions"] = weather_override.get("conditions")
                    wind_mph = self._safe_float(weather_override.get("wind_mph") or wind_mph)
                    humidity = self._safe_float(weather_override.get("humidity") or humidity)
                    if weather_override.get("temperature_f") is not None:
                        weather_temperature = weather_override.get("temperature_f")
                    else:
                        weather_temperature = weather.get("temperature")
                else:
                    weather_temperature = weather.get("temperature")

                temperature_f = self._extract_temperature_fahrenheit(weather_temperature)
                wind_mph = self._safe_float(wind_mph)
                humidity = self._safe_float(humidity)

                new_game_rows.append(
                    {
                        "game_id": game_id_str,
                        "season": season,
                        "week": schedule.get("week"),
                        "start_time": start_time,
                        "venue": venue.get("name"),
                        "city": venue.get("city"),
                        "state": venue.get("state"),
                        "country": venue.get("country"),
                        "surface": venue.get("surface"),
                        "day_of_week": start_time.strftime("%A") if start_time else None,
                        "referee": referee_name,
                        "temperature_f": temperature_f,
                        "weather_conditions": weather.get("conditions"),
                        "wind_mph": wind_mph,
                        "humidity": humidity,
                        "injury_summary": injury_summary,
                        "home_team": home_team_abbr,
                        "away_team": away_team_abbr,
                        "home_score": home_score,
                        "away_score": away_score,
                        "status": schedule.get("status"),
                    }
                )

                status = (
                    schedule.get("status")
                    or schedule.get("playedStatus")
                    or (game.get("status") if isinstance(game, dict) else None)
                    or ""
                ).lower()
                is_completed = status.startswith("final") or status in {"completed", "postponed"}

                if have_player_stats:
                    logging.debug(
                        "Skipping player stats for already ingested game %s", game_id_str
                    )
                    continue

                if not is_completed:
                    logging.debug(
                        "Game %s in season %s has status '%s'; skipping player stats fetch until completion",
                        game_id_str,
                        season,
                        schedule.get("status"),
                    )
                    continue

                gamelog_entries = self.msf_client.fetch_player_gamelogs(season, game_id_str)
                player_entries = list(gamelog_entries)
                if not player_entries:
                    logging.debug(
                        "No player gamelog entries returned for season %s game %s", season, game_id_str
                    )
                    fallback_entries = self._fetch_boxscore_player_stats(season, game_id_str)
                    if fallback_entries:
                        logging.debug(
                            "Using boxscore fallback for season %s game %s player stats",
                            season,
                            game_id_str,
                        )
                        player_entries = fallback_entries
                if not player_entries:
                    continue
                for entry in player_entries:
                    player = entry.get("player", {})
                    team = entry.get("team", {})
                    stats = entry.get("stats", {})

                    def stat_value(stat_group: str, field: str) -> Optional[float]:
                        group = stats.get(stat_group, {})
                        value = group.get(field, {})
                        return value.get("#text") or value.get("value")

                    player_rows.append(
                        {
                            "game_id": game_id_str,
                            "player_id": str(player.get("id")),
                            "player_name": f"{player.get('firstName', '')} {player.get('lastName', '')}".strip(),
                            "team": team.get("abbreviation"),
                            "position": player.get("position"),
                            "rushing_attempts": self._safe_float(stat_value("Rushing", "RushingAttempts")),
                            "rushing_yards": self._safe_float(stat_value("Rushing", "RushingYards")),
                            "rushing_tds": self._safe_float(stat_value("Rushing", "RushingTD")),
                            "receiving_targets": self._safe_float(stat_value("Receiving", "Targets")),
                            "receptions": self._safe_float(stat_value("Receiving", "Receptions")),
                            "receiving_yards": self._safe_float(stat_value("Receiving", "ReceivingYards")),
                            "receiving_tds": self._safe_float(stat_value("Receiving", "ReceivingTD")),
                            "passing_attempts": self._safe_float(stat_value("Passing", "PassAttempts")),
                            "passing_completions": self._safe_float(stat_value("Passing", "PassCompletions")),
                            "passing_yards": self._safe_float(stat_value("Passing", "PassYards")),
                            "passing_tds": self._safe_float(stat_value("Passing", "PassTD")),
                            "fantasy_points": self._safe_float(stat_value("Fantasy", "FantasyPoints")),
                            "snap_count": self._safe_float(stat_value("Miscellaneous", "Snaps")),
                        }
                    )

            self.db.upsert_rows(self.db.games, new_game_rows, ["game_id"])
            self.db.upsert_rows(self.db.player_stats, player_rows, ["game_id", "player_id"])
            if len(new_game_rows) == 0 and len(player_rows) == 0:
                logging.warning(
                    "Ingested %d new games and %d player stat rows for %s. "
                    "If these counts are unexpectedly low, confirm that your MySportsFeeds subscription "
                    "includes detailed stats and that the targeted seasons contain completed games.",
                    len(new_game_rows),
                    len(player_rows),
                    season,
                )

        if injury_rows_all:
            self.db.upsert_rows(self.db.injury_reports, injury_rows_all, ["injury_id"])
        if advanced_rows_map:
            self.db.upsert_rows(
                self.db.team_advanced_metrics,
                list(advanced_rows_map.values()),
                ["metric_id"],
            )

        # Ingest odds separately as they change frequently (always upsert)
        self._ingest_odds()

    def _ingest_odds(self) -> None:
        game_lookup_rows = self.db.fetch_game_lookup()
        if not game_lookup_rows:
            logging.warning("No scheduled games available when attempting to ingest odds.")
            return

        def _ensure_datetime(value: Any) -> Optional[dt.datetime]:
            if value is None or value == "":
                return None
            if isinstance(value, dt.datetime):
                return value
            return parse_dt(value)

        games_by_event: Dict[str, Dict[str, Any]] = {}
        games_by_key: Dict[Tuple[str, str, Optional[dt.date]], List[Dict[str, Any]]] = defaultdict(list)
        min_start: Optional[dt.datetime] = None
        max_start: Optional[dt.datetime] = None

        for row in game_lookup_rows:
            start_time = _ensure_datetime(row.get("start_time"))
            if start_time is not None:
                if min_start is None or start_time < min_start:
                    min_start = start_time
                if max_start is None or start_time > max_start:
                    max_start = start_time
            home = normalize_team_abbr(row.get("home_team"))
            away = normalize_team_abbr(row.get("away_team"))
            if home and away:
                key = (home, away, start_time.date() if start_time else None)
                games_by_key[key].append(row)
            event_id = row.get("odds_event_id")
            if event_id:
                games_by_event[str(event_id)] = row

        if min_start is None:
            min_start = default_now_utc() - dt.timedelta(days=7)
        if max_start is None:
            max_start = default_now_utc() + dt.timedelta(days=7)

        buffer = dt.timedelta(days=2)
        odds_data = self.odds_client.fetch_odds(
            start=min_start - buffer,
            end=max_start + buffer,
            include_player_props=True,
            include_historical=True,
        )
        logging.info("Fetched %d odds entries", len(odds_data))

        def _match_game(
            event_id: str,
            home_team: str,
            away_team: str,
            commence: Optional[dt.datetime],
        ) -> Optional[Dict[str, Any]]:
            if event_id in games_by_event:
                return games_by_event[event_id]

            date_candidates: Set[Optional[dt.date]] = {None}
            if commence is not None:
                base_date = commence.date()
                date_candidates = {
                    base_date,
                    (commence - dt.timedelta(days=1)).date(),
                    (commence + dt.timedelta(days=1)).date(),
                }

            candidates: List[Tuple[Dict[str, Any], float]] = []
            for date_value in date_candidates:
                key = (home_team, away_team, date_value)
                for record in games_by_key.get(key, []):
                    start_time = _ensure_datetime(record.get("start_time"))
                    if commence is not None and start_time is not None:
                        diff = abs((start_time - commence).total_seconds())
                    else:
                        diff = float("inf")
                    candidates.append((record, diff))

            if not candidates and commence is not None:
                # Try swapped home/away assignment if the API differs from MSF
                swapped_key_candidates: List[Tuple[Dict[str, Any], float]] = []
                for date_value in date_candidates:
                    key = (away_team, home_team, date_value)
                    for record in games_by_key.get(key, []):
                        start_time = _ensure_datetime(record.get("start_time"))
                        diff = (
                            abs((start_time - commence).total_seconds())
                            if start_time is not None
                            else float("inf")
                        )
                        swapped_key_candidates.append((record, diff))
                candidates.extend(swapped_key_candidates)

            if not candidates:
                return None

            candidates.sort(key=lambda item: item[1])
            matched_record = candidates[0][0]
            games_by_event[event_id] = matched_record
            return matched_record

        def _american_to_prob(odds: Optional[float]) -> Optional[float]:
            if odds is None:
                return None
            try:
                odds_val = float(odds)
            except (TypeError, ValueError):
                return None
            if odds_val > 0:
                return 100.0 / (odds_val + 100.0)
            return -odds_val / (-odds_val + 100.0)

        odds_rows: List[Dict[str, Any]] = []
        totals_rows: List[Dict[str, Any]] = []
        prop_rows: List[Dict[str, Any]] = []

        for event in odds_data:
            event_id = str(event.get("id") or "")
            if not event_id:
                continue

            commence_time = parse_dt(event.get("commence_time"))
            teams_list = [team for team in (event.get("teams") or []) if team]
            home_team_raw = event.get("home_team") or (teams_list[0] if teams_list else None)
            away_team_raw = event.get("away_team")
            if not away_team_raw and teams_list:
                away_team_raw = next(
                    (team for team in teams_list if team != home_team_raw),
                    teams_list[0] if teams_list else None,
                )

            home_team = normalize_team_abbr(home_team_raw)
            away_team = normalize_team_abbr(away_team_raw)
            if not home_team or not away_team:
                logging.debug(
                    "Skipping odds event %s due to unmapped team names (home=%s, away=%s)",
                    event_id,
                    home_team_raw,
                    away_team_raw,
                )
                continue

            matched_game = _match_game(event_id, home_team, away_team, commence_time)
            if not matched_game:
                logging.debug(
                    "Unable to match odds event %s (%s at %s) to an existing MSF game", 
                    event_id,
                    away_team,
                    home_team,
                )
<<<<<<< HEAD
                continue

            game_id = matched_game.get("game_id")
            if not game_id:
                continue

            season = matched_game.get("season") or self._infer_season(commence_time)
            week = matched_game.get("week")
            markets = event.get("bookmakers", []) or []
            if not markets:
                continue

            # Choose bookmaker with the most recent update for moneylines
            sorted_books = sorted(
                markets,
                key=lambda b: parse_dt(b.get("last_update")) or default_now_utc(),
                reverse=True,
            )

=======
                continue

            game_id = matched_game.get("game_id")
            if not game_id:
                continue

            season = matched_game.get("season") or self._infer_season(commence_time)
            week = matched_game.get("week")
            markets = event.get("bookmakers", []) or []
            if not markets:
                continue

            # Choose bookmaker with the most recent update for moneylines
            sorted_books = sorted(
                markets,
                key=lambda b: parse_dt(b.get("last_update")) or default_now_utc(),
                reverse=True,
            )

>>>>>>> e8b3952f
            primary_book = sorted_books[0]
            last_update = parse_dt(primary_book.get("last_update"))
            moneyline_market = None
            for market in primary_book.get("markets", []) or []:
                if (market.get("key") or "").lower() == "h2h":
                    moneyline_market = market
                    break

            def _extract_team_price(outcomes: Iterable[Dict[str, Any]], team_abbr: str) -> Optional[float]:
                for outcome in outcomes:
                    name_norm = normalize_team_abbr(outcome.get("name"))
                    desc_norm = normalize_team_abbr(outcome.get("description"))
                    if team_abbr in {name_norm, desc_norm}:
                        price = outcome.get("price")
                        try:
                            return float(price)
                        except (TypeError, ValueError):
                            return None
                return None

            home_price = None
            away_price = None
            if moneyline_market:
                outcomes = moneyline_market.get("outcomes", []) or []
                home_price = _extract_team_price(outcomes, home_team)
                away_price = _extract_team_price(outcomes, away_team)

            odds_rows.append(
                {
                    "game_id": game_id,
                    "season": season,
                    "week": week,
                    "start_time": commence_time or _ensure_datetime(matched_game.get("start_time")),
                    "home_team": home_team,
                    "away_team": away_team,
                    "status": matched_game.get("status") or "scheduled",
                    "home_moneyline": home_price,
                    "away_moneyline": away_price,
                    "home_implied_prob": _american_to_prob(home_price),
                    "away_implied_prob": _american_to_prob(away_price),
                    "odds_updated": last_update,
                    "odds_event_id": event_id,
                }
            )

            for bookmaker in sorted_books:
                sportsbook = bookmaker.get("key") or bookmaker.get("title") or "unknown"
                book_update = parse_dt(bookmaker.get("last_update")) or last_update
                for market in bookmaker.get("markets", []) or []:
                    market_key = (market.get("key") or "").lower()
                    outcomes = market.get("outcomes", []) or []

                    if market_key == "totals":
                        over_outcome = next(
                            (o for o in outcomes if str(o.get("name", "")).lower() == "over"),
                            None,
                        )
                        under_outcome = next(
                            (o for o in outcomes if str(o.get("name", "")).lower() == "under"),
                            None,
                        )
                        try:
                            total_line = float(
                                (over_outcome or under_outcome or {}).get("point")
                                or (over_outcome or under_outcome or {}).get("line")
                            )
                        except (TypeError, ValueError):
                            total_line = None
                        if total_line is not None:
                            try:
                                over_price_val = float(over_outcome.get("price")) if over_outcome else None
                            except (TypeError, ValueError):
                                over_price_val = None
                            try:
                                under_price_val = float(under_outcome.get("price")) if under_outcome else None
                            except (TypeError, ValueError):
                                under_price_val = None
                            totals_rows.append(
                                {
                                    "market_id": f"{game_id}:{sportsbook}:total",
                                    "game_id": game_id,
                                    "event_id": event_id,
                                    "season": season,
                                    "week": week,
                                    "start_time": commence_time,
                                    "bookmaker": sportsbook,
                                    "total_line": total_line,
                                    "over_odds": over_price_val,
                                    "under_odds": under_price_val,
                                    "last_update": book_update,
                                }
                            )

                    elif market_key in ODDS_PLAYER_PROP_MARKETS:
                        player_buckets: Dict[str, Dict[str, Any]] = {}

                        for outcome in outcomes:
                            name_raw = str(outcome.get("name") or "").strip()
                            desc_raw = str(outcome.get("description") or "").strip()
                            participant = str(
                                outcome.get("participant")
                                or outcome.get("player")
                                or outcome.get("player_name")
                                or ""
                            ).strip()
                            side: Optional[str] = None
                            player_name: Optional[str] = None

                            lower_name = name_raw.lower()
                            lower_desc = desc_raw.lower()
                            if lower_name in {"over", "under"}:
                                side = name_raw.title()
                                player_name = desc_raw or participant
                            elif lower_desc in {"over", "under"}:
                                side = desc_raw.title()
                                player_name = name_raw or participant
                            elif lower_name.endswith(" over") or lower_name.endswith(" under"):
                                tokens = lower_name.rsplit(" ", 1)
                                side = tokens[1].title()
                                player_name = name_raw[: -len(tokens[1])].strip()
                            elif participant:
                                player_name = participant

                            if not player_name or not side:
                                continue

                            player_line = outcome.get("line") or outcome.get("point")
                            try:
                                player_line_val = float(player_line) if player_line is not None else None
                            except (TypeError, ValueError):
                                player_line_val = None

                            price_val = outcome.get("price")
                            try:
                                price_float = float(price_val) if price_val is not None else None
                            except (TypeError, ValueError):
                                price_float = None

                            player_key = robust_player_name_key(player_name)
                            bucket = player_buckets.setdefault(
                                player_key,
                                {
                                    "player_name": player_name,
                                    "player_id": outcome.get("player_id")
                                    or outcome.get("participant_id")
                                    or outcome.get("id"),
                                    "line": player_line_val,
                                    "over_odds": None,
                                    "under_odds": None,
                                    "team": normalize_team_abbr(outcome.get("team")),
                                },
                            )

                            if player_line_val is not None:
                                bucket["line"] = player_line_val
                            if side == "Over":
                                bucket["over_odds"] = price_float
                            elif side == "Under":
                                bucket["under_odds"] = price_float

                        for player_key, info in player_buckets.items():
                            if info.get("line") is None:
                                continue
                            if info.get("over_odds") is None and info.get("under_odds") is None:
                                continue
                            player_name_norm = normalize_player_name(info.get("player_name"))
                            team_abbr = info.get("team")
                            opponent = None
                            if team_abbr:
                                if team_abbr == home_team:
                                    opponent = away_team
                                elif team_abbr == away_team:
                                    opponent = home_team
                            prop_rows.append(
                                {
                                    "prop_id": f"{game_id}:{sportsbook}:{market_key}:{player_key}",
                                    "game_id": game_id,
                                    "event_id": event_id,
                                    "player_id": str(info.get("player_id")) if info.get("player_id") else None,
                                    "player_name": info.get("player_name"),
                                    "player_name_norm": player_name_norm,
                                    "team": team_abbr,
                                    "opponent": opponent,
                                    "market": market_key,
                                    "line": info.get("line"),
                                    "over_odds": info.get("over_odds"),
                                    "under_odds": info.get("under_odds"),
                                    "bookmaker": sportsbook,
                                    "last_update": book_update,
                                }
                            )

        if odds_rows:
            self.db.upsert_rows(
                self.db.games,
                odds_rows,
                ["game_id"],
                update_columns=[
                    "start_time",
                    "home_moneyline",
                    "away_moneyline",
                    "home_implied_prob",
                    "away_implied_prob",
                    "odds_updated",
                    "home_team",
                    "away_team",
                    "odds_event_id",
                    "season",
                    "week",
                ],
            )

        if totals_rows:
            self.db.upsert_rows(
                self.db.game_totals,
                totals_rows,
                ["market_id"],
                update_columns=[
                    "total_line",
                    "over_odds",
                    "under_odds",
                    "last_update",
                    "start_time",
                    "season",
                    "week",
                    "bookmaker",
                    "event_id",
                ],
            )

        if prop_rows:
            self.db.upsert_rows(
                self.db.player_prop_lines,
                prop_rows,
                ["prop_id"],
                update_columns=[
                    "line",
                    "over_odds",
                    "under_odds",
                    "last_update",
                    "team",
                    "opponent",
                    "bookmaker",
                    "event_id",
                    "player_id",
                ],
            )

    def _group_msf_injuries(
        self,
        players: List[Dict[str, Any]],
        last_updated: Optional[dt.datetime],
    ) -> Dict[str, List[Dict[str, Any]]]:
        grouped: Dict[str, List[Dict[str, Any]]] = {}
        for entry in players or []:
            team_info = entry.get("currentTeam") or entry.get("team") or {}
            team_abbr = normalize_team_abbr(
                team_info.get("abbreviation") or team_info.get("name")
            )
            if not team_abbr:
                continue

            injury_info = entry.get("currentInjury") or {}
            roster_status = entry.get("currentRosterStatus") or entry.get("rosterStatus")
            roster_status_text = str(roster_status or "").strip()
            roster_status_normalized = roster_status_text.lower()
            if not injury_info:
                if roster_status_normalized and (
                    re.search(r"\b(ir|injured|reserve|pup|nfi)\b", roster_status_normalized)
                    or any(keyword in roster_status_normalized for keyword in INJURY_OUT_KEYWORDS)
                ):
                    injury_info = {
                        "status": roster_status_text,
                        "playingProbability": roster_status_text,
                        "description": roster_status_text,
                    }
            if not injury_info:
                continue

            first = entry.get("firstName", "")
            last = entry.get("lastName", "")
            player_name = " ".join(part for part in [first, last] if part).strip()
            if not player_name:
                player_name = entry.get("displayName") or ""
            if not player_name:
                continue

            position = normalize_position(
                entry.get("primaryPosition")
                or entry.get("position")
                or (injury_info.get("position") if isinstance(injury_info, dict) else None)
            )

            status = injury_info.get("playingProbability") or injury_info.get("status")
            practice_status = (
                injury_info.get("practiceStatus")
                or injury_info.get("practice")
                or entry.get("currentPracticeStatus")
                or roster_status_text
            )
            description = injury_info.get("description")

            reported_at: Optional[dt.datetime]
            updated_raw = injury_info.get("updatedOn") if isinstance(injury_info, dict) else None
            if updated_raw:
                reported_at = parse_dt(updated_raw)
            else:
                reported_at = last_updated

            grouped.setdefault(team_abbr, []).append(
                {
                    "injury_id": f"msf-{entry.get('id') or uuid.uuid4().hex}",
                    "team": team_abbr,
                    "player_name": player_name,
                    "status": status,
                    "practice_status": practice_status,
                    "description": description,
                    "report_time": reported_at,
                    "position": position,
                }
            )

        return grouped

    def _collect_game_injuries(
        self,
        game_id: str,
        home_team: Optional[str],
        away_team: Optional[str],
        grouped: Dict[str, List[Dict[str, Any]]],
    ) -> List[Dict[str, Any]]:
        rows: List[Dict[str, Any]] = []
        for team_code in filter(None, {normalize_team_abbr(home_team), normalize_team_abbr(away_team)}):
            for base_row in grouped.get(team_code, []):
                player_key = normalize_player_name(base_row.get("player_name"))
                if not player_key:
                    continue
                row = dict(base_row)
                row["team"] = team_code
                row["game_id"] = str(game_id)
                base_id = row.get("injury_id") or uuid.uuid4().hex
                row["injury_id"] = f"{game_id}:{base_id}"
                if row.get("report_time") and not isinstance(row["report_time"], dt.datetime):
                    row["report_time"] = parse_dt(row["report_time"])
                row["position"] = normalize_position(row.get("position"))
                rows.append(row)
        return rows

    def _merge_injury_rows(
        self,
        msf_rows: List[Dict[str, Any]],
        supplemental_rows: List[Dict[str, Any]],
    ) -> List[Dict[str, Any]]:
        merged: Dict[Tuple[str, str], Dict[str, Any]] = {}

        def _ingest(rows: List[Dict[str, Any]], priority: int) -> None:
            for row in rows or []:
                team = normalize_team_abbr(row.get("team"))
                player_name = row.get("player_name")
                player_key = normalize_player_name(player_name)
                if not team or not player_key:
                    continue

                record = dict(row)
                record["team"] = team
                record["player_name"] = player_name
                record["position"] = normalize_position(record.get("position"))
                record.setdefault("game_id", row.get("game_id"))
                record.setdefault("injury_id", uuid.uuid4().hex)
                if record.get("injury_id") and record.get("game_id"):
                    if not str(record["injury_id"]).startswith(str(record["game_id"])):
                        record["injury_id"] = f"{record['game_id']}:{record['injury_id']}"

                if record.get("report_time") and not isinstance(record["report_time"], dt.datetime):
                    record["report_time"] = parse_dt(record["report_time"])

                key = (team, player_key)
                existing = merged.get(key)
                if not existing:
                    record["_priority"] = priority
                    merged[key] = record
                    continue

                # prefer lower priority value (0 beats 1) but always merge fresh details
                if existing.get("_priority", priority) > priority:
                    for field in ("status", "practice_status", "description", "position", "report_time"):
                        if not record.get(field) and existing.get(field):
                            record[field] = existing[field]
                    record["_priority"] = priority
                    merged[key] = record
                else:
                    for field in ("status", "practice_status", "description", "position"):
                        if not existing.get(field) and record.get(field):
                            existing[field] = record[field]
                    if record.get("report_time") and (
                        not existing.get("report_time")
                        or (
                            isinstance(existing.get("report_time"), dt.datetime)
                            and isinstance(record.get("report_time"), dt.datetime)
                            and record["report_time"] > existing["report_time"]
                        )
                    ):
                        existing["report_time"] = record["report_time"]

        _ingest(msf_rows, 0)
        _ingest(supplemental_rows, 1)

        output: List[Dict[str, Any]] = []
        for record in merged.values():
            record.pop("_priority", None)
            game_id = record.get("game_id")
            if not game_id:
                continue
            bucket = compute_injury_bucket(record.get("status"), record.get("description"))
            practice_bucket = normalize_practice_status(record.get("practice_status"))
            if bucket == "other" and practice_bucket == "available":
                continue
            record["practice_status"] = record.get("practice_status")
            record["status"] = record.get("status")
            output.append(record)
        return output

    def _summarize_injury_rows(self, injuries: List[Dict[str, Any]]) -> Optional[str]:
        if not injuries:
            return None
        parts: List[str] = []
        for row in injuries:
            player_name = row.get("player_name")
            if not player_name:
                continue
            bucket = compute_injury_bucket(row.get("status"), row.get("description"))
            practice_bucket = normalize_practice_status(row.get("practice_status"))
            if bucket == "other" and practice_bucket == "available":
                continue
            label = bucket if bucket != "other" else practice_bucket
            if not label:
                continue
            parts.append(f"{player_name}({label})")
        if not parts:
            return None
        preview = parts[:6]
        summary = ", ".join(preview)
        remaining = len(parts) - len(preview)
        if remaining > 0:
            summary += f" +{remaining} more"
        return summary

    def _lineup_rows_from_msf(
        self,
        start_time_utc: Optional[dt.datetime],
        away_team_abbr: Optional[str],
        home_team_abbr: Optional[str],
        msf_creds: MSFCreds,
        lineup_cache: Dict[Tuple[str, str, str], List[Dict[str, Any]]],
    ) -> List[Dict[str, Any]]:
        if isinstance(start_time_utc, str):
            start_dt = parse_dt(start_time_utc)
        else:
            start_dt = start_time_utc
        if not start_dt or not away_team_abbr or not home_team_abbr:
            logging.info(
                "lineup: missing keys start=%s away=%s home=%s",
                start_time_utc,
                away_team_abbr,
                home_team_abbr,
            )
            return []

        if start_dt.tzinfo is None:
            start_dt = start_dt.replace(tzinfo=dt.timezone.utc)

        away_norm = _msf_team_abbr(away_team_abbr)
        home_norm = _msf_team_abbr(home_team_abbr)
        if not away_norm or not home_norm:
            logging.info(
                "lineup: could not normalize abbreviations away=%s home=%s",
                away_team_abbr,
                home_team_abbr,
            )
            return []

        local_date = _home_local_game_date(start_dt, home_norm)
        utc_date = start_dt.astimezone(dt.timezone.utc).date()

        season_slug = _nfl_season_slug_for_start(start_dt)
        if not season_slug:
            logging.info("lineup: unable to determine season slug for %s", start_dt)
            return []

        date_candidates: List[str] = []
        local_key = f"{local_date.year:04d}{local_date.month:02d}{local_date.day:02d}"
        date_candidates.append(local_key)
        utc_key = f"{utc_date.year:04d}{utc_date.month:02d}{utc_date.day:02d}"
        if utc_key not in date_candidates:
            date_candidates.append(utc_key)

        if not msf_creds or not msf_creds.api_key:
            logging.warning("lineup: missing MySportsFeeds credentials; skipping fetch")
            return []
        auth = HTTPBasicAuth(msf_creds.api_key, msf_creds.password or "MYSPORTSFEEDS")
        accept_headers = {"Accept": "application/json"}

        last_payload: Optional[Dict[str, Any]] = None

        collected_by_team: Dict[str, List[Dict[str, Any]]] = {}
        found_payload = False

        for date_key in date_candidates:
            for lineup_type in (None, "expected"):
                cache_token = f"{season_slug}|{date_key}|{lineup_type or 'default'}"
                cache_key = (cache_token, away_norm, home_norm)
                if cache_key in lineup_cache:
                    cached = lineup_cache[cache_key]
                    if cached:
                        for rec in cached:
                            collected_by_team.setdefault(rec.get("team"), []).append(rec)
                        found_payload = True
                        break
                    continue

                url = (
                    f"https://api.mysportsfeeds.com/v2.1/pull/nfl/{season_slug}/games/"
                    f"{date_key}-{away_norm}-{home_norm}/lineup.json"
                )

                params = {"lineupType": lineup_type} if lineup_type else None
                response = _http_get_with_retry(
                    url,
                    auth,
                    params=params,
                    headers=accept_headers,
                )

                if response is None:
                    logging.info("lineup: HTTP failed for %s", url)
                    lineup_cache[cache_key] = []
                    continue

                if response.status_code == 404:
                    logging.info(
                        "lineup: 404 not found for %s (season slug or date/abbr mismatch)",
                        url,
                    )
                    lineup_cache[cache_key] = []
                    continue

                if response.status_code == 401:
                    logging.warning(
                        "lineup: 401 unauthorized for %s (check MSF credentials)",
                        url,
                    )
                    lineup_cache[cache_key] = []
                    return []

                if response.status_code == 204:
                    logging.info(
                        "lineup: 204 empty response for %s (type=%s)",
                        url,
                        lineup_type or "actual",
                    )
                    lineup_cache[cache_key] = []
                    continue

                if response.status_code != 200:
                    logging.warning(
                        "lineup: %s returned %s",
                        url,
                        response.status_code,
                    )
                    lineup_cache[cache_key] = []
                    continue

                try:
                    payload = response.json()
                except Exception:
                    logging.exception("lineup: JSON decode failed for %s", url)
                    lineup_cache[cache_key] = []
                    continue

                last_payload = payload if isinstance(payload, dict) else None
                last_updated = (
                    parse_dt(payload.get("lastUpdatedOn"))
                    if isinstance(payload, dict)
                    else None
                )
                rows = _extract_lineup_rows(payload if isinstance(payload, dict) else {})

                if not rows:
                    team_blocks = (
                        payload.get("teamLineups")
                        if isinstance(payload, dict)
                        else None
                    ) or []
                    details: List[str] = []
                    for block in team_blocks:
                        team_label = (block.get("team") or {}).get("abbreviation")
                        actual = (block.get("actual") or {}).get("lineupPositions") or []
                        expected = (block.get("expected") or {}).get("lineupPositions") or []
                        details.append(
                            f"{team_label}: actual={len(actual)} expected={len(expected)}"
                        )
                    logging.info(
                        "lineup: empty lineupPositions for %s; %s",
                        url,
                        "; ".join(details) if details else "no teamLineups",
                    )

                enriched_rows: List[Dict[str, Any]] = []
                for record in rows:
                    team = record.get("team")
                    position = record.get("position")
                    if not team or not position:
                        continue
                    player_name = record.get("player_name") or ""
                    player_id = record.get("player_id") or ""
                    first_name = record.get("first_name") or ""
                    last_name = record.get("last_name") or ""
                    name_for_key = " ".join(part for part in [first_name, last_name] if part) or player_name
                    player_key = record.get("__pname_key") or robust_player_name_key(name_for_key)
                    if not player_key:
                        continue
                    depth_id = (
                        f"msf-lineup:{team}:{position}:{player_id}"
                        if player_id
                        else f"msf-lineup:{team}:{position}:{player_key}"
                    )
                    enriched_rows.append(
                        {
                            "team": team,
                            "position": position,
                            "player_id": player_id,
                            "player_name": player_name,
                            "first_name": first_name,
                            "last_name": last_name,
                            "rank": record.get("rank"),
                            "depth_id": depth_id,
                            "updated_at": last_updated,
                            "source": "msf-lineup",
                            "player_team": record.get("player_team"),
                            "game_start": start_dt,
                            "__pname_key": player_key,
                            "side": record.get("side"),
                            "base_pos": record.get("base_pos") or position,
                            "playing_probability": record.get("playing_probability"),
                            "status_bucket": record.get("status_bucket"),
                            "practice_status": record.get("practice_status"),
                        }
                    )

                lineup_cache[cache_key] = enriched_rows
                if enriched_rows:
                    found_payload = True
                    for rec in enriched_rows:
                        collected_by_team.setdefault(rec.get("team"), []).append(rec)
                    break
            if found_payload:
                break

        def _lineup_needs_team(team_code: str) -> bool:
            team_rows = collected_by_team.get(team_code) or []
            if not team_rows:
                return True
            if not any(normalize_position(r.get("base_pos")) == "QB" for r in team_rows):
                return True
            for pos_key, max_count in _OFFENSE_KEEP.items():
                pos_rows = [
                    r
                    for r in team_rows
                    if normalize_position(r.get("base_pos")) == pos_key
                ]
                if not pos_rows:
                    return True
                if len(pos_rows) < max_count:
                    return True
            return False

        def _merge_records(existing: List[Dict[str, Any]], incoming: List[Dict[str, Any]]) -> List[Dict[str, Any]]:
            if not incoming:
                return existing
            merged = (existing or []) + incoming

            def priority(rec: Dict[str, Any]) -> Tuple[int, int]:
                source = rec.get("source") or ""
                source_rank = 0 if str(source).startswith("msf-lineup") else 1
                depth_val = rec.get("rank")
                if depth_val is None:
                    depth_val = 99
                return (source_rank, depth_val)

            deduped: Dict[Tuple[str, str], Dict[str, Any]] = {}
            for rec in sorted(merged, key=priority):
                team = rec.get("team")
                pos = normalize_position(rec.get("base_pos"))
                key = (team, f"{pos}:{rec.get('__pname_key')}")
                if key not in deduped:
                    deduped[key] = rec
            return list(deduped.values())

        def _fetch_team_depth(team_code: str) -> List[Dict[str, Any]]:
            team_rows: List[Dict[str, Any]] = []
            team_cache_prefix = f"{season_slug}|team|{team_code}"
            for lineup_type in (None, "expected"):
                cache_token = f"{team_cache_prefix}|{lineup_type or 'default'}"
                cache_key = (cache_token, team_code, team_code)
                if cache_key in lineup_cache:
                    cached_rows = lineup_cache[cache_key]
                    if cached_rows:
                        team_rows = cached_rows
                        break
                    continue
                url = (
                    f"https://api.mysportsfeeds.com/v2.1/pull/nfl/{season_slug}/teams/"
                    f"{team_code}/lineup.json"
                )
                params = {"lineupType": lineup_type} if lineup_type else None
                response = _http_get_with_retry(
                    url,
                    auth,
                    params=params,
                    headers=accept_headers,
                )
                if response is None:
                    lineup_cache[cache_key] = []
                    continue
                if response.status_code in {401, 404}:
                    lineup_cache[cache_key] = []
                    if response.status_code == 401:
                        logging.warning(
                            "lineup: 401 unauthorized for %s (check MSF credentials)",
                            url,
                        )
                        return []
                    continue
                if response.status_code == 204:
                    lineup_cache[cache_key] = []
                    continue
                if response.status_code != 200:
                    logging.info("lineup: %s returned %s", url, response.status_code)
                    lineup_cache[cache_key] = []
                    continue
                try:
                    payload = response.json()
                except Exception:
                    logging.exception("lineup: JSON decode failed for %s", url)
                    lineup_cache[cache_key] = []
                    continue
                rows = _extract_lineup_rows(payload if isinstance(payload, dict) else {})
                enriched: List[Dict[str, Any]] = []
                updated_at = (
                    parse_dt(payload.get("lastUpdatedOn"))
                    if isinstance(payload, dict)
                    else None
                )
                for rec in rows:
                    if _msf_team_abbr(rec.get("team")) != team_code:
                        continue
                    enriched.append(
                        {
                            "team": team_code,
                            "position": rec.get("position"),
                            "player_id": rec.get("player_id") or "",
                            "player_name": rec.get("player_name"),
                            "first_name": rec.get("first_name"),
                            "last_name": rec.get("last_name"),
                            "rank": rec.get("rank"),
                            "depth_id": (
                                f"msf-team-lineup:{team_code}:{rec.get('position')}:{rec.get('player_id') or rec.get('__pname_key')}"
                            ),
                            "updated_at": updated_at,
                            "source": "msf-team-lineup",
                            "player_team": rec.get("player_team"),
                            "game_start": start_dt,
                            "__pname_key": rec.get("__pname_key"),
                            "side": rec.get("side"),
                            "base_pos": rec.get("base_pos") or rec.get("position"),
                            "playing_probability": rec.get("playing_probability"),
                            "status_bucket": rec.get("status_bucket"),
                            "practice_status": rec.get("practice_status"),
                        }
                    )
                lineup_cache[cache_key] = enriched
                if enriched:
                    team_rows = enriched
                    break
            return team_rows

        for team_code in (away_norm, home_norm):
            if _lineup_needs_team(team_code):
                supplemental = _fetch_team_depth(team_code)
                if supplemental:
                    collected_by_team[team_code] = _merge_records(
                        collected_by_team.get(team_code, []), supplemental
                    )

        flattened: List[Dict[str, Any]] = []
        for team_code, team_rows in collected_by_team.items():
            if not team_rows:
                continue
            grouped: Dict[str, List[Dict[str, Any]]] = {}
            for rec in team_rows:
                pos = normalize_position(rec.get("base_pos"))
                if pos not in _OFFENSE_KEEP:
                    continue
                grouped.setdefault(pos, []).append(rec)
            for pos, recs in grouped.items():
                recs_sorted = sorted(
                    recs,
                    key=lambda r: (
                        0 if str(r.get("source", "")).startswith("msf-lineup") else 1,
                        r.get("rank") if r.get("rank") is not None else 99,
                        r.get("player_name") or r.get("__pname_key") or "",
                    ),
                )
                keep = _OFFENSE_KEEP.get(pos, 0)
                for rec in recs_sorted[:keep]:
                    if rec.get("game_start") is None:
                        rec["game_start"] = start_dt
                    flattened.append(rec)

        if flattened:
            return flattened

        if last_payload is not None:
            logging.debug(
                "lineup: no usable rows after attempts for %s @ %s (payload timestamp=%s)",
                away_norm,
                home_norm,
                last_payload.get("lastUpdatedOn") if isinstance(last_payload, dict) else None,
            )

        return []

    def _skill_pos(self, pos: str) -> bool:
        return normalize_position(pos) in {"QB", "RB", "WR", "TE"}

    def _is_starter_label(self, base_pos: str, rank: Optional[int]) -> bool:
        if base_pos == "QB":
            return (rank or 99) == 1
        if base_pos == "RB":
            return (rank or 99) == 1
        if base_pos == "WR":
            return (rank or 99) in {1, 2, 3}
        if base_pos == "TE":
            return (rank or 99) == 1
        return False

    def fetch_lineup_rows(
        self,
        start_time: Optional[Union[dt.datetime, str]],
        away_team: Optional[str],
        home_team: Optional[str],
        cache: Optional[Dict[Tuple[str, str, str], List[Dict[str, Any]]]] = None,
    ) -> List[Dict[str, Any]]:
        """Public helper to retrieve MSF lineup rows for the given matchup."""

        cache = cache or {}
        return self._lineup_rows_from_msf(
            start_time,
            away_team,
            home_team,
            self._msf_creds,
            cache,
        )

    @staticmethod
    def _safe_float(value: Any) -> Optional[float]:
        if value in (None, ""):
            return None
        try:
            return float(value)
        except (TypeError, ValueError):
            return None

    @staticmethod
    def _extract_temperature_fahrenheit(value: Any) -> Optional[float]:
        """Normalize temperature payloads into a Fahrenheit float."""

        if value is None:
            return None

        if isinstance(value, dict):
            candidates = [
                value.get("fahrenheit"),
                value.get("F"),
                value.get("tempF"),
                value.get("value"),
            ]
            for candidate in candidates:
                result = NFLIngestor._safe_float(candidate)
                if result is not None:
                    return result
            return None

        if isinstance(value, (list, tuple)):
            for item in value:
                result = NFLIngestor._extract_temperature_fahrenheit(item)
                if result is not None:
                    return result
            return None

        return NFLIngestor._safe_float(value)

    @staticmethod
    def _infer_season(start_time: Optional[dt.datetime]) -> Optional[str]:
        if not start_time:
            return None
        year = start_time.year
        if start_time.month < 3:
            year -= 1
        return f"{year}-regular"

    @staticmethod
    def _extract_wind_mph(value: Any) -> Optional[float]:
        if value is None:
            return None
        if isinstance(value, dict):
            for key in ("milesPerHour", "mph", "value", "speed", "#text"):
                if key in value:
                    result = NFLIngestor._safe_float(value[key])
                    if result is not None:
                        return result
        return NFLIngestor._safe_float(value)

    @staticmethod
    def _extract_humidity(value: Any) -> Optional[float]:
        if value is None:
            return None
        if isinstance(value, dict):
            for key in ("percent", "humidity", "value", "#text"):
                if key in value:
                    result = NFLIngestor._safe_float(value[key])
                    if result is not None:
                        return result
        return NFLIngestor._safe_float(value)

    def _fetch_boxscore_player_stats(self, season: str, game_id: str) -> List[Dict[str, Any]]:
        """Fallback to boxscore endpoint when detailed gamelogs are unavailable."""

        try:
            boxscore = self.msf_client.fetch_game_boxscore(season, game_id)
        except HTTPError as exc:
            status = getattr(exc.response, "status_code", None)
            if status == 404:
                logging.debug(
                    "Boxscore not available for season %s game %s (HTTP 404)",
                    season,
                    game_id,
                )
                return []
            logging.debug(
                "Failed to fetch boxscore for season %s game %s: %s",
                season,
                game_id,
                exc,
            )
            return []

        game_info = boxscore.get("game", {}) or {}
        team_lookup = {
            "home": (game_info.get("homeTeam") or {}).get("abbreviation"),
            "away": (game_info.get("awayTeam") or {}).get("abbreviation"),
        }

        stats_root = boxscore.get("stats") or {}
        normalized: List[Dict[str, Any]] = []
        for side in ("home", "away"):
            side_payload = stats_root.get(side) or {}
            players = side_payload.get("players") or []
            team_abbr = team_lookup.get(side)
            for player_entry in players:
                if not isinstance(player_entry, dict):
                    continue
                player_stats = self._normalize_boxscore_stat_groups(player_entry.get("playerStats"))
                normalized.append(
                    {
                        "player": player_entry.get("player", {}) or {},
                        "team": {"abbreviation": team_abbr} if team_abbr else {},
                        "stats": player_stats,
                    }
                )

        return normalized

    @staticmethod
    def _normalize_boxscore_stat_groups(raw_groups: Any) -> Dict[str, Dict[str, Dict[str, Any]]]:
        """Convert boxscore player stat groups to the gamelog-style schema."""

        if not isinstance(raw_groups, list):
            return {}

        normalized: Dict[str, Dict[str, Dict[str, Any]]] = {}

        def assign(group: str, target: str, value: Any) -> None:
            if value in (None, ""):
                return
            normalized.setdefault(group, {})[target] = {"value": value}

        for group_entry in raw_groups:
            if not isinstance(group_entry, dict):
                continue
            for group_name, metrics in group_entry.items():
                if not isinstance(metrics, dict):
                    continue
                key = group_name.lower()
                if key == "rushing":
                    assign("Rushing", "RushingAttempts", metrics.get("rushAttempts"))
                    assign("Rushing", "RushingYards", metrics.get("rushYards"))
                    assign("Rushing", "RushingTD", metrics.get("rushTD"))
                elif key == "receiving":
                    assign("Receiving", "Targets", metrics.get("targets"))
                    assign("Receiving", "Receptions", metrics.get("receptions"))
                    assign("Receiving", "ReceivingYards", metrics.get("recYards"))
                    assign("Receiving", "ReceivingTD", metrics.get("recTD"))
                elif key == "passing":
                    assign("Passing", "PassAttempts", metrics.get("passAttempts"))
                    assign("Passing", "PassCompletions", metrics.get("passCompletions"))
                    assign("Passing", "PassYards", metrics.get("passYards"))
                    assign("Passing", "PassTD", metrics.get("passTD"))
                elif key == "fumbles":
                    assign("Fumbles", "Fumbles", metrics.get("fumbles"))
                elif key == "snapcounts":
                    offense_snaps = metrics.get("offenseSnaps")
                    if offense_snaps is not None:
                        assign("Miscellaneous", "Snaps", offense_snaps)

        return normalized

    @staticmethod
    def _extract_score_totals(score_payload: Any) -> Tuple[Optional[float], Optional[float]]:
        """Extract final home and away scores from the flexible MSF schedule payload."""

        if not isinstance(score_payload, dict):
            return None, None

        def first_numeric(mapping: Dict[str, Any], candidates: Tuple[str, ...]) -> Optional[float]:
            for key in candidates:
                if key not in mapping or mapping[key] in (None, ""):
                    continue
                value = mapping[key]
                if isinstance(value, dict):
                    for inner_key in ("#text", "value", "total", "score", "amount"):
                        inner_val = value.get(inner_key)
                        parsed = NFLIngestor._safe_float(inner_val)
                        if parsed is not None:
                            return parsed
                    parsed = NFLIngestor._safe_float(value)
                    if parsed is not None:
                        return parsed
                else:
                    parsed = NFLIngestor._safe_float(value)
                    if parsed is not None:
                        return parsed
            return None

        home_candidates = (
            "homeScore",
            "homeScoreTotal",
            "homeScoreFinal",
            "homePoints",
            "homeScoreValue",
        )
        away_candidates = (
            "awayScore",
            "awayScoreTotal",
            "awayScoreFinal",
            "awayPoints",
            "awayScoreValue",
        )

        return first_numeric(score_payload, home_candidates), first_numeric(score_payload, away_candidates)


# ---------------------------------------------------------------------------
# Feature engineering & modeling
# ---------------------------------------------------------------------------


class FeatureBuilder:
    """Transforms raw database tables into model-ready feature sets."""

    def __init__(self, engine: Engine):
        self.engine = engine
        self.games_frame: Optional[pd.DataFrame] = None
        self.player_feature_frame: Optional[pd.DataFrame] = None
        self.team_strength_frame: Optional[pd.DataFrame] = None
        self.team_strength_latest_by_season: Optional[pd.DataFrame] = None
        self.team_strength_latest_overall: Optional[pd.DataFrame] = None
        self.team_history_frame: Optional[pd.DataFrame] = None
        self.team_history_latest_by_season: Optional[pd.DataFrame] = None
        self.team_history_latest_overall: Optional[pd.DataFrame] = None
        self.context_feature_frame: Optional[pd.DataFrame] = None
        self.injury_frame: Optional[pd.DataFrame] = None
        self.depth_chart_frame: Optional[pd.DataFrame] = None
        self.advanced_metrics_frame: Optional[pd.DataFrame] = None
        self.latest_odds_lookup: Optional[pd.DataFrame] = None
        self.game_totals_frame: Optional[pd.DataFrame] = None
        self.player_prop_lines_frame: Optional[pd.DataFrame] = None

    @staticmethod
    def _american_to_prob_series(series: pd.Series) -> pd.Series:
        odds = pd.to_numeric(series, errors="coerce")
        prob = pd.Series(np.nan, index=odds.index, dtype=float)
        if odds is None:
            return prob
        positive = odds >= 0
        prob.loc[positive] = 100.0 / (odds.loc[positive] + 100.0)
        prob.loc[~positive] = (-odds.loc[~positive]) / ((-odds.loc[~positive]) + 100.0)
        return prob

    @staticmethod
    def _merge_odds_snapshot(
        frame: pd.DataFrame,
        lookup: pd.DataFrame,
        key_cols: List[str],
        value_cols: List[str],
        sort_cols: Optional[List[str]] = None,
    ) -> pd.DataFrame:
        if lookup is None or lookup.empty:
            return frame

        available_values = [col for col in value_cols if col in lookup.columns]
        if not available_values:
            return frame

        for col in key_cols:
            if col not in frame.columns or col not in lookup.columns:
                return frame

        subset = lookup.dropna(subset=[col for col in available_values if "moneyline" in col])
        if subset.empty:
            return frame

        ordering = sort_cols or []
        ordering = [col for col in ordering if col in subset.columns]
        if ordering:
            subset = subset.sort_values(ordering, ascending=[False] * len(ordering))
        subset = subset.drop_duplicates(subset=key_cols, keep="first")

        merge_cols = key_cols + available_values
        snapshot = subset[merge_cols]

        merged = frame.merge(snapshot, on=key_cols, how="left", suffixes=("", "_lookup"))
        for col in available_values:
            lookup_col = f"{col}_lookup"
            if lookup_col in merged.columns:
                merged[col] = merged[col].combine_first(merged[lookup_col])
                merged.drop(columns=[lookup_col], inplace=True)
        return merged

    def _backfill_game_odds(self, games: pd.DataFrame) -> pd.DataFrame:
        if games is None or games.empty:
            return games

        working = games.copy()
        if "start_time" in working.columns:
            working["start_time"] = pd.to_datetime(working["start_time"], errors="coerce")
            working["_start_date"] = working["start_time"].dt.normalize()

        odds_cols = [
            "home_moneyline",
            "away_moneyline",
            "home_implied_prob",
            "away_implied_prob",
            "odds_updated",
        ]

        lookup_source = working.dropna(subset=["home_moneyline", "away_moneyline"], how="any")
        if not lookup_source.empty:
            if "odds_updated" in lookup_source.columns:
                sort_columns = ["odds_updated", "start_time"]
            else:
                sort_columns = ["start_time"]

            key_sets: List[List[str]] = []
            if "game_id" in working.columns:
                key_sets.append(["game_id"])
            if {"season", "week", "home_team", "away_team"}.issubset(working.columns):
                key_sets.append(["season", "week", "home_team", "away_team"])
            if {"home_team", "away_team", "_start_date"}.issubset(working.columns):
                key_sets.append(["home_team", "away_team", "_start_date"])
            if {"season", "home_team", "away_team"}.issubset(working.columns):
                key_sets.append(["season", "home_team", "away_team"])

            for keys in key_sets:
                working = self._merge_odds_snapshot(
                    working, lookup_source, keys, odds_cols, sort_cols=sort_columns
                )

        for side in ("home", "away"):
            money_col = f"{side}_moneyline"
            prob_col = f"{side}_implied_prob"
            if money_col in working.columns:
                derived = self._american_to_prob_series(working[money_col])
                if prob_col in working.columns:
                    working[prob_col] = working[prob_col].combine_first(derived)
                else:
                    working[prob_col] = derived

        working.drop(columns=["_start_date"], inplace=True, errors="ignore")
        return working

    def load_dataframes(
        self,
    ) -> Tuple[
        pd.DataFrame,
        pd.DataFrame,
        pd.DataFrame,
        pd.DataFrame,
        pd.DataFrame,
        pd.DataFrame,
        pd.DataFrame,
        pd.DataFrame,
    ]:
        games = pd.read_sql_table("nfl_games", self.engine)
        player_stats = pd.read_sql_table("nfl_player_stats", self.engine)
        team_ratings = pd.read_sql_table("nfl_team_unit_ratings", self.engine)
        injuries = pd.read_sql_table("nfl_injury_reports", self.engine)
        depth_charts = pd.DataFrame()
        advanced_metrics = pd.read_sql_table("nfl_team_advanced_metrics", self.engine)
        try:
            game_totals = pd.read_sql_table("nfl_game_totals", self.engine)
        except Exception:
            game_totals = pd.DataFrame()
        try:
            player_prop_lines = pd.read_sql_table("nfl_player_prop_lines", self.engine)
        except Exception:
            player_prop_lines = pd.DataFrame()

        # Normalize column names to plain strings so downstream pipelines see
        # consistent labels regardless of database dialect.
        games = games.rename(columns=lambda col: str(col))
        player_stats = player_stats.rename(columns=lambda col: str(col))
        team_ratings = team_ratings.rename(columns=lambda col: str(col))
        injuries = injuries.rename(columns=lambda col: str(col))
        depth_charts = depth_charts.rename(columns=lambda col: str(col))
        advanced_metrics = advanced_metrics.rename(columns=lambda col: str(col))
        game_totals = game_totals.rename(columns=lambda col: str(col))
        player_prop_lines = player_prop_lines.rename(columns=lambda col: str(col))
        if "position" in player_stats.columns:
            player_stats["position"] = player_stats["position"].apply(normalize_position)
        if "practice_status" in player_stats.columns:
            player_stats["practice_status"] = player_stats["practice_status"].apply(
                normalize_practice_status
            )
        if "position" in depth_charts.columns:
            depth_charts["position"] = depth_charts["position"].apply(normalize_position)
        if "practice_status" in injuries.columns:
            injuries["practice_status_raw"] = injuries["practice_status"]
            injuries["practice_status"] = injuries["practice_status"].apply(
                normalize_practice_status
            )
        if "status" in injuries.columns:
            injuries["status_original"] = injuries["status"]
            injuries["status"] = injuries["status"].apply(normalize_injury_status)

        if "team" in player_prop_lines.columns:
            player_prop_lines["team"] = player_prop_lines["team"].apply(normalize_team_abbr)
        if "opponent" in player_prop_lines.columns:
            player_prop_lines["opponent"] = player_prop_lines["opponent"].apply(normalize_team_abbr)

        return (
            games,
            player_stats,
            team_ratings,
            injuries,
            depth_charts,
            advanced_metrics,
            game_totals,
            player_prop_lines,
        )

    def build_features(self) -> Dict[str, pd.DataFrame]:
        (
            games,
            player_stats,
            team_ratings,
            injuries,
            depth_charts,
            advanced_metrics,
            game_totals,
            player_prop_lines,
        ) = self.load_dataframes()

        if games.empty:
            logging.warning("No games available in the database. Skipping model training.")
            return {}

        games = games.copy()
        games = self._backfill_game_odds(games)
        if "home_moneyline" in games.columns and "away_moneyline" in games.columns:
            odds_lookup = games.dropna(subset=["home_moneyline", "away_moneyline"], how="any").copy()
            if not odds_lookup.empty:
                odds_lookup["start_time"] = pd.to_datetime(odds_lookup["start_time"], errors="coerce")
                odds_lookup["_start_date"] = odds_lookup["start_time"].dt.normalize()
                sort_cols = [col for col in ["odds_updated", "start_time"] if col in odds_lookup.columns]
                if sort_cols:
                    odds_lookup = odds_lookup.sort_values(sort_cols, ascending=[False] * len(sort_cols))
                odds_lookup = odds_lookup.drop_duplicates(
                    subset=["home_team", "away_team", "_start_date"], keep="first"
                )
                self.latest_odds_lookup = odds_lookup[
                    [
                        "home_team",
                        "away_team",
                        "_start_date",
                        "home_moneyline",
                        "away_moneyline",
                        "home_implied_prob",
                        "away_implied_prob",
                        "odds_updated",
                    ]
                ].rename(columns={"_start_date": "start_date"})
            else:
                self.latest_odds_lookup = pd.DataFrame()
        else:
            self.latest_odds_lookup = pd.DataFrame()

        if not game_totals.empty and "game_id" in game_totals.columns:
            for col in ["last_update", "start_time"]:
                if col in game_totals.columns:
                    game_totals[col] = pd.to_datetime(game_totals[col], errors="coerce")
            sort_cols = [col for col in ["last_update", "start_time"] if col in game_totals.columns]
            if sort_cols:
                totals_sorted = game_totals.sort_values(sort_cols, ascending=[False] * len(sort_cols))
            else:
                totals_sorted = game_totals
            totals_latest = totals_sorted.drop_duplicates(subset=["game_id"], keep="first")
            rename_map = {
                "total_line": "game_total_line",
                "over_odds": "game_total_over_odds",
                "under_odds": "game_total_under_odds",
            }
            totals_latest = totals_latest[[col for col in rename_map if col in totals_latest.columns] + ["game_id"]]
            totals_latest = totals_latest.rename(columns=rename_map)
            games = games.merge(totals_latest, on="game_id", how="left")

        player_stats = player_stats.copy()
        injuries = injuries.copy()
        depth_charts = depth_charts.copy()
        advanced_metrics = advanced_metrics.copy()
        game_totals = game_totals.copy()
        player_prop_lines = player_prop_lines.copy()

        if "position" in player_stats.columns:
            player_stats["position"] = player_stats["position"].apply(normalize_position)
        self.games_frame = games
        self.injury_frame = injuries
        self.depth_chart_frame = depth_charts
        self.advanced_metrics_frame = advanced_metrics
        self.game_totals_frame = game_totals
        self.player_prop_lines_frame = player_prop_lines

        # Basic cleanup
        games["start_time"] = pd.to_datetime(games["start_time"])
        games["day_of_week"] = games["day_of_week"].fillna(
            games["start_time"].dt.day_name()
        )
        games["game_result"] = np.where(
            games["home_score"] > games["away_score"], "home",
            np.where(games["home_score"] < games["away_score"], "away", "push"),
        )

        if not injuries.empty:
            injuries["team"] = injuries["team"].apply(normalize_team_abbr)
            injuries["player_name_norm"] = injuries["player_name"].apply(normalize_player_name)
            if "status_original" not in injuries.columns:
                injuries["status_original"] = injuries.get("status")
            injuries["status_bucket"] = injuries.apply(
                lambda row: compute_injury_bucket(
                    row.get("status_original") or row.get("status"),
                    row.get("description"),
                ),
                axis=1,
            )
            injuries["practice_status"] = injuries["practice_status"].fillna("")
            injuries["report_time"] = pd.to_datetime(injuries["report_time"], errors="coerce")
            injury_counts = (
                injuries.groupby(["game_id", "team", "status_bucket"]).size().unstack(fill_value=0).reset_index()
            )
            value_columns = [col for col in injury_counts.columns if col not in {"game_id", "team"}]
            injury_counts["injury_total"] = injury_counts[value_columns].sum(axis=1)

            home_injuries = injury_counts.rename(columns={"team": "home_team"})
            home_injuries = home_injuries.rename(
                columns={col: f"home_injury_{col}" for col in home_injuries.columns if col not in {"game_id", "home_team"}}
            )
            games = games.merge(home_injuries, on=["game_id", "home_team"], how="left")

            away_injuries = injury_counts.rename(columns={"team": "away_team"})
            away_injuries = away_injuries.rename(
                columns={col: f"away_injury_{col}" for col in away_injuries.columns if col not in {"game_id", "away_team"}}
            )
            games = games.merge(away_injuries, on=["game_id", "away_team"], how="left")

            injury_feature_columns = [col for col in games.columns if col.endswith("_injury_total") or "_injury_" in col]
            for col in injury_feature_columns:
                games[col] = games[col].fillna(0.0)

        # Derive rolling scoring, rest, and win-rate indicators from historical games.
        team_game_history = self._compute_team_game_rolling_stats(games)
        self.team_history_frame = team_game_history
        penalties_by_week = pd.DataFrame()
        if not team_game_history.empty:
            penalties_by_week = (
                team_game_history.groupby(["season", "week", "team"], as_index=False)[
                    ["travel_penalty", "rest_penalty", "timezone_diff_hours"]
                ]
                .mean()
                .rename(columns={"timezone_diff_hours": "avg_timezone_diff_hours"})
            )
        if not team_game_history.empty:
            history_sorted = team_game_history.sort_values(["team", "season", "start_time"])
            self.team_history_latest_by_season = history_sorted.drop_duplicates(
                subset=["team", "season"], keep="last"
            )
            self.team_history_latest_overall = history_sorted.drop_duplicates(
                subset=["team"], keep="last"
            )
        else:
            empty_history = team_game_history.iloc[0:0]
            self.team_history_latest_by_season = empty_history
            self.team_history_latest_overall = empty_history

        datasets: Dict[str, pd.DataFrame] = {}
        team_strength: pd.DataFrame

        def _merge_penalties_into_strength(strength: pd.DataFrame) -> pd.DataFrame:
            if strength is None or strength.empty or penalties_by_week.empty:
                return strength
            merged_strength = strength.merge(
                penalties_by_week,
                on=["season", "week", "team"],
                how="left",
                suffixes=("", "_hist"),
            )
            for col in ["travel_penalty", "rest_penalty", "avg_timezone_diff_hours"]:
                hist_col = f"{col}_hist"
                if hist_col in merged_strength:
                    merged_strength[col] = merged_strength[col].combine_first(
                        merged_strength[hist_col]
                    )
                    merged_strength.drop(columns=[hist_col], inplace=True)
            return merged_strength

        if player_stats.empty:
            logging.warning(
                "Player statistics table is empty. Player-level models will not be trained."
            )
            team_strength = self._compute_team_unit_strength(player_stats, advanced_metrics)
            team_strength = _merge_penalties_into_strength(team_strength)
            self.team_strength_frame = team_strength
        else:
            enrichment_columns = [
                "game_id",
                "season",
                "week",
                "start_time",
                "venue",
                "city",
                "state",
                "day_of_week",
                "referee",
                "weather_conditions",
                "temperature_f",
                "home_team",
                "away_team",
            ]
            player_stats = player_stats.merge(
                games[enrichment_columns],
                on="game_id",
                how="left",
            )

            team_strength = self._compute_team_unit_strength(player_stats, advanced_metrics)
            team_strength = _merge_penalties_into_strength(team_strength)

            player_stats = player_stats.merge(
                team_strength,
                on=["team", "season", "week"],
                how="left",
                suffixes=("", "_team"),
            )

            opponent_strength = team_strength.rename(
                columns={
                    "team": "opponent",
                    "offense_pass_rating": "opp_offense_pass_rating",
                    "offense_rush_rating": "opp_offense_rush_rating",
                    "defense_pass_rating": "opp_defense_pass_rating",
                    "defense_rush_rating": "opp_defense_rush_rating",
                    "pace_seconds_per_play": "opp_pace_seconds_per_play",
                    "offense_epa": "opp_offense_epa",
                    "defense_epa": "opp_defense_epa",
                    "offense_success_rate": "opp_offense_success_rate",
                    "defense_success_rate": "opp_defense_success_rate",
                    "travel_penalty": "opp_travel_penalty",
                    "rest_penalty": "opp_rest_penalty",
                    "weather_adjustment": "opp_weather_adjustment",
                    "avg_timezone_diff_hours": "opp_timezone_diff_hours",
                }
            )

            player_stats = player_stats.merge(
                games[["game_id", "home_team", "away_team"]],
                on="game_id",
                how="left",
                suffixes=("", "_game"),
            )

            player_stats["opponent"] = np.where(
                player_stats["team"] == player_stats["home_team"],
                player_stats["away_team"],
                player_stats["home_team"],
            )

            player_stats = player_stats.merge(
                opponent_strength,
                on=["opponent", "season", "week"],
                how="left",
            )

            context_features = self._compute_contextual_averages(player_stats)
            self.context_feature_frame = context_features
            player_stats = player_stats.merge(
                context_features,
                on=["team", "venue", "day_of_week", "referee"],
                how="left",
            )

            player_stats["player_name_norm"] = player_stats["player_name"].apply(
                normalize_player_name
            )

            if not player_prop_lines.empty:
                props = player_prop_lines.copy()
                props["game_id"] = props["game_id"].astype(str)
                if "player_name_norm" in props.columns:
                    props["player_name_norm"] = props["player_name_norm"].fillna("").astype(str)
                else:
                    props["player_name_norm"] = ""
                empty_norm = props["player_name_norm"].str.strip() == ""
                if empty_norm.any():
                    props.loc[empty_norm, "player_name_norm"] = props.loc[empty_norm, "player_name"].fillna("").map(
                        normalize_player_name
                    )
                props["player_name_norm"] = props["player_name_norm"].fillna("").map(normalize_player_name)
                props = props[props["player_name_norm"] != ""].copy()
                if "last_update" in props.columns:
                    props["last_update"] = pd.to_datetime(props["last_update"], errors="coerce")
                    props = props.sort_values("last_update", ascending=False)
                props = props.drop_duplicates(
                    subset=["game_id", "player_name_norm", "market"], keep="first"
                )
                for market_key, column_name in PLAYER_PROP_MARKET_COLUMN_MAP.items():
                    subset = props[props["market"] == market_key]
                    if subset.empty:
                        continue
                    stat_name = column_name.replace("line_", "")
                    over_col = f"over_odds_{stat_name}"
                    under_col = f"under_odds_{stat_name}"
                    subset_merge = subset[
                        ["game_id", "player_name_norm", "line", "over_odds", "under_odds"]
                    ].rename(
                        columns={
                            "line": column_name,
                            "over_odds": over_col,
                            "under_odds": under_col,
                        }
                    )
                    player_stats = player_stats.merge(
                        subset_merge,
                        on=["game_id", "player_name_norm"],
                        how="left",
                    )

            if not injuries.empty:
                injuries_latest = injuries.copy()
                if "player_name_norm" not in injuries_latest.columns:
                    injuries_latest["player_name_norm"] = injuries_latest["player_name"].apply(
                        normalize_player_name
                    )
                injuries_latest = injuries_latest[injuries_latest["player_name_norm"] != ""]
                injuries_latest = injuries_latest.sort_values("report_time")
                injuries_latest = injuries_latest.drop_duplicates(
                    subset=["game_id", "team", "player_name_norm"], keep="last"
                )
                injuries_subset = injuries_latest[
                    [
                        "game_id",
                        "team",
                        "player_name_norm",
                        "status_bucket",
                        "status",
                        "practice_status",
                    ]
                ]
                player_stats = player_stats.merge(
                    injuries_subset,
                    on=["game_id", "team", "player_name_norm"],
                    how="left",
                )
            else:
                player_stats["status_bucket"] = np.nan
                player_stats["practice_status"] = np.nan

            if not depth_charts.empty:
                depth_latest = depth_charts.copy()
                depth_latest["team"] = depth_latest["team"].apply(normalize_team_abbr)
                depth_latest["position"] = depth_latest["position"].astype(str).str.upper().str.strip()
                depth_latest["player_name_norm"] = depth_latest["player_name"].apply(
                    normalize_player_name
                )
                depth_latest = depth_latest[depth_latest["player_name_norm"] != ""]
                depth_latest["updated_at"] = pd.to_datetime(
                    depth_latest["updated_at"], errors="coerce"
                )
                depth_latest = depth_latest.sort_values("updated_at")
                depth_latest["rank"] = depth_latest["rank"].apply(parse_depth_rank)
                depth_latest = depth_latest.drop_duplicates(
                    subset=["team", "position", "player_name_norm"], keep="last"
                )
                player_stats = player_stats.merge(
                    depth_latest[["team", "position", "player_name_norm", "rank"]],
                    on=["team", "position", "player_name_norm"],
                    how="left",
                )
                player_stats = player_stats.rename(columns={"rank": "depth_rank"})
            else:
                player_stats["depth_rank"] = np.nan

            player_stats["status_bucket"] = (
                player_stats["status_bucket"].fillna("other").apply(normalize_injury_status)
            )
            player_stats["practice_status"] = (
                player_stats["practice_status"].fillna("available").apply(normalize_practice_status)
            )
            player_stats["injury_priority"] = player_stats["status_bucket"].map(
                INJURY_STATUS_PRIORITY
            ).fillna(INJURY_STATUS_PRIORITY.get("other", 1))
            player_stats["practice_priority"] = player_stats["practice_status"].map(
                PRACTICE_STATUS_PRIORITY
            ).fillna(1)
            player_stats["depth_rank"] = pd.to_numeric(
                player_stats["depth_rank"], errors="coerce"
            )
            player_stats["depth_rank"] = player_stats["depth_rank"].fillna(99.0)
            player_stats = player_stats.drop(columns=["player_name_norm"], errors="ignore")

            def add_dataset(target: str, positions: Iterable[str]) -> None:
                subset_all = player_stats[
                    player_stats["position"].isin(list(positions))
                ].copy()
                if subset_all.empty:
                    logging.debug(
                        "Skipping %s dataset because no positional rows are available", target
                    )
                    return

                subset_all["team"] = subset_all["team"].apply(normalize_team_abbr)
                subset_all["position"] = subset_all["position"].apply(normalize_position)
                subset_all["_usage_weight"] = compute_recency_usage_weights(subset_all)
                subset_all["_usage_weight"] = (
                    subset_all["_usage_weight"].replace([np.inf, -np.inf], np.nan).fillna(1.0)
                )

                labeled = subset_all[subset_all[target].notna()].copy()
                if labeled.empty:
                    logging.debug(
                        "Skipping %s dataset because no labeled rows are available", target
                    )
                    return

                labeled["is_synthetic"] = False
                labeled["sample_weight"] = labeled["_usage_weight"].clip(lower=1e-4)

                def _group_stats(frame: pd.DataFrame, cols: List[str]) -> Dict[Any, Dict[str, float]]:
                    if frame.empty:
                        return {}
                    stats: Dict[Any, Dict[str, float]] = {}
                    for key, group in frame.groupby(cols):
                        weights = group["_usage_weight"].clip(lower=1e-4)
                        values = group[target].astype(float)
                        if weights.sum() <= 0:
                            weights = pd.Series(1.0, index=values.index)
                        mean_val = float(np.average(values, weights=weights))
                        stats[key if isinstance(key, tuple) else key] = {
                            "mean": mean_val,
                            "weight": float(weights.sum()),
                        }
                    return stats

                team_pos_prior = _group_stats(labeled, ["team", "position"])
                pos_prior = _group_stats(labeled, ["position"])
                league_weights = labeled["_usage_weight"].clip(lower=1e-4)
                league_mean = float(np.average(labeled[target].astype(float), weights=league_weights))
                league_weight = float(league_weights.sum())

                placeholders = subset_all[subset_all[target].isna()].copy()
                synthetic_rows: List[Dict[str, Any]] = []
                if not placeholders.empty:
                    for _, row in placeholders.iterrows():
                        team_key = (row.get("team"), row.get("position"))
                        pos_key = row.get("position")
                        numerator = 0.0
                        weight_sum = 0.0
                        effective_weight = 0.0

                        team_stats = team_pos_prior.get(team_key)
                        if team_stats:
                            w = max(team_stats["weight"], 1e-4)
                            numerator += team_stats["mean"] * w
                            weight_sum += w
                            effective_weight += w

                        pos_stats = pos_prior.get(pos_key)
                        if pos_stats:
                            w = max(pos_stats["weight"] * 0.5, 1e-4)
                            numerator += pos_stats["mean"] * w
                            weight_sum += w
                            effective_weight += pos_stats["weight"]

                        if league_weight > 0:
                            league_w = max(league_weight * 0.25, 1e-4)
                            numerator += league_mean * league_w
                            weight_sum += league_w
                            effective_weight += league_weight

                        if weight_sum <= 0:
                            continue

                        target_estimate = numerator / weight_sum
                        synthetic = row.to_dict()
                        synthetic[target] = float(target_estimate)
                        synthetic["is_synthetic"] = True
                        influence = effective_weight / (effective_weight + 25.0)
                        synthetic["sample_weight"] = float(np.clip(influence, 0.05, 0.4))
                        synthetic_rows.append(synthetic)

                if synthetic_rows:
                    logging.debug(
                        "Generated %d prior rows for %s but leaving them out of model training",
                        len(synthetic_rows),
                        target,
                    )

                combined = labeled.drop(columns=["_usage_weight"], errors="ignore")
                datasets[target] = combined

            ordered_targets = [
                "passing_yards",
                "passing_tds",
                "rushing_yards",
                "rushing_tds",
                "receiving_yards",
                "receptions",
                "receiving_tds",
            ]

            for target in ordered_targets:
                positions = TARGET_ALLOWED_POSITIONS.get(target)
                if not positions:
                    continue
                add_dataset(target, positions)

        if self.team_strength_frame is None:
            self.team_strength_frame = team_strength
        if self.team_strength_frame is not None and not self.team_strength_frame.empty:
            sorted_strength = self.team_strength_frame.sort_values(["team", "season", "week"])
            self.team_strength_latest_by_season = sorted_strength.drop_duplicates(
                subset=["team", "season"], keep="last"
            )
            self.team_strength_latest_overall = sorted_strength.drop_duplicates(
                subset=["team"], keep="last"
            )
        else:
            empty_strength = team_strength.iloc[0:0]
            self.team_strength_latest_by_season = empty_strength
            self.team_strength_latest_overall = empty_strength

        if self.context_feature_frame is None:
            self.context_feature_frame = pd.DataFrame(
                columns=[
                    "team",
                    "venue",
                    "day_of_week",
                    "referee",
                    "avg_rush_yards",
                    "avg_rec_yards",
                    "avg_receptions",
                    "avg_rush_tds",
                    "avg_rec_tds",
                ]
            )

        if player_stats.empty:
            self.player_feature_frame = pd.DataFrame(columns=player_stats.columns)
        else:
            self.player_feature_frame = player_stats

        home_strength = team_strength.rename(
            columns={
                "team": "home_team",
                "offense_pass_rating": "home_offense_pass_rating",
                "offense_rush_rating": "home_offense_rush_rating",
                "defense_pass_rating": "home_defense_pass_rating",
                "defense_rush_rating": "home_defense_rush_rating",
                "pace_seconds_per_play": "home_pace_seconds_per_play",
                "offense_epa": "home_offense_epa",
                "defense_epa": "home_defense_epa",
                "offense_success_rate": "home_offense_success_rate",
                "defense_success_rate": "home_defense_success_rate",
                "travel_penalty": "home_travel_penalty",
                "rest_penalty": "home_rest_penalty",
                "weather_adjustment": "home_weather_adjustment",
                "avg_timezone_diff_hours": "home_timezone_diff_hours",
            }
        )
        away_strength = team_strength.rename(
            columns={
                "team": "away_team",
                "offense_pass_rating": "away_offense_pass_rating",
                "offense_rush_rating": "away_offense_rush_rating",
                "defense_pass_rating": "away_defense_pass_rating",
                "defense_rush_rating": "away_defense_rush_rating",
                "pace_seconds_per_play": "away_pace_seconds_per_play",
                "offense_epa": "away_offense_epa",
                "defense_epa": "away_defense_epa",
                "offense_success_rate": "away_offense_success_rate",
                "defense_success_rate": "away_defense_success_rate",
                "travel_penalty": "away_travel_penalty",
                "rest_penalty": "away_rest_penalty",
                "weather_adjustment": "away_weather_adjustment",
                "avg_timezone_diff_hours": "away_timezone_diff_hours",
            }
        )

        home_history = team_game_history[team_game_history["is_home"]].drop(
            columns=["team", "is_home"]
        )
        home_history = home_history.rename(
            columns={
                "game_id": "game_id",
                "rolling_points_for": "home_points_for_avg",
                "rolling_points_against": "home_points_against_avg",
                "rolling_point_diff": "home_point_diff_avg",
                "rolling_win_pct": "home_win_pct_recent",
                "prev_points_for": "home_prev_points_for",
                "prev_points_against": "home_prev_points_against",
                "prev_point_diff": "home_prev_point_diff",
                "rest_days": "home_rest_days",
                "rest_penalty": "home_rest_penalty",
                "travel_penalty": "home_travel_penalty_hist",
                "timezone_diff_hours": "home_timezone_diff_hours",
            }
        )

        away_history = team_game_history[~team_game_history["is_home"]].drop(
            columns=["team", "is_home"]
        )
        away_history = away_history.rename(
            columns={
                "game_id": "game_id",
                "rolling_points_for": "away_points_for_avg",
                "rolling_points_against": "away_points_against_avg",
                "rolling_point_diff": "away_point_diff_avg",
                "rolling_win_pct": "away_win_pct_recent",
                "prev_points_for": "away_prev_points_for",
                "prev_points_against": "away_prev_points_against",
                "prev_point_diff": "away_prev_point_diff",
                "rest_days": "away_rest_days",
                "rest_penalty": "away_rest_penalty",
                "travel_penalty": "away_travel_penalty_hist",
                "timezone_diff_hours": "away_timezone_diff_hours",
            }
        )

        games_context = (
            games.merge(
                home_strength,
                on=["home_team", "season", "week"],
                how="left",
            )
            .merge(
                away_strength,
                on=["away_team", "season", "week"],
                how="left",
            )
            .merge(home_history, on="game_id", how="left")
            .merge(away_history, on="game_id", how="left")
        )

        if "home_travel_penalty_hist" in games_context.columns:
            games_context["home_travel_penalty"] = games_context["home_travel_penalty"].combine_first(
                games_context["home_travel_penalty_hist"]
            )
            games_context.drop(columns=["home_travel_penalty_hist"], inplace=True)
        if "away_travel_penalty_hist" in games_context.columns:
            games_context["away_travel_penalty"] = games_context["away_travel_penalty"].combine_first(
                games_context["away_travel_penalty_hist"]
            )
            games_context.drop(columns=["away_travel_penalty_hist"], inplace=True)

        penalty_fill_cols = [
            "home_travel_penalty",
            "home_rest_penalty",
            "home_timezone_diff_hours",
            "home_rest_days",
            "away_travel_penalty",
            "away_rest_penalty",
            "away_timezone_diff_hours",
            "away_rest_days",
        ]
        for col in penalty_fill_cols:
            if col in games_context.columns:
                games_context[col] = games_context[col].fillna(0.0)

        games_context["moneyline_diff"] = games_context["home_moneyline"] - games_context["away_moneyline"]
        games_context["implied_prob_diff"] = (
            games_context["home_implied_prob"] - games_context["away_implied_prob"]
        )
        games_context["implied_prob_sum"] = (
            games_context["home_implied_prob"] + games_context["away_implied_prob"]
        )

        games_context["point_diff"] = games_context["home_score"] - games_context["away_score"]
        games_labeled = games_context.dropna(subset=["home_score", "away_score"])
        if games_labeled.empty:
            logging.warning(
                "No completed games with scores available. Game outcome model will be skipped."
            )
        else:
            datasets["game_outcome"] = games_labeled

        return datasets

    # ------------------------------------------------------------------
    # Upcoming feature preparation
    # ------------------------------------------------------------------

    def _get_latest_team_strength(self, team: str, season: Optional[str]) -> Optional[pd.Series]:
        if self.team_strength_latest_by_season is not None and not self.team_strength_latest_by_season.empty:
            if season:
                match = self.team_strength_latest_by_season[
                    (self.team_strength_latest_by_season["team"] == team)
                    & (self.team_strength_latest_by_season["season"] == season)
                ]
                if not match.empty:
                    return match.iloc[0]
        if self.team_strength_latest_overall is not None and not self.team_strength_latest_overall.empty:
            match = self.team_strength_latest_overall[
                self.team_strength_latest_overall["team"] == team
            ]
            if not match.empty:
                return match.iloc[0]
        return None

    def _get_latest_team_history(self, team: str, season: Optional[str]) -> Optional[pd.Series]:
        if self.team_history_latest_by_season is not None and not self.team_history_latest_by_season.empty:
            if season:
                match = self.team_history_latest_by_season[
                    (self.team_history_latest_by_season["team"] == team)
                    & (self.team_history_latest_by_season["season"] == season)
                ]
                if not match.empty:
                    return match.iloc[0]
        if self.team_history_latest_overall is not None and not self.team_history_latest_overall.empty:
            match = self.team_history_latest_overall[
                self.team_history_latest_overall["team"] == team
            ]
            if not match.empty:
                return match.iloc[0]
        return None

    def prepare_upcoming_game_features(self, upcoming_games: pd.DataFrame) -> pd.DataFrame:
        if upcoming_games.empty:
            return upcoming_games.copy()

        features = upcoming_games.copy()
        features["start_time"] = pd.to_datetime(features["start_time"])
        if "day_of_week" not in features.columns or features["day_of_week"].isna().any():
            features["day_of_week"] = features["start_time"].dt.day_name()

        # Reuse the latest odds snapshot harvested during feature assembly so upcoming
        # games inherit backfilled closing numbers even when the source table is sparse.
        lookup = self.latest_odds_lookup
        if lookup is not None and not lookup.empty:
            odds_lookup = lookup.copy()
            odds_lookup["start_date"] = pd.to_datetime(
                odds_lookup["start_date"], errors="coerce"
            )
            features["_start_date"] = features["start_time"].dt.normalize()
            features = self._merge_odds_snapshot(
                features,
                odds_lookup,
                ["home_team", "away_team", "_start_date"],
                [
                    "home_moneyline",
                    "away_moneyline",
                    "home_implied_prob",
                    "away_implied_prob",
                    "odds_updated",
                ],
                sort_cols=["odds_updated"],
            )
            features.drop(columns=["_start_date"], inplace=True, errors="ignore")

        numeric_placeholders = {
            "home_moneyline": np.nan,
            "away_moneyline": np.nan,
            "home_implied_prob": np.nan,
            "away_implied_prob": np.nan,
            "home_offense_pass_rating": np.nan,
            "home_offense_rush_rating": np.nan,
            "home_defense_pass_rating": np.nan,
            "home_defense_rush_rating": np.nan,
            "home_pace_seconds_per_play": np.nan,
            "home_offense_epa": np.nan,
            "home_defense_epa": np.nan,
            "home_offense_success_rate": np.nan,
            "home_defense_success_rate": np.nan,
            "home_travel_penalty": np.nan,
            "home_rest_penalty": np.nan,
            "home_weather_adjustment": np.nan,
            "home_timezone_diff_hours": np.nan,
            "away_offense_pass_rating": np.nan,
            "away_offense_rush_rating": np.nan,
            "away_defense_pass_rating": np.nan,
            "away_defense_rush_rating": np.nan,
            "away_pace_seconds_per_play": np.nan,
            "away_offense_epa": np.nan,
            "away_defense_epa": np.nan,
            "away_offense_success_rate": np.nan,
            "away_defense_success_rate": np.nan,
            "away_travel_penalty": np.nan,
            "away_rest_penalty": np.nan,
            "away_weather_adjustment": np.nan,
            "away_timezone_diff_hours": np.nan,
            "home_points_for_avg": np.nan,
            "home_points_against_avg": np.nan,
            "home_point_diff_avg": np.nan,
            "home_win_pct_recent": np.nan,
            "home_prev_points_for": np.nan,
            "home_prev_points_against": np.nan,
            "home_prev_point_diff": np.nan,
            "home_rest_days": np.nan,
            "home_injury_total": 0.0,
            "away_points_for_avg": np.nan,
            "away_points_against_avg": np.nan,
            "away_point_diff_avg": np.nan,
            "away_win_pct_recent": np.nan,
            "away_prev_points_for": np.nan,
            "away_prev_points_against": np.nan,
            "away_prev_point_diff": np.nan,
            "away_rest_days": np.nan,
            "away_injury_total": 0.0,
            "wind_mph": np.nan,
            "humidity": np.nan,
        }
        for col, default in numeric_placeholders.items():
            if col not in features.columns:
                features[col] = default

        for idx, row in features.iterrows():
            season = row.get("season")
            home_team = row.get("home_team")
            away_team = row.get("away_team")

            if home_team:
                strength = self._get_latest_team_strength(home_team, season)
                if strength is not None:
                    features.at[idx, "home_offense_pass_rating"] = strength.get("offense_pass_rating")
                    features.at[idx, "home_offense_rush_rating"] = strength.get("offense_rush_rating")
                    features.at[idx, "home_defense_pass_rating"] = strength.get("defense_pass_rating")
                    features.at[idx, "home_defense_rush_rating"] = strength.get("defense_rush_rating")
                    features.at[idx, "home_pace_seconds_per_play"] = strength.get("pace_seconds_per_play")
                    features.at[idx, "home_offense_epa"] = strength.get("offense_epa")
                    features.at[idx, "home_defense_epa"] = strength.get("defense_epa")
                    features.at[idx, "home_offense_success_rate"] = strength.get("offense_success_rate")
                    features.at[idx, "home_defense_success_rate"] = strength.get("defense_success_rate")
                    features.at[idx, "home_travel_penalty"] = strength.get("travel_penalty")
                    features.at[idx, "home_rest_penalty"] = strength.get("rest_penalty")
                    features.at[idx, "home_weather_adjustment"] = strength.get("weather_adjustment")
                    features.at[idx, "home_timezone_diff_hours"] = strength.get("avg_timezone_diff_hours")
                history = self._get_latest_team_history(home_team, season)
                if history is not None:
                    features.at[idx, "home_points_for_avg"] = history.get("rolling_points_for")
                    features.at[idx, "home_points_against_avg"] = history.get("rolling_points_against")
                    features.at[idx, "home_point_diff_avg"] = history.get("rolling_point_diff")
                    features.at[idx, "home_win_pct_recent"] = history.get("rolling_win_pct")
                    features.at[idx, "home_prev_points_for"] = history.get("prev_points_for")
                    features.at[idx, "home_prev_points_against"] = history.get("prev_points_against")
                    features.at[idx, "home_prev_point_diff"] = history.get("prev_point_diff")
                    features.at[idx, "home_rest_days"] = history.get("rest_days")
                    if pd.isna(features.at[idx, "home_rest_penalty"]):
                        features.at[idx, "home_rest_penalty"] = history.get("rest_penalty")
                    if pd.isna(features.at[idx, "home_travel_penalty"]):
                        features.at[idx, "home_travel_penalty"] = history.get("travel_penalty")
                    if pd.isna(features.at[idx, "home_timezone_diff_hours"]):
                        features.at[idx, "home_timezone_diff_hours"] = history.get("timezone_diff_hours")

            if away_team:
                strength = self._get_latest_team_strength(away_team, season)
                if strength is not None:
                    features.at[idx, "away_offense_pass_rating"] = strength.get("offense_pass_rating")
                    features.at[idx, "away_offense_rush_rating"] = strength.get("offense_rush_rating")
                    features.at[idx, "away_defense_pass_rating"] = strength.get("defense_pass_rating")
                    features.at[idx, "away_defense_rush_rating"] = strength.get("defense_rush_rating")
                    features.at[idx, "away_pace_seconds_per_play"] = strength.get("pace_seconds_per_play")
                    features.at[idx, "away_offense_epa"] = strength.get("offense_epa")
                    features.at[idx, "away_defense_epa"] = strength.get("defense_epa")
                    features.at[idx, "away_offense_success_rate"] = strength.get("offense_success_rate")
                    features.at[idx, "away_defense_success_rate"] = strength.get("defense_success_rate")
                    features.at[idx, "away_travel_penalty"] = strength.get("travel_penalty")
                    features.at[idx, "away_rest_penalty"] = strength.get("rest_penalty")
                    features.at[idx, "away_weather_adjustment"] = strength.get("weather_adjustment")
                    features.at[idx, "away_timezone_diff_hours"] = strength.get("avg_timezone_diff_hours")
                history = self._get_latest_team_history(away_team, season)
                if history is not None:
                    features.at[idx, "away_points_for_avg"] = history.get("rolling_points_for")
                    features.at[idx, "away_points_against_avg"] = history.get("rolling_points_against")
                    features.at[idx, "away_point_diff_avg"] = history.get("rolling_point_diff")
                    features.at[idx, "away_win_pct_recent"] = history.get("rolling_win_pct")
                    features.at[idx, "away_prev_points_for"] = history.get("prev_points_for")
                    features.at[idx, "away_prev_points_against"] = history.get("prev_points_against")
                    features.at[idx, "away_prev_point_diff"] = history.get("prev_point_diff")
                    features.at[idx, "away_rest_days"] = history.get("rest_days")
                    if pd.isna(features.at[idx, "away_rest_penalty"]):
                        features.at[idx, "away_rest_penalty"] = history.get("rest_penalty")
                    if pd.isna(features.at[idx, "away_travel_penalty"]):
                        features.at[idx, "away_travel_penalty"] = history.get("travel_penalty")
                    if pd.isna(features.at[idx, "away_timezone_diff_hours"]):
                        features.at[idx, "away_timezone_diff_hours"] = history.get("timezone_diff_hours")

        fill_defaults = {col: 0.0 for col in numeric_placeholders.keys()}
        features[list(fill_defaults.keys())] = features[list(fill_defaults.keys())].fillna(fill_defaults)

        features["moneyline_diff"] = features["home_moneyline"] - features["away_moneyline"]
        features["implied_prob_diff"] = features["home_implied_prob"] - features["away_implied_prob"]
        features["implied_prob_sum"] = features["home_implied_prob"] + features["away_implied_prob"]

        return features

    def prepare_upcoming_player_features(
        self,
        upcoming_games: pd.DataFrame,
        starters_per_position: Optional[Dict[str, int]] = None,
        lineup_rows: Optional[pd.DataFrame] = None,
    ) -> pd.DataFrame:
        base_players = self.player_feature_frame

        if base_players is None:
            return pd.DataFrame()

        if (
            base_players.empty
            or upcoming_games.empty
        ):
            return pd.DataFrame()

        if starters_per_position is None:
            starters_per_position = {"QB": 1, "RB": 2, "WR": 3, "TE": 1}

        position_groups = {
            "QB": {"QB"},
            "RB": {"RB", "HB", "FB"},
            "WR": {"WR"},
            "TE": {"TE"},
        }

        def _is_stale_lineup_entry(row: Any, now: Optional[Union[str, dt.datetime]] = None) -> bool:
            if isinstance(row, pd.Series):
                series = row
            elif isinstance(row, dict):
                series = pd.Series(row)
            elif hasattr(row, "_asdict"):
                series = pd.Series(row._asdict())
            else:
                series = pd.Series({"updated_at": row})

            now_ts = (
                pd.Timestamp.now(tz="UTC")
                if now is None
                else pd.to_datetime(now, utc=True, errors="coerce")
            )
            if pd.isna(now_ts):
                now_ts = pd.Timestamp.now(tz="UTC")

            updated_at = pd.to_datetime(series.get("updated_at"), utc=True, errors="coerce")
            if pd.isna(updated_at):
                return False

            game_start = pd.to_datetime(series.get("game_start"), utc=True, errors="coerce")
            if not pd.isna(game_start):
                return updated_at < (
                    game_start - pd.Timedelta(days=LINEUP_MAX_AGE_BEFORE_GAME_DAYS)
                )

            return (now_ts - updated_at) > pd.Timedelta(days=LINEUP_STALENESS_DAYS)

        base_players = base_players.copy()

        latest_players = (
            base_players.sort_values("start_time")
            .groupby("player_id", as_index=False)
            .tail(1)
        )

        latest_players = latest_players.drop(columns=["player_key"], errors="ignore")

        if "position" in latest_players.columns:
            latest_players["position"] = latest_players["position"].apply(
                normalize_position
            )

        season_source = base_players.copy()
        season_source["team"] = season_source["team"].apply(normalize_team_abbr)
        season_source = season_source[season_source["team"].isin(TEAM_ABBR_CANONICAL.keys())]

        if not season_source.empty:
            aggregate_candidates = [
                "passing_attempts",
                "passing_yards",
                "passing_tds",
                "rushing_attempts",
                "rushing_yards",
                "rushing_tds",
                "receiving_targets",
                "receiving_yards",
                "receptions",
                "receiving_tds",
                "fantasy_points",
                "snap_count",
            ]
            present_metrics = [
                col for col in aggregate_candidates if col in season_source.columns
            ]
            if present_metrics:
                season_totals = (
                    season_source.groupby(["player_id", "team"], as_index=False)[
                        present_metrics
                    ].sum(min_count=1)
                )
                rename_map = {col: f"season_{col}" for col in present_metrics}
                season_totals = season_totals.rename(columns=rename_map)
                latest_players = latest_players.merge(
                    season_totals,
                    on=["player_id", "team"],
                    how="left",
                )

        injuries_latest = pd.DataFrame()
        if self.injury_frame is not None and not self.injury_frame.empty:
            injuries_latest = self.injury_frame.copy()
            injuries_latest["team"] = injuries_latest["team"].apply(normalize_team_abbr)
            injuries_latest["player_name_norm"] = injuries_latest["player_name"].apply(
                normalize_player_name
            )
            injuries_latest = injuries_latest[injuries_latest["player_name_norm"] != ""]

            if "status_original" not in injuries_latest.columns:
                injuries_latest["status_original"] = injuries_latest.get("status")
            injuries_latest["status_bucket"] = injuries_latest.apply(
                lambda row: compute_injury_bucket(
                    row.get("status_original") or row.get("status"),
                    row.get("description"),
                ),
                axis=1,
            )

            practice_source = injuries_latest.get("practice_status_raw")
            if practice_source is None:
                practice_source = injuries_latest.get("practice_status")
            if practice_source is None:
                practice_source = pd.Series("", index=injuries_latest.index)
            injuries_latest["_has_practice_report"] = (
                practice_source.astype(str).str.strip() != ""
            )
            injuries_latest["practice_status"] = practice_source.apply(
                normalize_practice_status
            )

            injuries_latest["report_time"] = pd.to_datetime(
                injuries_latest["report_time"], errors="coerce"
            )
            injuries_latest = injuries_latest.sort_values("report_time")
            injuries_latest = injuries_latest.drop_duplicates(
                subset=["team", "player_name_norm"], keep="last"
            )

            active_mask = (
                injuries_latest["_has_practice_report"]
                & injuries_latest["practice_status"].isin({"full", "available", "rest"})
            )
            injuries_latest.loc[
                active_mask & ~injuries_latest["status_bucket"].isin({"suspended"}),
                "status_bucket",
            ] = "other"
            injuries_latest = injuries_latest.drop(columns=["_has_practice_report"], errors="ignore")

        depth_latest = pd.DataFrame()
        if self.depth_chart_frame is not None and not self.depth_chart_frame.empty:
            depth_latest = self.depth_chart_frame.copy()
            depth_latest["team"] = depth_latest["team"].apply(normalize_team_abbr)
            depth_latest["position"] = depth_latest["position"].apply(normalize_position)
            depth_latest["player_name_norm"] = depth_latest["player_name"].apply(
                normalize_player_name
            )
            depth_latest = depth_latest[
                (depth_latest["player_name_norm"] != "")
                & (depth_latest["position"] != "")
            ]
            depth_latest["updated_at"] = pd.to_datetime(
                depth_latest["updated_at"], errors="coerce"
            )
            depth_latest["rank"] = depth_latest["rank"].apply(parse_depth_rank)
            if "depth_id" in depth_latest.columns:
                depth_latest["_lineup_entry"] = depth_latest["depth_id"].astype(str).str.startswith(
                    "msf-lineup:"
                )
            else:
                depth_latest["_lineup_entry"] = False

        if lineup_rows is not None and not lineup_rows.empty:
            lineup_latest = lineup_rows.copy()
            lineup_latest["team"] = lineup_latest["team"].apply(normalize_team_abbr)
            lineup_latest["position"] = lineup_latest["position"].apply(normalize_position)
            lineup_latest["player_name_norm"] = lineup_latest["player_name"].apply(
                normalize_player_name
            )
            lineup_latest = lineup_latest[
                (lineup_latest["player_name_norm"] != "")
                & (lineup_latest["position"] != "")
            ]
            lineup_latest["updated_at"] = pd.to_datetime(
                lineup_latest["updated_at"], errors="coerce"
            )
            if "game_start" in lineup_latest.columns:
                lineup_latest["game_start"] = pd.to_datetime(
                    lineup_latest["game_start"], errors="coerce", utc=True
                )
            lineup_latest["rank"] = lineup_latest["rank"].apply(parse_depth_rank)
            if "depth_id" in lineup_latest.columns:
                lineup_latest["_lineup_entry"] = True
            else:
                lineup_latest["depth_id"] = lineup_latest.apply(
                    lambda row: f"msf-lineup:{row['team']}:{row['position']}:{row['player_name_norm']}",
                    axis=1,
                )
                lineup_latest["_lineup_entry"] = True

            if depth_latest.empty:
                depth_latest = lineup_latest
            else:
                frames = [
                    frame
                    for frame in (depth_latest, lineup_latest)
                    if frame is not None and not frame.empty
                ]
                if frames:
                    depth_latest = safe_concat(frames, ignore_index=True, sort=False)

        if not depth_latest.empty:
            lineup_entry_mask = depth_latest.get("_lineup_entry")
            if lineup_entry_mask is not None:
                lineup_entry_mask = lineup_entry_mask.fillna(False)
                lineup_entry_mask = lineup_entry_mask.infer_objects(copy=False)
                lineup_entry_mask = lineup_entry_mask.astype(bool)
                if lineup_entry_mask.any():
                    stale_entries = depth_latest.apply(_is_stale_lineup_entry, axis=1)
                    stale_mask = lineup_entry_mask & stale_entries
                    if stale_mask.any():
                        logging.debug(
                            "Discarding %d stale lineup entries based on age relative to kickoff",
                            int(stale_mask.sum()),
                        )
                        depth_latest = depth_latest.loc[~stale_mask].copy()

            depth_latest = depth_latest.sort_values(
                ["_lineup_entry", "updated_at"], ascending=[True, True]
            )
            depth_latest = depth_latest.drop_duplicates(
                subset=["team", "position", "player_name_norm"], keep="last"
            )
            if "depth_id" in depth_latest.columns:
                depth_latest["_lineup_entry"] = depth_latest["depth_id"].astype(str).str.startswith(
                    "msf-lineup:"
                )
            else:
                depth_latest["_lineup_entry"] = False

        latest_players["player_name_norm"] = latest_players["player_name"].apply(
            normalize_player_name
        )
        latest_players["__pname_key"] = latest_players["player_name"].map(
            robust_player_name_key
        )

        if "depth_rank" not in latest_players.columns:
            latest_players["depth_rank"] = np.nan

        if "status_bucket" not in latest_players.columns:
            latest_players["status_bucket"] = np.nan
        if "practice_status" not in latest_players.columns:
            latest_players["practice_status"] = np.nan

        template_columns = latest_players.columns.tolist()

        existing_keys: set[Tuple[str, str]] = set(
            zip(latest_players["team"], latest_players["player_name_norm"])
        )

        additional_rows: List[Dict[str, Any]] = []

        if not depth_latest.empty:
            for depth_row in depth_latest.itertuples():
                key = (depth_row.team, depth_row.player_name_norm)
                if key in existing_keys:
                    continue

                row_series = pd.Series(depth_row._asdict())
                lineup_flag = row_series.get("_lineup_entry")
                if (
                    pd.notna(lineup_flag)
                    and bool(lineup_flag)
                    and _is_stale_lineup_entry(row_series)
                ):
                    continue

                placeholder: Dict[str, Any] = {
                    col: np.nan for col in template_columns if col not in {"player_id", "team", "position"}
                }
                placeholder.setdefault("status_bucket", "other")
                placeholder.setdefault("practice_status", "available")
                placeholder.setdefault(
                    "injury_priority", INJURY_STATUS_PRIORITY.get("other", 1)
                )

                # Ensure base identifiers exist even when the player has not logged stats yet.
                placeholder.update(
                    {
                        "player_id": f"depth_{depth_row.team}_{depth_row.player_name_norm}",
                        "player_name": getattr(depth_row, "player_name", ""),
                        "team": depth_row.team,
                        "position": depth_row.position,
                        "player_name_norm": depth_row.player_name_norm,
                        "depth_rank": getattr(depth_row, "rank", np.nan),
                    }
                )

                season_metric_defaults = {
                    col: 0.0
                    for col in template_columns
                    if col.startswith("season_")
                }
                placeholder.update(season_metric_defaults)

                additional_rows.append(placeholder)

        if additional_rows:
            additional_df = pd.DataFrame(additional_rows)
            missing_cols = set(template_columns) - set(additional_df.columns)
            for col in missing_cols:
                additional_df[col] = np.nan
            frames = [
                frame
                for frame in (
                    latest_players,
                    additional_df[template_columns],
                )
                if frame is not None and not frame.empty
            ]
            if frames:
                latest_players = safe_concat(
                    frames,
                    ignore_index=True,
                    sort=False,
                )
            existing_keys = set(
                zip(latest_players["team"], latest_players["player_name_norm"])
            )

        if not injuries_latest.empty:
            injury_placeholders: List[Dict[str, Any]] = []
            for injury_row in injuries_latest.itertuples():
                key = (injury_row.team, injury_row.player_name_norm)
                if key in existing_keys:
                    continue
                status_bucket = getattr(injury_row, "status_bucket", "other")
                if status_bucket in INACTIVE_INJURY_BUCKETS:
                    continue
                position = normalize_position(getattr(injury_row, "position", ""))
                if not position:
                    continue
                placeholder: Dict[str, Any] = {
                    col: np.nan
                    for col in template_columns
                    if col not in {"player_id", "team", "position"}
                }
                placeholder.update(
                    {
                        "player_id": f"injury_{injury_row.team}_{injury_row.player_name_norm}",
                        "player_name": getattr(injury_row, "player_name", ""),
                        "team": injury_row.team,
                        "position": position,
                        "player_name_norm": injury_row.player_name_norm,
                        "status_bucket": status_bucket,
                        "practice_status": getattr(
                            injury_row, "practice_status", "available"
                        ),
                    }
                )
                season_metric_defaults = {
                    col: 0.0
                    for col in template_columns
                    if col.startswith("season_")
                }
                placeholder.update(season_metric_defaults)
                placeholder.setdefault(
                    "injury_priority",
                    INJURY_STATUS_PRIORITY.get(
                        status_bucket, INJURY_STATUS_PRIORITY.get("other", 1)
                    ),
                )
                injury_placeholders.append(placeholder)

            if injury_placeholders:
                injury_df = pd.DataFrame(injury_placeholders)
                missing_cols = set(template_columns) - set(injury_df.columns)
                for col in missing_cols:
                    injury_df[col] = np.nan
                latest_players = safe_concat(
                    [latest_players, injury_df[template_columns]],
                    ignore_index=True,
                    sort=False,
                )
                existing_keys = set(
                    zip(latest_players["team"], latest_players["player_name_norm"])
                )

        if not injuries_latest.empty:
            latest_players = latest_players.merge(
                injuries_latest[
                    ["team", "player_name_norm", "status_bucket", "status", "practice_status"]
                ],
                on=["team", "player_name_norm"],
                how="left",
                suffixes=("", "_inj"),
            )

            if "status_bucket_inj" in latest_players.columns:
                latest_players["status_bucket"] = latest_players[
                    "status_bucket_inj"
                ].combine_first(latest_players.get("status_bucket"))
                latest_players = latest_players.drop(
                    columns=["status_bucket_inj"], errors="ignore"
                )

            if "practice_status_inj" in latest_players.columns:
                latest_players["practice_status"] = latest_players[
                    "practice_status_inj"
                ].combine_first(latest_players.get("practice_status"))
                latest_players = latest_players.drop(
                    columns=["practice_status_inj"], errors="ignore"
                )

            if "status_inj" in latest_players.columns and "status" not in latest_players:
                latest_players = latest_players.rename(
                    columns={"status_inj": "status"}
                )
        else:
            latest_players["status_bucket"] = latest_players.get("status_bucket", np.nan)
            latest_players["practice_status"] = latest_players.get(
                "practice_status", np.nan
            )

        if not depth_latest.empty:
            merge_columns = ["team", "position", "player_name_norm", "rank"]
            for optional in ("_lineup_entry", "depth_id", "updated_at"):
                if optional in depth_latest.columns:
                    merge_columns.append(optional)

            latest_players = latest_players.merge(
                depth_latest[merge_columns],
                on=["team", "position", "player_name_norm"],
                how="left",
                suffixes=("", "_depth"),
            )

            depth_rank_sources = [
                col
                for col in ("depth_rank", "rank_depth", "rank")
                if col in latest_players.columns
            ]

            if depth_rank_sources:
                latest_players["depth_rank"] = (
                    latest_players[depth_rank_sources]
                    .bfill(axis=1)
                    .iloc[:, 0]
                )
            else:
                latest_players["depth_rank"] = np.nan

            columns_to_drop = [
                col
                for col in ("rank_depth", "rank", "depth_id", "updated_at")
                if col in latest_players.columns and col != "depth_rank"
            ]
            if columns_to_drop:
                latest_players = latest_players.drop(
                    columns=columns_to_drop, errors="ignore"
                )
        else:
            latest_players["depth_rank"] = latest_players.get("depth_rank", np.nan)

        latest_players = ensure_lineup_players_in_latest(latest_players, lineup_rows)

        # --- Begin: require real production history (career/preseason/college allowed) ---
        base_players = self.player_feature_frame  # includes historical per-game rows
        if (
            base_players is None
            or "player_id" not in base_players.columns
            or "game_id" not in base_players.columns
        ):
            hist_counts = pd.DataFrame({"player_id": [], "hist_game_count": []})
        else:
            hist_counts = (
                base_players.groupby("player_id")["game_id"]
                .nunique(dropna=True)
                .rename("hist_game_count")
                .reset_index()
            )

        latest_players = latest_players.merge(hist_counts, on="player_id", how="left")
        latest_players["hist_game_count"] = latest_players["hist_game_count"].fillna(0).astype(int)

        # Sum any season_* totals we just merged earlier; benign if absent
        season_total_cols = [c for c in latest_players.columns if c.startswith("season_")]
        if season_total_cols:
            latest_players["_season_total_sum"] = latest_players[season_total_cols].sum(axis=1, numeric_only=True)
        else:
            latest_players["_season_total_sum"] = 0.0

        # Optional: include preseason / college if you add those tables later
        def _safe_read(name: str) -> pd.DataFrame:
            try:
                return pd.read_sql_table(name, self.engine).rename(columns=lambda c: str(c))
            except Exception:
                return pd.DataFrame()

        pre_cols = _safe_read("nfl_preseason_stats")
        col_cols = _safe_read("nfl_college_stats")

        def _count_hist(df: pd.DataFrame) -> pd.DataFrame:
            if df.empty or "player_id" not in df.columns:
                return pd.DataFrame({"player_id": [], "extra_hist_game_count": []})
            return (
                df.groupby("player_id")["game_id"].nunique(dropna=True)
                .rename("extra_hist_game_count")
                .reset_index()
            )

        extra_hist = []
        for df in (pre_cols, col_cols):
            part = _count_hist(df)
            if not part.empty:
                extra_hist.append(part)
        if extra_hist:
            extra_hist = pd.concat(extra_hist, ignore_index=True)
            extra_hist = extra_hist.groupby("player_id")["extra_hist_game_count"].sum().reset_index()
            latest_players = latest_players.merge(extra_hist, on="player_id", how="left")
            latest_players["extra_hist_game_count"] = latest_players["extra_hist_game_count"].fillna(0).astype(int)
        else:
            latest_players["extra_hist_game_count"] = 0

        # Final production gate:
        latest_players = latest_players[
            (latest_players["hist_game_count"] > 0)
            | (latest_players["extra_hist_game_count"] > 0)
            | (latest_players["_season_total_sum"] > 0)
        ].copy()

        # Clean up helper columns
        latest_players.drop(columns=["_season_total_sum"], inplace=True, errors="ignore")
        # --- End: require real production history ---

        latest_players["status_bucket"] = (
            latest_players["status_bucket"].fillna("other").apply(normalize_injury_status)
        )
        latest_players["practice_status"] = (
            latest_players["practice_status"].fillna("available").apply(normalize_practice_status)
        )
        latest_players["injury_priority"] = latest_players["status_bucket"].map(
            INJURY_STATUS_PRIORITY
        ).fillna(INJURY_STATUS_PRIORITY.get("other", 1))
        latest_players["practice_priority"] = latest_players["practice_status"].map(
            PRACTICE_STATUS_PRIORITY
        ).fillna(1)
        latest_players["depth_rank"] = pd.to_numeric(
            latest_players["depth_rank"], errors="coerce"
        )
        if "_lineup_entry" in latest_players.columns:
            lineup_mask = latest_players["_lineup_entry"].infer_objects(copy=False)
            lineup_mask = coerce_boolean_mask(lineup_mask)

            if lineup_mask.dtype != bool:
                lineup_mask = lineup_mask.astype(bool)
            starter_allowance = (
                latest_players["position"].fillna("").map(starters_per_position).fillna(1)
            )
            starter_mask = lineup_mask & (
                latest_players["depth_rank"].isna()
                | (latest_players["depth_rank"] <= starter_allowance)
            )
            latest_players["is_projected_starter"] = starter_mask
            latest_players = latest_players.drop(
                columns=["_lineup_entry"], errors="ignore"
            )
        else:
            latest_players["is_projected_starter"] = False
        latest_players["depth_rank"] = latest_players["depth_rank"].fillna(99.0)

        games = upcoming_games.copy()
        games["start_time"] = pd.to_datetime(games["start_time"], utc=True, errors="coerce")
        games = games[games["start_time"].notna()]
        eastern = ZoneInfo("America/New_York")
        if "local_start_time" in games.columns:
            games["local_start_time"] = pd.to_datetime(
                games["local_start_time"], utc=True, errors="coerce"
            ).dt.tz_convert(eastern)
        else:
            games["local_start_time"] = games["start_time"].dt.tz_convert(eastern)

        if "day_of_week" in games.columns:
            games["day_of_week"] = games["day_of_week"].where(
                games["day_of_week"].notna(), games["local_start_time"].dt.day_name()
            )
        else:
            games["day_of_week"] = games["local_start_time"].dt.day_name()
        games["home_team"] = games["home_team"].apply(normalize_team_abbr)
        games["away_team"] = games["away_team"].apply(normalize_team_abbr)

        selected_rows: List[pd.Series] = []

        for game in games.itertuples():
            game_id = getattr(game, "game_id")
            season = getattr(game, "season", None)
            week = getattr(game, "week", None)
            start_time = getattr(game, "start_time")
            venue = getattr(game, "venue", None)
            city = getattr(game, "city", None)
            state = getattr(game, "state", None)
            day_of_week = getattr(game, "day_of_week", None)
            referee = getattr(game, "referee", None)
            weather = getattr(game, "weather_conditions", None)
            temperature = getattr(game, "temperature_f", None)
            home_team = getattr(game, "home_team", None)
            away_team = getattr(game, "away_team", None)

            for team, opponent in ((away_team, home_team), (home_team, away_team)):
                if not team or not opponent:
                    continue

                candidates = latest_players[latest_players["team"] == team]
                if candidates.empty:
                    continue

                chosen_players: List[pd.Series] = []
                used_player_ids: set[str] = set()

                for pos_key, count in starters_per_position.items():
                    allowed_positions = position_groups.get(pos_key, {pos_key})
                    position_candidates = candidates[
                        candidates["position"].isin(allowed_positions)
                    ]
                    if position_candidates.empty:
                        continue
                    position_candidates = position_candidates.copy()

                    if "status_bucket" in position_candidates.columns:
                        filtered_candidates = position_candidates[
                            ~position_candidates["status_bucket"].isin(INACTIVE_INJURY_BUCKETS)
                        ]
                        if not filtered_candidates.empty:
                            position_candidates = filtered_candidates

                    if "injury_priority" not in position_candidates.columns:
                        position_candidates["injury_priority"] = INJURY_STATUS_PRIORITY.get(
                            "other", 1
                        )
                    else:
                        position_candidates["injury_priority"] = position_candidates[
                            "injury_priority"
                        ].fillna(INJURY_STATUS_PRIORITY.get("other", 1))

                    if "is_projected_starter" not in position_candidates.columns:
                        position_candidates["is_projected_starter"] = False
                    else:
                        position_candidates["is_projected_starter"] = (
                            position_candidates["is_projected_starter"].fillna(False).astype(bool)
                        )

                    position_candidates["practice_status"] = position_candidates[
                        "practice_status"
                    ].apply(normalize_practice_status)
                    practice_priority = position_candidates["practice_status"].map(
                        PRACTICE_STATUS_PRIORITY
                    ).fillna(1)
                    position_candidates["practice_priority"] = practice_priority

                    if pos_key == "QB":
                        sort_cols = [
                            "season_passing_attempts",
                            "season_passing_yards",
                            "season_fantasy_points",
                            "season_snap_count",
                            "passing_attempts",
                            "passing_yards",
                            "fantasy_points",
                            "snap_count",
                        ]
                    elif pos_key == "RB":
                        sort_cols = [
                            "season_rushing_attempts",
                            "season_rushing_yards",
                            "season_receiving_targets",
                            "season_snap_count",
                            "season_fantasy_points",
                            "rushing_attempts",
                            "rushing_yards",
                            "receiving_targets",
                            "snap_count",
                            "fantasy_points",
                        ]
                    elif pos_key == "WR":
                        sort_cols = [
                            "season_receiving_targets",
                            "season_receiving_yards",
                            "season_receptions",
                            "season_fantasy_points",
                            "receiving_targets",
                            "receiving_yards",
                            "receptions",
                            "fantasy_points",
                        ]
                    elif pos_key == "TE":
                        sort_cols = [
                            "season_receiving_targets",
                            "season_receptions",
                            "season_receiving_yards",
                            "season_fantasy_points",
                            "receiving_targets",
                            "receptions",
                            "receiving_yards",
                            "fantasy_points",
                        ]
                    else:
                        sort_cols = [
                            "season_snap_count",
                            "season_fantasy_points",
                            "snap_count",
                            "fantasy_points",
                        ]

                    sort_columns: List[str] = []
                    ascending_flags: List[bool] = []

                    if "is_projected_starter" in position_candidates.columns:
                        position_candidates["is_projected_starter"] = (
                            position_candidates["is_projected_starter"].fillna(False).astype(bool)
                        )
                        sort_columns.append("is_projected_starter")
                        ascending_flags.append(False)

                    if "depth_rank" in position_candidates.columns:
                        sort_columns.append("depth_rank")
                        ascending_flags.append(True)

                    sort_columns.append("injury_priority")
                    ascending_flags.append(False)
                    sort_columns.append("practice_priority")
                    ascending_flags.append(False)

                    for col in sort_cols:
                        if col not in position_candidates.columns:
                            position_candidates[col] = 0.0
                        else:
                            position_candidates[col] = position_candidates[col].fillna(0.0)
                        sort_columns.append(col)
                        ascending_flags.append(False)

                    position_candidates = position_candidates.sort_values(
                        sort_columns, ascending=ascending_flags
                    )

                    starters_first = position_candidates[
                        position_candidates["is_projected_starter"]
                    ]
                    backups_after = position_candidates[
                        ~position_candidates["is_projected_starter"]
                    ]
                    pos_selected = 0
                    for pool in (starters_first, backups_after):
                        if pos_selected >= count:
                            break
                        for _, player_row in pool.iterrows():
                            player_id = player_row.get("player_id")
                            if player_id in used_player_ids:
                                continue
                            chosen_players.append(player_row)
                            used_player_ids.add(player_id)
                            pos_selected += 1
                            if pos_selected >= count:
                                break

                if not chosen_players:
                    continue

                for player_row in chosen_players:
                    row_copy = player_row.copy()
                    row_copy["game_id"] = game_id
                    row_copy["season"] = season
                    row_copy["week"] = week
                    row_copy["start_time"] = start_time
                    row_copy["local_start_time"] = getattr(game, "local_start_time", pd.NaT)
                    row_copy["venue"] = venue
                    row_copy["city"] = city
                    row_copy["state"] = state
                    row_copy["day_of_week"] = day_of_week
                    row_copy["referee"] = referee
                    row_copy["weather_conditions"] = weather
                    row_copy["temperature_f"] = temperature
                    row_copy["home_team"] = home_team
                    row_copy["away_team"] = away_team
                    row_copy["opponent"] = opponent

                    strength = self._get_latest_team_strength(team, season)
                    if strength is not None:
                        row_copy["offense_pass_rating"] = strength.get("offense_pass_rating")
                        row_copy["offense_rush_rating"] = strength.get("offense_rush_rating")
                        row_copy["defense_pass_rating"] = strength.get("defense_pass_rating")
                        row_copy["defense_rush_rating"] = strength.get("defense_rush_rating")
                        row_copy["pace_seconds_per_play"] = strength.get("pace_seconds_per_play")
                        row_copy["offense_epa"] = strength.get("offense_epa")
                        row_copy["defense_epa"] = strength.get("defense_epa")
                        row_copy["offense_success_rate"] = strength.get("offense_success_rate")
                        row_copy["defense_success_rate"] = strength.get("defense_success_rate")
                        row_copy["travel_penalty"] = strength.get("travel_penalty")
                        row_copy["rest_penalty"] = strength.get("rest_penalty")
                        row_copy["weather_adjustment"] = strength.get("weather_adjustment")
                        row_copy["avg_timezone_diff_hours"] = strength.get("avg_timezone_diff_hours")

                    history = self._get_latest_team_history(team, season)
                    if history is not None:
                        if pd.isna(row_copy.get("rest_penalty")):
                            row_copy["rest_penalty"] = history.get("rest_penalty")
                        if pd.isna(row_copy.get("travel_penalty")):
                            row_copy["travel_penalty"] = history.get("travel_penalty")
                        if pd.isna(row_copy.get("avg_timezone_diff_hours")):
                            row_copy["avg_timezone_diff_hours"] = history.get("timezone_diff_hours")

                    opp_strength = self._get_latest_team_strength(opponent, season)
                    if opp_strength is not None:
                        row_copy["opp_offense_pass_rating"] = opp_strength.get("offense_pass_rating")
                        row_copy["opp_offense_rush_rating"] = opp_strength.get("offense_rush_rating")
                        row_copy["opp_defense_pass_rating"] = opp_strength.get("defense_pass_rating")
                        row_copy["opp_defense_rush_rating"] = opp_strength.get("defense_rush_rating")
                        row_copy["opp_pace_seconds_per_play"] = opp_strength.get("pace_seconds_per_play")
                        row_copy["opp_offense_epa"] = opp_strength.get("offense_epa")
                        row_copy["opp_defense_epa"] = opp_strength.get("defense_epa")
                        row_copy["opp_offense_success_rate"] = opp_strength.get("offense_success_rate")
                        row_copy["opp_defense_success_rate"] = opp_strength.get("defense_success_rate")
                        row_copy["opp_travel_penalty"] = opp_strength.get("travel_penalty")
                        row_copy["opp_rest_penalty"] = opp_strength.get("rest_penalty")
                        row_copy["opp_weather_adjustment"] = opp_strength.get("weather_adjustment")
                        row_copy["opp_timezone_diff_hours"] = opp_strength.get("avg_timezone_diff_hours")

                    opp_history = self._get_latest_team_history(opponent, season)
                    if opp_history is not None:
                        if pd.isna(row_copy.get("opp_rest_penalty")):
                            row_copy["opp_rest_penalty"] = opp_history.get("rest_penalty")
                        if pd.isna(row_copy.get("opp_travel_penalty")):
                            row_copy["opp_travel_penalty"] = opp_history.get("travel_penalty")
                        if pd.isna(row_copy.get("opp_timezone_diff_hours")):
                            row_copy["opp_timezone_diff_hours"] = opp_history.get("timezone_diff_hours")

                    selected_rows.append(row_copy)

        if not selected_rows:
            return pd.DataFrame()

        player_features = pd.DataFrame(selected_rows)

        # Merge contextual averages for updated venue/day/ref when available.
        if self.context_feature_frame is not None and not self.context_feature_frame.empty:
            contextual = self.context_feature_frame.rename(
                columns={
                    "avg_rush_yards": "avg_rush_yards_ctx",
                    "avg_rec_yards": "avg_rec_yards_ctx",
                    "avg_receptions": "avg_receptions_ctx",
                    "avg_rush_tds": "avg_rush_tds_ctx",
                    "avg_rec_tds": "avg_rec_tds_ctx",
                }
            )
            player_features = player_features.merge(
                contextual,
                on=["team", "venue", "day_of_week", "referee"],
                how="left",
            )
            for src, dest in [
                ("avg_rush_yards_ctx", "avg_rush_yards"),
                ("avg_rec_yards_ctx", "avg_rec_yards"),
                ("avg_receptions_ctx", "avg_receptions"),
                ("avg_rush_tds_ctx", "avg_rush_tds"),
                ("avg_rec_tds_ctx", "avg_rec_tds"),
            ]:
                if src in player_features.columns:
                    player_features[dest] = player_features[dest].where(
                        player_features[dest].notna(), player_features[src]
                    )
                    player_features = player_features.drop(columns=[src])

        penalty_cols = [
            "travel_penalty",
            "rest_penalty",
            "avg_timezone_diff_hours",
            "opp_travel_penalty",
            "opp_rest_penalty",
            "opp_timezone_diff_hours",
        ]
        for col in penalty_cols:
            if col in player_features.columns:
                player_features[col] = player_features[col].fillna(0.0)

        player_features = player_features.drop(columns=["player_name_norm"], errors="ignore")

        return player_features

    def _compute_team_unit_strength(
        self, player_stats: pd.DataFrame, advanced_metrics: Optional[pd.DataFrame] = None
    ) -> pd.DataFrame:
        base_columns = [
            "season",
            "week",
            "team",
            "offense_pass_rating",
            "offense_rush_rating",
            "defense_pass_rating",
            "defense_rush_rating",
            "pace_seconds_per_play",
            "offense_epa",
            "defense_epa",
            "offense_success_rate",
            "defense_success_rate",
            "travel_penalty",
            "rest_penalty",
            "weather_adjustment",
            "avg_timezone_diff_hours",
        ]

        if player_stats.empty and (advanced_metrics is None or advanced_metrics.empty):
            return pd.DataFrame(columns=base_columns)

        stats = player_stats.copy()
        numeric_cols = [
            "rushing_yards",
            "rushing_attempts",
            "receiving_yards",
            "receiving_targets",
            "passing_yards",
            "passing_attempts",
            "rushing_tds",
            "passing_tds",
        ]
        for col in numeric_cols:
            if col not in stats.columns:
                stats[col] = 0.0
            stats[col] = stats[col].fillna(0.0)

        if "home_team" in stats.columns and "away_team" in stats.columns:
            stats = stats.copy()
            stats["opponent"] = np.where(
                stats["team"] == stats["home_team"], stats["away_team"], stats["home_team"]
            )
        else:
            stats["opponent"] = np.nan

        offense = (
            stats.dropna(subset=["team", "season", "week"])
            .groupby(["season", "week", "team"], as_index=False)
            .agg(
                rushing_yards=pd.NamedAgg(column="rushing_yards", aggfunc="sum"),
                rushing_attempts=pd.NamedAgg(column="rushing_attempts", aggfunc="sum"),
                receiving_yards=pd.NamedAgg(column="receiving_yards", aggfunc="sum"),
                receiving_targets=pd.NamedAgg(column="receiving_targets", aggfunc="sum"),
                passing_yards=pd.NamedAgg(column="passing_yards", aggfunc="sum"),
                passing_attempts=pd.NamedAgg(column="passing_attempts", aggfunc="sum"),
                rushing_tds=pd.NamedAgg(column="rushing_tds", aggfunc="sum"),
                passing_tds=pd.NamedAgg(column="passing_tds", aggfunc="sum"),
            )
        )

        defense = (
            stats.dropna(subset=["opponent", "season", "week"])
            .groupby(["season", "week", "opponent"], as_index=False)
            .agg(
                opp_rushing_yards=pd.NamedAgg(column="rushing_yards", aggfunc="sum"),
                opp_rushing_attempts=pd.NamedAgg(column="rushing_attempts", aggfunc="sum"),
                opp_receiving_yards=pd.NamedAgg(column="receiving_yards", aggfunc="sum"),
                opp_receiving_targets=pd.NamedAgg(column="receiving_targets", aggfunc="sum"),
                opp_passing_yards=pd.NamedAgg(column="passing_yards", aggfunc="sum"),
                opp_passing_attempts=pd.NamedAgg(column="passing_attempts", aggfunc="sum"),
            )
            .rename(columns={"opponent": "team"})
        )

        merged = offense.merge(defense, on=["season", "week", "team"], how="left")
        merged["plays"] = merged["rushing_attempts"] + merged["passing_attempts"]
        merged["yards_per_play"] = np.where(
            merged["plays"] > 0,
            (merged["rushing_yards"] + merged["passing_yards"]) / merged["plays"],
            np.nan,
        )
        merged["rush_per_attempt"] = np.where(
            merged["rushing_attempts"] > 0,
            merged["rushing_yards"] / merged["rushing_attempts"],
            np.nan,
        )
        merged["pass_per_attempt"] = np.where(
            merged["passing_attempts"] > 0,
            merged["passing_yards"] / merged["passing_attempts"],
            np.nan,
        )
        merged["pace_seconds_per_play"] = np.where(
            merged["plays"] > 0,
            3600.0 / merged["plays"],
            np.nan,
        )

        merged["offense_success_rate"] = np.clip(
            np.where(
                merged["plays"] > 0,
                (merged["rushing_yards"] + merged["passing_yards"]) / (merged["plays"] * 4.0),
                np.nan,
            ),
            0,
            1,
        )

        merged["allowed_rush_per_attempt"] = np.where(
            merged["opp_rushing_attempts"] > 0,
            merged["opp_rushing_yards"] / merged["opp_rushing_attempts"],
            np.nan,
        )
        merged["allowed_pass_per_attempt"] = np.where(
            merged["opp_passing_attempts"] > 0,
            merged["opp_passing_yards"] / merged["opp_passing_attempts"],
            np.nan,
        )
        merged["defense_success_rate"] = np.clip(
            np.where(
                merged["opp_rushing_attempts"] + merged["opp_passing_attempts"] > 0,
                1
                - (
                    (merged["opp_rushing_yards"] + merged["opp_passing_yards"]) /
                    ((merged["opp_rushing_attempts"] + merged["opp_passing_attempts"]) * 4.0)
                ),
                np.nan,
            ),
            0,
            1,
        )

        league = (
            merged.groupby(["season", "week"], as_index=False)[
                ["rush_per_attempt", "pass_per_attempt", "allowed_rush_per_attempt", "allowed_pass_per_attempt", "yards_per_play"]
            ]
            .mean()
            .rename(
                columns={
                    "rush_per_attempt": "league_rush_per_attempt",
                    "pass_per_attempt": "league_pass_per_attempt",
                    "allowed_rush_per_attempt": "league_allowed_rush_per_attempt",
                    "allowed_pass_per_attempt": "league_allowed_pass_per_attempt",
                    "yards_per_play": "league_yards_per_play",
                }
            )
        )

        merged = merged.merge(league, on=["season", "week"], how="left")
        merged["offense_rush_rating"] = (
            merged["rush_per_attempt"] - merged["league_rush_per_attempt"]
        )
        merged["offense_pass_rating"] = (
            merged["pass_per_attempt"] - merged["league_pass_per_attempt"]
        )
        merged["defense_rush_rating"] = (
            merged["league_allowed_rush_per_attempt"] - merged["allowed_rush_per_attempt"]
        )
        merged["defense_pass_rating"] = (
            merged["league_allowed_pass_per_attempt"] - merged["allowed_pass_per_attempt"]
        )

        merged["offense_epa"] = merged["offense_pass_rating"] + merged["offense_rush_rating"]
        merged["defense_epa"] = merged["defense_pass_rating"] + merged["defense_rush_rating"]
        merged["travel_penalty"] = np.nan
        merged["rest_penalty"] = np.nan
        merged["weather_adjustment"] = np.nan

        if "timezone_diff_hours" not in merged.columns:
            merged["timezone_diff_hours"] = np.nan

        result = merged[[
            "season",
            "week",
            "team",
            "offense_pass_rating",
            "offense_rush_rating",
            "defense_pass_rating",
            "defense_rush_rating",
            "pace_seconds_per_play",
            "offense_epa",
            "defense_epa",
            "offense_success_rate",
            "defense_success_rate",
            "travel_penalty",
            "rest_penalty",
            "weather_adjustment",
            "timezone_diff_hours",
        ]]

        result = result.rename(columns={"timezone_diff_hours": "avg_timezone_diff_hours"})

        if advanced_metrics is not None and not advanced_metrics.empty:
            adv_subset = advanced_metrics[[
                "season",
                "week",
                "team",
                "pace_seconds_per_play",
                "offense_epa",
                "defense_epa",
                "offense_success_rate",
                "defense_success_rate",
                "travel_penalty",
                "rest_penalty",
                "weather_adjustment",
            ]].drop_duplicates()
            if result.empty:
                result = adv_subset
                for col in [
                    "offense_pass_rating",
                    "offense_rush_rating",
                    "defense_pass_rating",
                    "defense_rush_rating",
                ]:
                    if col not in result:
                        result[col] = np.nan
            else:
                result = result.merge(
                    adv_subset,
                    on=["season", "week", "team"],
                    how="left",
                    suffixes=("", "_adv"),
                )
                for col in [
                    "pace_seconds_per_play",
                    "offense_epa",
                    "defense_epa",
                    "offense_success_rate",
                    "defense_success_rate",
                    "travel_penalty",
                    "rest_penalty",
                    "weather_adjustment",
                ]:
                    adv_col = f"{col}_adv"
                    if adv_col in result:
                        result[col] = result[col].combine_first(result[adv_col])
                        result.drop(columns=[adv_col], inplace=True)

        return result[base_columns]

    def _compute_contextual_averages(self, player_stats: pd.DataFrame) -> pd.DataFrame:
        if player_stats.empty:
            return pd.DataFrame(
                columns=
                [
                    "team",
                    "venue",
                    "day_of_week",
                    "referee",
                    "avg_rush_yards",
                    "avg_rec_yards",
                    "avg_receptions",
                    "avg_rush_tds",
                    "avg_rec_tds",
                ]
            )

        context = (
            player_stats.groupby(["team", "venue", "day_of_week", "referee"])
            .agg(
                avg_rush_yards=pd.NamedAgg(column="rushing_yards", aggfunc="mean"),
                avg_rec_yards=pd.NamedAgg(column="receiving_yards", aggfunc="mean"),
                avg_receptions=pd.NamedAgg(column="receptions", aggfunc="mean"),
                avg_rush_tds=pd.NamedAgg(column="rushing_tds", aggfunc="mean"),
                avg_rec_tds=pd.NamedAgg(column="receiving_tds", aggfunc="mean"),
            )
            .reset_index()
        )
        return context

    def _compute_team_game_rolling_stats(self, games: pd.DataFrame) -> pd.DataFrame:
        """Create rolling scoring, travel, and rest indicators for each team game."""

        base_columns = [
            "game_id",
            "season",
            "week",
            "start_time",
            "team",
            "opponent",
            "is_home",
            "rolling_points_for",
            "rolling_points_against",
            "rolling_point_diff",
            "rolling_win_pct",
            "prev_points_for",
            "prev_points_against",
            "prev_point_diff",
            "rest_days",
            "rest_penalty",
            "timezone_diff_hours",
            "travel_penalty",
        ]

        if games.empty:
            return pd.DataFrame(columns=base_columns)

        games = games.copy()
        games["start_time"] = pd.to_datetime(games["start_time"], utc=True, errors="coerce")
        games = games[games["start_time"].notna()]
        games["home_team"] = games["home_team"].apply(normalize_team_abbr)
        games["away_team"] = games["away_team"].apply(normalize_team_abbr)
        games = games.dropna(subset=["home_team", "away_team"])

        def _team_zone(team: Optional[str]) -> ZoneInfo:
            tz_name = TEAM_TIMEZONES.get(team or "", "UTC")
            try:
                return ZoneInfo(tz_name)
            except Exception:
                return ZoneInfo("UTC")

        def _tz_offset_hours(ts: dt.datetime, team: Optional[str]) -> float:
            if ts is None or pd.isna(ts):
                return 0.0
            if ts.tzinfo is None:
                ts = ts.replace(tzinfo=dt.timezone.utc)
            zone = _team_zone(team)
            offset = ts.astimezone(zone).utcoffset()
            if offset is None:
                return 0.0
            return offset.total_seconds() / 3600.0

        home = games[[
            "game_id",
            "season",
            "week",
            "start_time",
            "home_team",
            "away_team",
            "home_score",
            "away_score",
        ]].rename(
            columns={
                "home_team": "team",
                "away_team": "opponent",
                "home_score": "points_for",
                "away_score": "points_against",
            }
        )
        home["is_home"] = True
        home["venue_team"] = home["team"]

        away = games[[
            "game_id",
            "season",
            "week",
            "start_time",
            "away_team",
            "home_team",
            "away_score",
            "home_score",
        ]].rename(
            columns={
                "away_team": "team",
                "home_team": "opponent",
                "away_score": "points_for",
                "home_score": "points_against",
            }
        )
        away["is_home"] = False
        away["venue_team"] = away["opponent"]

        team_games = safe_concat([home, away], ignore_index=True)
        team_games = team_games.dropna(subset=["team", "opponent"])

        team_games["team"] = team_games["team"].apply(normalize_team_abbr)
        team_games["opponent"] = team_games["opponent"].apply(normalize_team_abbr)
        team_games = team_games.dropna(subset=["team", "opponent"])

        team_games["timezone_diff_hours"] = team_games.apply(
            lambda row: abs(
                _tz_offset_hours(row["start_time"], row["team"]) -
                _tz_offset_hours(row["start_time"], row.get("venue_team"))
            ),
            axis=1,
        )

        team_games = team_games.sort_values([
            "team",
            "season",
            "start_time",
            "game_id",
        ]).reset_index(drop=True)

        def compute_group(group: pd.DataFrame) -> pd.DataFrame:
            group = group.sort_values("start_time").copy()
            win_flag = np.where(
                group["points_for"].notna() & group["points_against"].notna(),
                (group["points_for"] > group["points_against"]).astype(float),
                np.nan,
            )

            group["prev_points_for"] = group["points_for"].shift(1)
            group["prev_points_against"] = group["points_against"].shift(1)
            group["prev_point_diff"] = (
                group["prev_points_for"] - group["prev_points_against"]
            )

            rolling_points_for = (
                group["points_for"].rolling(window=5, min_periods=1).mean()
            )
            rolling_points_against = (
                group["points_against"].rolling(window=5, min_periods=1).mean()
            )
            rolling_point_diff = (
                (group["points_for"] - group["points_against"]).rolling(window=5, min_periods=1).mean()
            )
            rolling_win_pct = (
                pd.Series(win_flag, index=group.index)
                .rolling(window=5, min_periods=1)
                .mean()
            )

            group["rolling_points_for"] = rolling_points_for.shift(1)
            group["rolling_points_against"] = rolling_points_against.shift(1)
            group["rolling_point_diff"] = rolling_point_diff.shift(1)
            group["rolling_win_pct"] = rolling_win_pct.shift(1)

            rest_days = group["start_time"].diff().dt.total_seconds() / 86400.0
            group["rest_days"] = rest_days
            group["rest_penalty"] = rest_days.apply(
                lambda value: max(0.0, 6.0 - value) if pd.notna(value) else np.nan
            )
            group["travel_penalty"] = np.where(
                group["is_home"],
                0.0,
                group["timezone_diff_hours"].fillna(0.0) / 3.0,
            )

            return group

        grouped_frames: List[pd.DataFrame] = []
        for _, group in team_games.groupby(["team", "season"], sort=False):
            grouped_frames.append(compute_group(group))

        if grouped_frames:
            team_games = safe_concat(grouped_frames, ignore_index=True)
        else:
            team_games = team_games.iloc[0:0]

        team_games = team_games.drop(columns=["venue_team"], errors="ignore")

        return team_games[base_columns]


# ---------------------------------------------------------------------------
# Modeling pipeline
# ---------------------------------------------------------------------------


class ModelTrainer:
    def __init__(self, engine: Engine, db: NFLDatabase, run_id: Optional[str] = None):
        self.engine = engine
        self.db = db
        self.feature_builder = FeatureBuilder(engine)
        self.run_id = run_id or uuid.uuid4().hex
        self.model_uncertainty: Dict[str, Dict[str, float]] = {}
        self.target_priors: Dict[str, Dict[str, Any]] = {}
        self.prior_engines: Dict[str, Optional[Dict[str, Any]]] = {}
        self.special_models: Dict[str, Dict[str, Any]] = {}
        self.feature_column_map: Dict[str, List[str]] = {}

    @staticmethod
    def _is_lineup_starter(position: str, rank: Optional[int]) -> bool:
        pos = normalize_position(position)
        if pos == "QB":
            return (rank or 99) == 1
        if pos == "RB":
            return (rank or 99) == 1
        if pos == "WR":
            return (rank or 99) in {1, 2, 3}
        if pos == "TE":
            return (rank or 99) == 1
        return False

    def apply_lineup_gate(
        self,
        player_df: pd.DataFrame,
        respect_lineups: bool = True,
        lineup_df: Optional[pd.DataFrame] = None,
    ) -> pd.DataFrame:
        if player_df.empty:
            return player_df

        game_ids = sorted(set(map(str, player_df["game_id"].astype(str).tolist())))
        roster_frames: List[pd.DataFrame] = []
        allowed_lineup_keys: Set[Tuple[str, str, str, str]] = set()
        lineup_audit_frame = pd.DataFrame()
        lineup_roster_full = pd.DataFrame()

        if lineup_df is not None and not lineup_df.empty:
            lineup_roster = lineup_df.copy()
            lineup_roster["game_id"] = lineup_roster["game_id"].astype(str)
            lineup_roster["team"] = lineup_roster["team"].apply(normalize_team_abbr)
            lineup_roster["position"] = lineup_roster["position"].apply(normalize_position)
            lineup_roster = lineup_roster[
                lineup_roster["position"].isin({"QB", "RB", "WR", "TE"})
            ]
            if not lineup_roster.empty:
                lineup_roster["player_id"] = lineup_roster["player_id"].fillna("").astype(str)
                lineup_roster["player_name"] = lineup_roster["player_name"].fillna("")
                if "__pname_key" not in lineup_roster.columns:
                    lineup_roster["__pname_key"] = ""
                name_seed = (
                    lineup_roster.get("first_name", "").fillna("")
                    + " "
                    + lineup_roster.get("last_name", "").fillna("")
                ).str.strip()
                fallback_name = lineup_roster["player_name"]
                lineup_roster["__pname_key"] = lineup_roster["__pname_key"].fillna("")
                need_key = lineup_roster["__pname_key"] == ""
                lineup_roster.loc[need_key, "__pname_key"] = name_seed.where(
                    name_seed != "", fallback_name
                )[need_key].map(robust_player_name_key)
                lineup_roster["__pname_key"] = lineup_roster["__pname_key"].fillna("")
                lineup_roster = lineup_roster[lineup_roster["__pname_key"] != ""].copy()
                lineup_roster["depth_rank"] = lineup_roster["rank"].apply(parse_depth_rank)
                lineup_roster["depth_rank"] = lineup_roster["depth_rank"].apply(
                    lambda val: int(val) if pd.notna(val) else None
                )
                lineup_roster["is_starter"] = lineup_roster.apply(
                    lambda row: 1
                    if self._is_lineup_starter(row["position"], row["depth_rank"])
                    else 0,
                    axis=1,
                )
                lineup_roster["source"] = "msf-lineup"
                if respect_lineups:
                    allowed_lineup_keys_all = {
                        (str(gid), team, name, pos)
                        for gid, team, name, pos in zip(
                            lineup_roster["game_id"],
                            lineup_roster["team"],
                            lineup_roster["__pname_key"],
                            lineup_roster["position"],
                        )
                        if name
                    }
                    allowed_lineup_keys_starters = {
                        key
                        for key, starter in zip(
                            zip(
                                lineup_roster["game_id"],
                                lineup_roster["team"],
                                lineup_roster["__pname_key"],
                                lineup_roster["position"],
                            ),
                            lineup_roster["is_starter"],
                        )
                        if starter == 1 and key[2]
                    }
                    allowed_lineup_keys_starters = {
                        (str(gid), team, name, pos)
                        for gid, team, name, pos in allowed_lineup_keys_starters
                    }
                else:
                    allowed_lineup_keys_all = {
                        (str(gid), team, name, pos)
                        for gid, team, name, pos in zip(
                            lineup_roster["game_id"],
                            lineup_roster["team"],
                            lineup_roster["__pname_key"],
                            lineup_roster["position"],
                        )
                        if name
                    }
                    allowed_lineup_keys_starters = allowed_lineup_keys_all.copy()
                lineup_roster_full = lineup_roster.copy()
                lineup_audit_frame = lineup_roster.copy()
                lineup_export = lineup_roster.drop(columns=["__pname_key"], errors="ignore")
                needed_cols = [
                    "game_id",
                    "team",
                    "player_id",
                    "player_name",
                    "position",
                    "depth_rank",
                    "is_starter",
                    "source",
                ]
                for col in needed_cols:
                    if col not in lineup_export.columns:
                        lineup_export[col] = np.nan
                roster_frames.append(lineup_export[needed_cols])

        if not roster_frames:
            logging.info(
                "No lineup rows supplied for %d games; leaving player pool unchanged",
                len(game_ids),
            )
            return player_df

        roster = safe_concat(roster_frames, ignore_index=True)
        roster["game_id"] = roster["game_id"].astype(str)

        if "source" in roster.columns:
            roster["_lineup_priority"] = roster["source"].apply(
                lambda src: 0 if str(src).startswith("msf-lineup") else 1
            )
        else:
            roster["_lineup_priority"] = 1
        roster = roster.sort_values(
            ["game_id", "team", "player_id", "player_name", "_lineup_priority"]
        )
        roster = roster.drop_duplicates(
            subset=["game_id", "team", "player_id", "player_name"], keep="first"
        )
        roster = roster.drop(columns=["_lineup_priority"], errors="ignore")

        def _nname(series: pd.Series) -> pd.Series:
            return series.fillna("").map(robust_player_name_key)

        player_df = player_df.copy()
        if "game_id" not in player_df.columns:
            player_df["game_id"] = ""
        player_df["game_id"] = player_df["game_id"].astype(str)
        player_df["player_id"] = player_df["player_id"].fillna("").astype(str)
        player_df["team"] = player_df["team"].apply(normalize_team_abbr)
        if "position" in player_df.columns:
            player_df["position"] = player_df["position"].apply(normalize_position)
        else:
            player_df["position"] = ""
        player_df["__pname_key"] = _nname(player_df["player_name"])

        if not lineup_roster_full.empty:
            overrides = lineup_roster_full[
                ["game_id", "team", "player_id", "__pname_key", "position"]
            ].copy()
            overrides["game_id"] = overrides["game_id"].astype(str)
            overrides["team"] = overrides["team"].apply(normalize_team_abbr)
            overrides["player_id"] = overrides["player_id"].fillna("").astype(str)
            overrides["__pname_key"] = overrides["__pname_key"].fillna("")
            overrides["position"] = overrides["position"].apply(normalize_position)

            pid_override: Dict[Tuple[str, str], Tuple[str, str]] = {}
            name_override: Dict[Tuple[str, str], Tuple[str, str]] = {}

            for _, row in overrides.iterrows():
                team_pos = (row["team"], row["position"])

                player_id_value = row.get("player_id", "")
                if isinstance(player_id_value, str):
                    player_id_value = player_id_value.strip()
                if player_id_value:
                    pid_override[(row["game_id"], player_id_value)] = team_pos

                name_key_value = row.get("__pname_key", "")
                if isinstance(name_key_value, str):
                    name_key_value = name_key_value.strip()
                if name_key_value:
                    name_override[(row["game_id"], name_key_value)] = team_pos

            player_df["_gid"] = player_df["game_id"].astype(str)
            player_df["_pid"] = player_df.get("player_id", "").fillna("").astype(str)

            team_overrides: List[Optional[str]] = []
            pos_overrides: List[Optional[str]] = []

            name_keys = player_df["__pname_key"].fillna("")
            for gid, pid, name_key in zip(player_df["_gid"], player_df["_pid"], name_keys):
                override = pid_override.get((gid, pid)) if pid else None
                if override is None and name_key:
                    override = name_override.get((gid, name_key))
                if override is None:
                    team_overrides.append(None)
                    pos_overrides.append(None)
                else:
                    team_overrides.append(override[0])
                    pos_overrides.append(override[1])

            team_overrides_series = pd.Series(team_overrides, index=player_df.index)
            pos_overrides_series = pd.Series(pos_overrides, index=player_df.index)

            team_mask = team_overrides_series.notna()
            if team_mask.any():
                player_df.loc[team_mask, "team"] = team_overrides_series[team_mask]

            pos_mask = pos_overrides_series.notna()
            if pos_mask.any():
                player_df.loc[pos_mask, "position"] = pos_overrides_series[pos_mask]

            player_df.drop(columns=["_gid", "_pid"], inplace=True)

        player_df["team"] = player_df["team"].apply(normalize_team_abbr)
        roster = roster.copy()
        roster["player_id"] = roster["player_id"].fillna("").astype(str)
        roster["team"] = roster["team"].apply(normalize_team_abbr)
        roster["position"] = roster["position"].apply(normalize_position)
        roster["__pname_key"] = _nname(roster["player_name"])

        roster_subset = roster[[
            "game_id",
            "team",
            "player_id",
            "__pname_key",
            "position",
            "depth_rank",
            "is_starter",
        ]]

        merged = player_df.merge(
            roster_subset.drop(columns=["__pname_key"], errors="ignore"),
            how="left",
            left_on=["game_id", "team", "player_id"],
            right_on=["game_id", "team", "player_id"],
            suffixes=("", "_r"),
        ).copy()

        merged["game_id"] = merged["game_id"].astype(str)
        merged["team"] = merged["team"].apply(normalize_team_abbr)
        merged["position"] = merged["position"].apply(normalize_position)
        if "is_placeholder" not in merged.columns:
            merged["is_placeholder"] = False
        else:
            merged["is_placeholder"] = merged["is_placeholder"].fillna(False)

        numeric_columns: List[str] = [
            col
            for col in merged.columns
            if pd.api.types.is_numeric_dtype(merged[col])
            and col not in {"depth_rank", "is_starter", "_lineup_hit"}
        ]

        merged["_placeholder_weight"] = compute_recency_usage_weights(merged)

        def _compute_weighted_baseline(
            frame: pd.DataFrame, group_cols: List[str]
        ) -> pd.DataFrame:
            if frame.empty or not numeric_columns:
                return pd.DataFrame()

            def _agg(group: pd.DataFrame) -> pd.Series:
                weights = group["_placeholder_weight"].fillna(0.0)
                positive_weight = float(weights[weights > 0].sum())
                result: Dict[str, float] = {}
                for column in numeric_columns:
                    values = group[column]
                    mask = values.notna()
                    if mask.any():
                        use_weights = weights[mask]
                        if use_weights.sum() > 0:
                            result[column] = float(
                                np.average(values[mask], weights=use_weights)
                            )
                        else:
                            result[column] = float(values[mask].mean())
                    else:
                        result[column] = np.nan
                if positive_weight <= 0:
                    positive_weight = float(len(group))
                result["_weight"] = positive_weight
                return pd.Series(result)

            baseline = (
                frame.groupby(group_cols, dropna=False, group_keys=False)
                .apply(_agg, include_groups=False)
                .sort_index()
            )
            baseline.index = baseline.index.set_names(group_cols)
            return baseline

        if numeric_columns:
            game_team_pos_baseline = _compute_weighted_baseline(
                merged, ["game_id", "team", "position"]
            )
            team_context_baseline = _compute_weighted_baseline(merged, ["game_id", "team"])
            team_pos_baseline = _compute_weighted_baseline(merged, ["team", "position"])
            pos_baseline = _compute_weighted_baseline(merged, ["position"])

            weights_all = merged["_placeholder_weight"].fillna(0.0)
            league_stats: Dict[str, float] = {}
            for column in numeric_columns:
                values = merged[column]
                mask = values.notna()
                if mask.any():
                    use_weights = weights_all[mask]
                    if use_weights.sum() > 0:
                        league_stats[column] = float(
                            np.average(values[mask], weights=use_weights)
                        )
                    else:
                        league_stats[column] = float(values[mask].mean())
                else:
                    league_stats[column] = np.nan
            positive_weight = float(weights_all[weights_all > 0].sum())
            if positive_weight <= 0:
                positive_weight = float(len(merged))
            league_stats["_weight"] = positive_weight
            league_baseline = pd.Series(league_stats)
        else:
            game_team_pos_baseline = pd.DataFrame()
            team_context_baseline = pd.DataFrame()
            team_pos_baseline = pd.DataFrame()
            pos_baseline = pd.DataFrame()
            league_baseline = pd.Series(dtype=float)

        mask_missing = merged["depth_rank"].isna()
        if mask_missing.any():
            fallback = (
                merged.loc[mask_missing, ["game_id", "team", "__pname_key", "position"]]
                .merge(
                    roster_subset,
                    how="left",
                    on=["game_id", "team", "__pname_key", "position"],
                )[["depth_rank", "is_starter"]]
            )
            fallback.index = merged.index[mask_missing]
            for column in ("depth_rank", "is_starter"):
                merged.loc[fallback.index, column] = fallback[column]

        merged["_lineup_hit"] = merged["depth_rank"].notna()

        def _assign_numeric_defaults(
            placeholder: Dict[str, Any], values: Optional[pd.Series]
        ) -> None:
            if values is None or not numeric_columns:
                return
            for column in numeric_columns:
                if column not in values:
                    continue
                value = values[column]
                if pd.isna(value):
                    continue
                if column not in placeholder or pd.isna(placeholder[column]):
                    placeholder[column] = value

        def _build_placeholder_row(lineup_row: pd.Series) -> Optional[Dict[str, Any]]:
            game_id_value = str(lineup_row.get("game_id", "")).strip()
            team_value = normalize_team_abbr(lineup_row.get("team"))
            position_value = normalize_position(lineup_row.get("position"))
            if not game_id_value or not team_value or not position_value:
                return None

            name_key = lineup_row.get("__pname_key", "") or ""
            if not name_key:
                name_seed = " ".join(
                    part
                    for part in [
                        str(lineup_row.get("first_name", "")).strip(),
                        str(lineup_row.get("last_name", "")).strip(),
                    ]
                    if part
                ) or str(lineup_row.get("player_name", "")).strip()
                name_key = robust_player_name_key(name_seed)
            if not name_key:
                return None

            template_pool = merged[
                (merged["game_id"].astype(str) == game_id_value)
                & (merged["team"] == team_value)
            ]
            if template_pool.empty:
                template_pool = merged[merged["game_id"].astype(str) == game_id_value]
            position_pool = pd.DataFrame()
            if template_pool.empty:
                base_values = {col: np.nan for col in merged.columns}
            else:
                position_pool = template_pool[template_pool["position"] == position_value]
                if position_pool.empty:
                    position_pool = template_pool
                base_row = position_pool.iloc[0]
                base_values = {col: base_row.get(col, np.nan) for col in merged.columns}
            fallback_candidates: List[pd.Series] = []
            if numeric_columns:
                if not position_pool.empty:
                    numeric_defaults = position_pool[numeric_columns].mean()
                    numeric_defaults = numeric_defaults.reindex(numeric_columns)
                    try:
                        pool_weight = float(
                            position_pool["_placeholder_weight"].fillna(0.0).sum()
                        )
                    except KeyError:
                        pool_weight = float(len(position_pool))
                    numeric_defaults.loc["_weight"] = pool_weight
                    fallback_candidates.append(numeric_defaults)

                def _append_baseline(
                    source: pd.DataFrame, key: Tuple[Any, ...]
                ) -> None:
                    if source is None or getattr(source, "empty", True):
                        return
                    try:
                        series = source.loc[key]
                    except KeyError:
                        return
                    if isinstance(series, pd.DataFrame):
                        if series.empty:
                            return
                        series = series.iloc[0]
                    fallback_candidates.append(series)

                _append_baseline(
                    team_context_baseline, (game_id_value, team_value)
                )
                _append_baseline(
                    game_team_pos_baseline, (game_id_value, team_value, position_value)
                )
                _append_baseline(team_pos_baseline, (team_value, position_value))
                _append_baseline(pos_baseline, (position_value,))
                if isinstance(league_baseline, pd.Series) and not league_baseline.empty:
                    fallback_candidates.append(league_baseline)

            player_name_value = str(lineup_row.get("player_name", "")).strip()
            if not player_name_value:
                first = str(lineup_row.get("first_name", "")).strip()
                last = str(lineup_row.get("last_name", "")).strip()
                player_name_value = " ".join(part for part in [first, last] if part)

            placeholder: Dict[str, Any] = dict(base_values)
            placeholder.pop("_placeholder_weight", None)
            placeholder["game_id"] = game_id_value
            placeholder["team"] = team_value
            if "opponent" in placeholder and pd.isna(placeholder["opponent"]):
                opp_pool = merged[
                    (merged["game_id"].astype(str) == game_id_value)
                    & (merged["team"] != team_value)
                ]
                if not opp_pool.empty:
                    placeholder["opponent"] = opp_pool.iloc[0].get("team")
            placeholder["position"] = position_value
            placeholder["player_name"] = player_name_value
            if "player_name_norm" in placeholder:
                placeholder["player_name_norm"] = normalize_player_name(
                    player_name_value
                )
            placeholder["__pname_key"] = name_key

            raw_player_id = lineup_row.get("player_id")
            if isinstance(raw_player_id, str) and raw_player_id.strip():
                player_id_value = raw_player_id.strip()
            else:
                player_id_value = f"lineup_{team_value}_{name_key}"
            placeholder["player_id"] = player_id_value

            depth_rank_value = parse_depth_rank(lineup_row.get("rank"))
            placeholder["depth_rank"] = depth_rank_value
            starter_flag = 1 if self._is_lineup_starter(position_value, depth_rank_value) else 0
            placeholder["is_starter"] = starter_flag
            placeholder["_lineup_hit"] = True
            placeholder["is_placeholder"] = True

            for defaults in fallback_candidates:
                _assign_numeric_defaults(placeholder, defaults)

            status_bucket = lineup_row.get("status_bucket")
            practice_status = lineup_row.get("practice_status")
            if status_bucket:
                status_bucket = normalize_injury_status(status_bucket)
                practice_status = normalize_practice_status(practice_status)
            else:
                status_bucket, practice_status = interpret_playing_probability(
                    lineup_row.get("playing_probability")
                )
                status_bucket = normalize_injury_status(status_bucket)
                practice_status = normalize_practice_status(practice_status)
            placeholder["status_bucket"] = status_bucket
            placeholder["practice_status"] = practice_status
            if "injury_priority" in placeholder:
                placeholder["injury_priority"] = INJURY_STATUS_PRIORITY.get(
                    status_bucket, INJURY_STATUS_PRIORITY.get("other", 1)
                )
            if "practice_priority" in placeholder:
                placeholder["practice_priority"] = PRACTICE_STATUS_PRIORITY.get(
                    practice_status, PRACTICE_STATUS_PRIORITY.get("available", 1)
                )

            updated_at = lineup_row.get("updated_at")
            if "updated_at" in placeholder:
                placeholder["updated_at"] = updated_at
            game_start_value = lineup_row.get("game_start")
            if "game_start" in placeholder:
                placeholder["game_start"] = game_start_value
            if "first_name" in placeholder:
                placeholder["first_name"] = lineup_row.get("first_name", "")
            if "last_name" in placeholder:
                placeholder["last_name"] = lineup_row.get("last_name", "")
            if "source" in placeholder and not placeholder.get("source"):
                placeholder["source"] = "msf-lineup"
            if "is_projected_starter" in placeholder:
                placeholder["is_projected_starter"] = True

            return placeholder

        if respect_lineups and not lineup_roster_full.empty:
            normalized_lineup = lineup_roster_full.copy()
            normalized_lineup["game_id"] = normalized_lineup["game_id"].astype(str)
            normalized_lineup["team"] = normalized_lineup["team"].apply(normalize_team_abbr)
            normalized_lineup["position"] = normalized_lineup["position"].apply(normalize_position)
            if "__pname_key" not in normalized_lineup.columns:
                normalized_lineup["__pname_key"] = normalized_lineup["player_name"].map(
                    robust_player_name_key
                )
            normalized_lineup["__pname_key"] = normalized_lineup["__pname_key"].fillna("")
            normalized_lineup = normalized_lineup[normalized_lineup["__pname_key"] != ""]

            existing_lineup_keys: Set[Tuple[str, str, str, str]] = set(
                zip(
                    merged["game_id"].astype(str),
                    merged["team"],
                    merged["__pname_key"],
                    merged["position"].apply(normalize_position),
                )
            )

            placeholder_rows: List[Dict[str, Any]] = []
            for _, lineup_row in normalized_lineup.iterrows():
                key = (
                    lineup_row.get("game_id", ""),
                    lineup_row.get("team"),
                    lineup_row.get("__pname_key", ""),
                    normalize_position(lineup_row.get("position")),
                )
                if key in existing_lineup_keys:
                    continue
                placeholder = _build_placeholder_row(lineup_row)
                if placeholder is None:
                    continue
                placeholder_rows.append(placeholder)
                existing_lineup_keys.add(key)

            if placeholder_rows:
                placeholder_df = pd.DataFrame(placeholder_rows)
                merged = safe_concat([merged, placeholder_df], ignore_index=True, sort=False)

        merged["_lineup_hit"] = merged["depth_rank"].notna()

        if respect_lineups and not lineup_audit_frame.empty:
            self._audit_lineup_matches(lineup_audit_frame, player_df, merged)

        candidate_pool = merged.copy()
        initial_candidate_count = len(candidate_pool)

        allowed_lineup_keys = locals().get("allowed_lineup_keys_all", set())
        starter_lineup_keys = locals().get("allowed_lineup_keys_starters", set())

        if respect_lineups and allowed_lineup_keys:
            key_series = pd.Series(
                list(
                    zip(
                        merged["game_id"].astype(str),
                        merged["team"],
                        merged["__pname_key"],
                        merged["position"].apply(normalize_position),
                    )
                ),
                index=merged.index,
            )
            allowed_mask = key_series.isin(allowed_lineup_keys) | merged["position"].isin(
                ["K", "DEF"]
            )
            merged = merged[allowed_mask]
        else:
            key_series = pd.Series(
                list(
                    zip(
                        merged["game_id"].astype(str),
                        merged["team"],
                        merged["__pname_key"],
                        merged["position"].apply(normalize_position),
                    )
                ),
                index=merged.index,
            )

        merged.loc[:, "depth_rank"] = merged["depth_rank"].fillna(9).astype(int)
        merged.loc[:, "is_starter"] = merged["is_starter"].fillna(0).astype(int)

        merged_before_filter = merged.copy()

        if respect_lineups:
            matched_count = int(merged_before_filter["_lineup_hit"].sum())
            logging.info(
                "Roster gate respected lineups: kept %d of %d players (matched=%d)",
                len(merged_before_filter[merged_before_filter["_lineup_hit"]]),
                initial_candidate_count,
                matched_count,
            )
            merged = merged_before_filter[merged_before_filter["_lineup_hit"]].copy()
        else:
            merged = merged_before_filter

        merged["_usage_confidence"] = compute_recency_usage_weights(merged)
        merged = merged.drop(columns=["_placeholder_weight"], errors="ignore")
        return merged.drop(columns=["__pname_key", "_lineup_hit"], errors="ignore")

    def _audit_lineup_matches(
        self,
        lineup_df: pd.DataFrame,
        player_df: pd.DataFrame,
        merged_df: pd.DataFrame,
    ) -> None:
        if lineup_df.empty or merged_df.empty:
            return

        try:
            lineup = lineup_df.copy()
            lineup["game_id"] = lineup["game_id"].astype(str)
            lineup["team"] = lineup["team"].apply(normalize_team_abbr)
            lineup["position"] = lineup["position"].apply(normalize_position)
            lineup = lineup[lineup["position"].isin({"QB", "RB", "WR", "TE"})]
            if lineup.empty:
                return

            if "__pname_key" not in lineup.columns:
                lineup["__pname_key"] = ""
            name_seed = (
                lineup.get("first_name", "").fillna("")
                + " "
                + lineup.get("last_name", "").fillna("")
            ).str.strip()
            fallback = lineup.get("player_name", "").fillna("")
            need_key = lineup["__pname_key"].fillna("") == ""
            lineup.loc[need_key, "__pname_key"] = name_seed.where(
                name_seed != "", fallback
            )[need_key].map(robust_player_name_key)
            lineup["__pname_key"] = lineup["__pname_key"].fillna("")
            lineup = lineup[lineup["__pname_key"] != ""]
            if lineup.empty:
                return

            players = player_df.copy()
            players["game_id"] = players["game_id"].astype(str)
            players["team"] = players["team"].apply(normalize_team_abbr)
            players["position"] = players["position"].apply(normalize_position)
            if "__pname_key" not in players.columns:
                players["__pname_key"] = players["player_name"].map(
                    robust_player_name_key
                )

            matched_keys = set(
                zip(
                    merged_df.loc[merged_df["_lineup_hit"], "game_id"].astype(str),
                    merged_df.loc[merged_df["_lineup_hit"], "team"],
                    merged_df.loc[merged_df["_lineup_hit"], "__pname_key"],
                    merged_df.loc[merged_df["_lineup_hit"], "position"].apply(
                        normalize_position
                    ),
                )
            )

            reported: Set[Tuple[str, str, str]] = set()
            for _, row in lineup.iterrows():
                game_id_value = str(row.get("game_id"))
                team_value = row.get("team")
                pname_key_value = row.get("__pname_key", "")
                position_value = normalize_position(row.get("position", ""))

                key = (game_id_value, team_value, pname_key_value, position_value)
                if key in matched_keys:
                    continue
                summary_key = (game_id_value, team_value, pname_key_value)
                if summary_key in reported:
                    continue
                team_pool = players[
                    (players["game_id"] == game_id_value)
                    & (players["team"] == team_value)
                ]
                reasons: List[str] = []
                if team_pool.empty:
                    reasons.append("team missing in features")
                else:
                    name_pool = team_pool[team_pool["__pname_key"] == pname_key_value]
                    if name_pool.empty:
                        reasons.append("not in latest_players")
                    else:
                        pos_pool = name_pool[
                            name_pool["position"].apply(normalize_position)
                            == position_value
                        ]
                        if pos_pool.empty:
                            reasons.append("position mismatch")
                        else:
                            inactive_mask = pd.Series(False, index=pos_pool.index)
                            if "status_bucket" in pos_pool.columns:
                                inactive_mask = pos_pool["status_bucket"].isin(
                                    INACTIVE_INJURY_BUCKETS
                                )
                                if inactive_mask.any():
                                    reasons.append("inactive status filtered")
                            if not inactive_mask.any():
                                reasons.append("present but filtered")

                if not reasons:
                    reasons.append("unmatched")

                player_label = str(row.get("player_name", "")).strip()
                if not player_label:
                    first = str(row.get("first_name", "")).strip()
                    last = str(row.get("last_name", "")).strip()
                    player_label = " ".join(
                        part for part in [first, last] if part
                    ).strip()
                player_label = player_label or pname_key_value or "(unknown)"

                logging.warning(
                    "[%s %s %s-%s] %s: %s",
                    game_id_value,
                    team_value,
                    position_value,
                    row.get("rank", ""),
                    player_label,
                    ", ".join(reasons),
                )
                reported.add(summary_key)
        except Exception:
            logging.debug("Lineup audit diagnostics failed", exc_info=True)

    def _compute_target_priors(self, df: pd.DataFrame, target: str) -> Dict[str, Any]:
        priors: Dict[str, Any] = {
            "league": {"mean": np.nan, "weight": 0.0},
            "position": {},
            "team_position": {},
        }
        if df.empty or target not in df.columns:
            return priors

        working = df.copy()
        if "team" in working.columns:
            working["team"] = working["team"].apply(normalize_team_abbr)
        if "position" in working.columns:
            working["position"] = working["position"].apply(normalize_position)

        mask_actual = working[target].notna()
        if "is_synthetic" in working.columns:
            mask_actual &= ~working["is_synthetic"].astype(bool)
        actual = working[mask_actual]
        if actual.empty:
            return priors

        weights_all = (
            actual.get("sample_weight", pd.Series(1.0, index=actual.index))
            .astype(float)
            .clip(lower=1e-4)
        )
        values_all = actual[target].astype(float)
        priors["league"] = {
            "mean": float(np.average(values_all, weights=weights_all)),
            "weight": float(weights_all.sum()),
        }

        for (team, position), group in actual.groupby(["team", "position"]):
            group_weights = (
                group.get("sample_weight", pd.Series(1.0, index=group.index))
                .astype(float)
                .clip(lower=1e-4)
            )
            group_values = group[target].astype(float)
            priors["team_position"][(team, position)] = {
                "mean": float(np.average(group_values, weights=group_weights)),
                "weight": float(group_weights.sum()),
            }

        for position, group in actual.groupby(["position"]):
            group_weights = (
                group.get("sample_weight", pd.Series(1.0, index=group.index))
                .astype(float)
                .clip(lower=1e-4)
            )
            group_values = group[target].astype(float)
            priors["position"][position] = {
                "mean": float(np.average(group_values, weights=group_weights)),
                "weight": float(group_weights.sum()),
            }

        return priors

    def _resolve_prior(
        self,
        target: str,
        team: Optional[str],
        position: Optional[str],
    ) -> Tuple[float, float]:
        priors = self.target_priors.get(target)
        if not priors:
            return (np.nan, 0.0)

        team_norm = normalize_team_abbr(team) if team else None
        pos_norm = normalize_position(position) if position else None

        if team_norm and pos_norm:
            entry = priors["team_position"].get((team_norm, pos_norm))
            if entry:
                return (entry.get("mean", np.nan), entry.get("weight", 0.0))

        if pos_norm:
            entry = priors["position"].get(pos_norm)
            if entry:
                return (entry.get("mean", np.nan), entry.get("weight", 0.0))

        league_entry = priors.get("league", {})
        return (
            league_entry.get("mean", np.nan),
            league_entry.get("weight", 0.0),
        )

    def _build_neighbor_engine(
        self,
        transformer: ColumnTransformer,
        X_train: pd.DataFrame,
        y_train: pd.Series,
        train_df: pd.DataFrame,
        feature_columns: List[str],
        train_weights: pd.Series,
        target: str,
    ) -> Optional[Dict[str, Any]]:
        try:
            mask = (~train_df.get("is_synthetic", False).astype(bool)) & y_train.notna()
        except Exception:
            mask = y_train.notna()

        if not mask.any():
            return None

        feature_subset = X_train.loc[mask, feature_columns]
        if feature_subset.empty:
            return None

        try:
            transformed = transformer.transform(feature_subset)
        except Exception:
            logging.debug("Failed to transform features for neighbor prior on %s", target, exc_info=True)
            return None

        if hasattr(transformed, "toarray"):
            matrix = transformed.toarray()
        else:
            matrix = np.asarray(transformed)

        if matrix.shape[0] < 3:
            return None

        neighbor_count = int(min(25, matrix.shape[0]))
        try:
            nn = NearestNeighbors(n_neighbors=neighbor_count)
            nn.fit(matrix)
        except Exception:
            logging.debug("Unable to fit neighbor model for %s", target, exc_info=True)
            return None

        weight_array = (
            train_weights.loc[mask]
            .astype(float)
            .replace([np.inf, -np.inf], np.nan)
            .fillna(1.0)
            .clip(lower=1e-4)
            .to_numpy()
        )
        target_array = y_train.loc[mask].astype(float).to_numpy()

        smoothing = float(np.median(weight_array) * neighbor_count)
        smoothing = max(smoothing, 5.0)

        return {
            "transformer": transformer,
            "feature_columns": list(feature_columns),
            "nn": nn,
            "targets": target_array,
            "weights": weight_array,
            "smoothing": smoothing,
            "n_neighbors": neighbor_count,
        }

    def calibrate_player_predictions(
        self,
        target: str,
        feature_slice: pd.DataFrame,
        predictions: np.ndarray,
    ) -> np.ndarray:
        if feature_slice is None or feature_slice.empty:
            return predictions

        preds = np.asarray(predictions, dtype=float)
        if preds.size == 0:
            return preds

        special_entry = self.special_models.get(target, {}) if hasattr(self, "special_models") else {}
        calibration_info = special_entry.get("calibration") if isinstance(special_entry, dict) else None
        if calibration_info and calibration_info.get("method") == "logistic":
            try:
                model = calibration_info.get("model")
                if model is not None:
                    preds = model.predict_proba(preds.reshape(-1, 1))[:, 1]
            except Exception:
                logging.debug("Unable to apply stored calibration for %s", target, exc_info=True)

        features = feature_slice.copy()
        if "team" in features.columns:
            features["team"] = features["team"].apply(normalize_team_abbr)
        if "position" in features.columns:
            features["position"] = features["position"].apply(normalize_position)

        usage_conf = features.get("_usage_confidence", pd.Series(0.5, index=features.index))
        usage_conf = pd.to_numeric(usage_conf, errors="coerce").fillna(0.5).clip(0.0, 1.0)
        is_placeholder = features.get("is_placeholder", pd.Series(False, index=features.index))
        is_placeholder = coerce_boolean_mask(is_placeholder)

        neighbor_engine = self.prior_engines.get(target)
        neighbor_means = np.full(len(features), np.nan, dtype=float)
        neighbor_supports = np.zeros(len(features), dtype=float)
        neighbor_strengths = np.zeros(len(features), dtype=float)

        if neighbor_engine:
            required_cols = neighbor_engine.get("feature_columns", [])
            if required_cols:
                aligned = features.reindex(columns=required_cols, fill_value=np.nan)
                try:
                    transformed = neighbor_engine["transformer"].transform(aligned)
                    if hasattr(transformed, "toarray"):
                        matrix = transformed.toarray()
                    else:
                        matrix = np.asarray(transformed)
                    distances, indices = neighbor_engine["nn"].kneighbors(
                        matrix, return_distance=True
                    )
                    neighbor_targets = neighbor_engine["targets"][indices]
                    base_weights = neighbor_engine["weights"][indices]
                    inv_distance = 1.0 / (distances + 1e-6)
                    weighted = base_weights * inv_distance
                    weight_sums = weighted.sum(axis=1)
                    valid_mask = weight_sums > 0
                    if np.any(valid_mask):
                        neighbor_means[valid_mask] = (
                            (weighted[valid_mask] * neighbor_targets[valid_mask]).sum(axis=1)
                            / weight_sums[valid_mask]
                        )
                        neighbor_supports[valid_mask] = weight_sums[valid_mask]
                        smoothing = float(neighbor_engine.get("smoothing", 10.0))
                        neighbor_strengths[valid_mask] = neighbor_supports[valid_mask] / (
                            neighbor_supports[valid_mask] + smoothing
                        )
                except Exception:
                    logging.debug(
                        "Unable to apply neighbor prior for %s during calibration", target, exc_info=True
                    )

        for idx, (row_idx, row) in enumerate(features.iterrows()):
            confidence = (
                float(usage_conf.loc[row_idx]) if row_idx in usage_conf.index else 0.5
            )
            placeholder_flag = (
                bool(is_placeholder.loc[row_idx]) if row_idx in is_placeholder.index else False
            )

            # Skip calibration when we already have a confident, data-backed projection.
            if not placeholder_flag and confidence >= 0.6:
                continue

            prior_mean, prior_weight = self._resolve_prior(
                target,
                row.get("team"),
                row.get("position"),
            )

            neighbor_mean = neighbor_means[idx]
            neighbor_conf = neighbor_strengths[idx]
            neighbor_weight = neighbor_supports[idx]

            combined_mean = np.nan
            combined_weight = 0.0

            if not np.isnan(neighbor_mean) and neighbor_conf > 0:
                neighbor_support = max(neighbor_weight, 0.0)
                if not np.isnan(prior_mean) and prior_weight > 0:
                    combined_mean = (
                        neighbor_mean * neighbor_support + prior_mean * prior_weight
                    ) / (neighbor_support + prior_weight)
                    combined_weight = neighbor_support + prior_weight
                else:
                    combined_mean = neighbor_mean
                    combined_weight = neighbor_support
            elif not np.isnan(prior_mean) and prior_weight > 0:
                combined_mean = prior_mean
                combined_weight = prior_weight
            else:
                combined_mean = neighbor_mean if not np.isnan(neighbor_mean) else prior_mean
                if np.isnan(combined_mean):
                    continue

            prior_strength = 0.0
            if combined_weight > 0:
                prior_strength = combined_weight / (combined_weight + 25.0)

            mix_strength = max(prior_strength, neighbor_conf)

            if placeholder_flag:
                base_alpha = max(0.35, 1.0 - confidence) * mix_strength
                alpha = np.clip(base_alpha, 0.0, 0.45)
            else:
                base_alpha = (1.0 - confidence) * mix_strength
                alpha = np.clip(base_alpha, 0.0, 0.25)

            if alpha <= 0:
                continue

            current_pred = preds[idx]
            if np.isnan(current_pred) or np.isinf(current_pred):
                preds[idx] = combined_mean
            else:
                preds[idx] = (1 - alpha) * current_pred + alpha * combined_mean

        if target in NON_NEGATIVE_TARGETS:
            np.maximum(preds, 0.0, out=preds)

        return preds

    # ------------------------------------------------------------------
    # Chronological splitting utilities
    # ------------------------------------------------------------------

    def _sort_by_time(self, df: pd.DataFrame) -> pd.DataFrame:
        if "start_time" in df.columns:
            return df.sort_values("start_time")
        if {"season", "week"}.issubset(df.columns):
            return df.sort_values(["season", "week"])
        if "week" in df.columns:
            return df.sort_values("week")
        return df.sort_index()

    def _chronological_split(
        self,
        df: pd.DataFrame,
        holdout_fraction: float = 0.2,
    ) -> Tuple[pd.DataFrame, pd.DataFrame, pd.DataFrame]:
        df_sorted = self._sort_by_time(df).reset_index(drop=True)
        if len(df_sorted) < 5:
            split_index = max(1, len(df_sorted) - 1)
        else:
            holdout_size = max(1, int(len(df_sorted) * holdout_fraction))
            if holdout_size >= len(df_sorted):
                holdout_size = max(1, len(df_sorted) - 1)
            split_index = len(df_sorted) - holdout_size

        if split_index <= 0 or split_index >= len(df_sorted):
            split_index = max(1, len(df_sorted) - 1)

        train_df = df_sorted.iloc[:split_index]
        test_df = df_sorted.iloc[split_index:]
        return train_df, test_df, df_sorted

    def _build_time_series_cv(self, n_samples: int) -> TimeSeriesSplit:
        if n_samples < 3:
            raise ValueError("At least 3 samples are required for time series CV.")

        n_splits = min(5, max(2, n_samples - 1))
        if n_splits >= n_samples:
            n_splits = n_samples - 1
        return TimeSeriesSplit(n_splits=n_splits)

    @staticmethod
    def _gb_param_grid(prefix: str) -> Dict[str, List[Any]]:
        """Gradient boosting hyperparameter search space helper."""

        return {
            f"{prefix}learning_rate": [0.01, 0.05, 0.1, 0.2],
            f"{prefix}n_estimators": [100, 200, 300, 400],
            f"{prefix}max_depth": [2, 3, 4],
            f"{prefix}subsample": [0.6, 0.8, 1.0],
        }

    def train(self) -> Dict[str, Pipeline]:
        datasets = self.feature_builder.build_features()
        models: Dict[str, Pipeline] = {}

        for target, df in datasets.items():
            if target == "game_outcome":
                model = self._train_game_models(df)
                models.update(model)
                continue

            prepared = self._prepare_regression_training_data(df, target)
            if prepared is None:
                continue

            sorted_df, feature_columns, weight_series = prepared
            try:
                model, _summary = self._train_regression_model(
                    sorted_df,
                    feature_columns,
                    target,
                    weight_series=weight_series,
                )
            except RuntimeError:
                raise

            if model is not None:
                models[target] = model
        return models

    def _prepare_regression_training_data(
        self, df: pd.DataFrame, target: str
    ) -> Optional[Tuple[pd.DataFrame, List[str], Optional[pd.Series]]]:
        if len(df) < 20 or target not in df.columns or df[target].nunique() <= 1:
            logging.warning(
                "Not enough data to train %s model (rows=%d, unique targets=%d).",
                target,
                len(df),
                df[target].nunique() if target in df.columns else 0,
            )
            return None

        df = df.copy()
        if "sample_weight" not in df.columns:
            df["sample_weight"] = 1.0
        else:
            df["sample_weight"] = (
                pd.to_numeric(df["sample_weight"], errors="coerce")
                .replace([np.inf, -np.inf], np.nan)
                .fillna(1.0)
                .clip(lower=1e-4)
            )
        if "is_synthetic" not in df.columns:
            df["is_synthetic"] = False
        else:
            df["is_synthetic"] = df["is_synthetic"].fillna(False).astype(bool)

        self.target_priors[target] = self._compute_target_priors(df, target)

        ignore_columns = {target, "sample_weight", "is_synthetic"}
        feature_columns: List[str] = []
        for col in df.columns:
            if col in ignore_columns:
                continue
            series = df[col]
            if not pd.api.types.is_numeric_dtype(series):
                continue
            if not series.notna().any():
                continue
            feature_columns.append(col)

        if target.endswith("_win_prob"):
            filtered_features: List[str] = []
            removal_tokens = ("moneyline", "implied_prob", "line_", "spread")
            for col in feature_columns:
                lower = col.lower()
                if any(token in lower for token in removal_tokens):
                    continue
                filtered_features.append(col)
            if filtered_features:
                feature_columns = filtered_features

        if not feature_columns:
            logging.warning("No usable numeric features available to train %s model; skipping.", target)
            return None

        sorted_df = self._sort_by_time(df).reset_index(drop=True)
        weight_series = sorted_df.get("sample_weight")
        self.prior_engines[target] = None
        return sorted_df, feature_columns, weight_series


    def _train_regression_model(
        self,
        sorted_df: pd.DataFrame,
        feature_columns: List[str],
        target: str,
        weight_series: Optional[pd.Series] = None,
        *,
        vig_threshold: float = 0.02,
        min_edge: float = 0.0,
    ) -> Tuple[Pipeline, Dict[str, Any]]:
        """
        Walk-forward, season/week-ordered evaluation with betting diagnostics.
        Aborts (raises RuntimeError) if ROI lower CI bound <= vig_threshold.
        """
        import math
        from sklearn.base import clone
        from sklearn.ensemble import GradientBoostingRegressor
        from sklearn.pipeline import Pipeline
        from sklearn.impute import SimpleImputer
        from sklearn.preprocessing import StandardScaler

        df = sorted_df.copy()

        def _american_to_prob(series: pd.Series) -> pd.Series:
            odds = pd.to_numeric(series, errors="coerce")
            prob = pd.Series(np.nan, index=odds.index, dtype=float)
            if odds is None:
                return prob
            positive = odds >= 0
            prob.loc[positive] = 100.0 / (odds.loc[positive] + 100.0)
            prob.loc[~positive] = (-odds.loc[~positive]) / ((-odds.loc[~positive]) + 100.0)
            return prob

        def _ensure_market_data(frame: pd.DataFrame) -> pd.DataFrame:
            working = frame.copy()
            for side in ("home", "away"):
                other_side = "away" if side == "home" else "home"
                moneyline_col = f"{side}_moneyline"
                implied_col = f"{side}_implied_prob"
                fair_col = f"{side}_fair_prob"

                if moneyline_col not in working.columns:
                    working[moneyline_col] = np.nan
                working[moneyline_col] = pd.to_numeric(
                    working.get(moneyline_col), errors="coerce"
                )

                if implied_col not in working.columns:
                    working[implied_col] = np.nan
                working[implied_col] = pd.to_numeric(
                    working.get(implied_col), errors="coerce"
                )

                derived_probs = _american_to_prob(working[moneyline_col])
                working[implied_col] = working[implied_col].fillna(derived_probs)

                partner_col = f"{other_side}_implied_prob"
                if partner_col in working.columns:
                    partner_probs = pd.to_numeric(working[partner_col], errors="coerce")
                    missing_mask = working[implied_col].isna() & partner_probs.notna()
                    if missing_mask.any():
                        working.loc[missing_mask, implied_col] = 1.0 - partner_probs.loc[missing_mask]

                working[fair_col] = np.nan

            if {"home_implied_prob", "away_implied_prob"}.issubset(working.columns):
                home_probs = pd.to_numeric(working["home_implied_prob"], errors="coerce")
                away_probs = pd.to_numeric(working["away_implied_prob"], errors="coerce")

                missing_home = home_probs.isna() & away_probs.notna()
                if missing_home.any():
                    home_probs.loc[missing_home] = 1.0 - away_probs.loc[missing_home]

                missing_away = away_probs.isna() & home_probs.notna()
                if missing_away.any():
                    away_probs.loc[missing_away] = 1.0 - home_probs.loc[missing_away]

                home_probs = home_probs.clip(lower=0.0, upper=1.0)
                away_probs = away_probs.clip(lower=0.0, upper=1.0)

                working["home_implied_prob"] = home_probs
                working["away_implied_prob"] = away_probs

                total = home_probs + away_probs
                valid_total = total > 0
                working["home_fair_prob"] = np.nan
                working["away_fair_prob"] = np.nan
                if valid_total.any():
                    with np.errstate(divide="ignore", invalid="ignore"):
                        working.loc[valid_total, "home_fair_prob"] = (
                            home_probs.loc[valid_total] / total.loc[valid_total]
                        )
                        working.loc[valid_total, "away_fair_prob"] = (
                            away_probs.loc[valid_total] / total.loc[valid_total]
                        )
            else:
                working["home_fair_prob"] = np.nan
                working["away_fair_prob"] = np.nan

            return working

        if target.endswith("_win_prob"):
            df = _ensure_market_data(df)

        def _as_weight_array(series: Optional[pd.Series]) -> Optional[np.ndarray]:
            if series is None:
                return None
            if isinstance(series, pd.Series):
                arr = (
                    pd.to_numeric(series, errors="coerce")
                    .fillna(1.0)
                    .clip(lower=1e-6)
                    .astype(float)
                    .to_numpy()
                )
            else:
                arr = np.asarray(series, dtype=float)
                arr = np.where(np.isfinite(arr), arr, 1.0)
                arr = np.clip(arr, 1e-6, None)
            return arr

        def _weighted_metrics(
            y_true: Union[pd.Series, np.ndarray],
            y_pred: Union[pd.Series, np.ndarray],
            weights: Optional[Union[pd.Series, np.ndarray]],
        ) -> Tuple[float, float, float]:
            from math import sqrt
            from sklearn.metrics import mean_absolute_error, mean_squared_error, r2_score

            y_t = np.asarray(y_true, dtype=float)
            y_p = np.asarray(y_pred, dtype=float)
            w = None if weights is None else np.asarray(weights, dtype=float)
            if w is not None and w.shape != y_t.shape:
                w = None
            r2 = float(r2_score(y_t, y_p, sample_weight=w)) if y_t.size else float("nan")
            mae = float(mean_absolute_error(y_t, y_p, sample_weight=w)) if y_t.size else float("nan")
            if y_t.size:
                mse = mean_squared_error(y_t, y_p, sample_weight=w)
                rmse = float(sqrt(mse))
            else:
                rmse = float("nan")
            return r2, mae, rmse

        # Require time keys
        if not {"season", "week"}.issubset(df.columns):
            raise ValueError(f"{target}: requires 'season' and 'week' columns for walk-forward CV")

        # Build a clean matrix
        X_all = df[feature_columns]
        y_all = df[target]
        w_all = _as_weight_array(weight_series)  # existing helper

        # Simple preprocessor; keep your original encoder if you had one upstream
        preprocessor = Pipeline(
            steps=[
                ("impute", SimpleImputer(strategy="median")),
                ("scale", StandardScaler(with_mean=False)),
            ]
        )

        base_est = GradientBoostingRegressor(random_state=42)
        model = Pipeline([("preprocessor", preprocessor), ("regressor", base_est)])

        # ---- Walk-forward splits by unique (season, week) keys (expanding window) ----
        df["_sw"] = list(zip(df["season"].astype(str), df["week"].astype(int, errors="ignore").fillna(0).astype(int)))
        sw_keys = pd.Series(df["_sw"].unique().tolist())
        # sort season/week by real world order: season asc, week asc
        sw_keys = sw_keys.sort_values(key=lambda s: s.map(lambda x: (x[0], x[1]))).tolist()

        # at least 3 folds: train on >=1, validate on the next, keep rolling
        folds = []
        for i in range(1, len(sw_keys) - 1):
            train_keys = set(sw_keys[:i])        # everything strictly before validation
            valid_key = sw_keys[i]               # one time-slice as validation
            train_idx = df["_sw"].isin(train_keys).values
            valid_idx = (df["_sw"] == valid_key).values
            if train_idx.sum() >= 120 and valid_idx.sum() >= 30:  # reasonable sample minimums
                folds.append((train_idx, valid_idx))

        per_fold = []
        fold_details: List[Dict[str, Any]] = []
        idx_all: List[np.ndarray] = []
        used_walk_forward = True

        if not folds:
            # Fallback to a simple chronological holdout when there are not enough
            # season/week buckets to run the expanding walk-forward evaluation.
            logging.warning(
                "%s: insufficient time slices for walk-forward; fitting single model with holdout diagnostics.",
                target,
            )

            valid_size = max(1, min(max(len(df) // 5, 10), len(df) // 2))
            train_size = len(df) - valid_size
            if train_size <= 0:
                train_size = max(len(df) - 1, 1)
                valid_size = len(df) - train_size

            train_idx = np.zeros(len(df), dtype=bool)
            valid_idx = np.zeros(len(df), dtype=bool)
            train_idx[:train_size] = True
            valid_idx[train_size:train_size + valid_size] = True

            folds = [(train_idx, valid_idx)]
            used_walk_forward = False

        # ---- Run walk-forward (or fallback holdout) evaluation ----
        for k, (tr_idx, va_idx) in enumerate(folds, 1):
            X_tr, y_tr = X_all.loc[tr_idx], y_all.loc[tr_idx]
            X_va, y_va = X_all.loc[va_idx], y_all.loc[va_idx]
            w_tr = w_all[tr_idx] if w_all is not None else None
            w_va = w_all[va_idx] if w_all is not None else None

            est = clone(model)
            fit_kwargs = {"regressor__sample_weight": w_tr} if w_tr is not None else {}
            est.fit(X_tr, y_tr, **fit_kwargs)

            y_hat = est.predict(X_va)
            idx = np.where(va_idx)[0]
            idx_all.append(idx)

            fold_details.append(
                {
                    "fold": k,
                    "indices": idx,
                    "y_true": np.asarray(y_va, dtype=float),
                    "y_pred": np.asarray(y_hat, dtype=float),
                    "weights": np.asarray(w_va, dtype=float) if w_va is not None else None,
                }
            )

        if fold_details:
            preds_all = np.concatenate([detail["y_pred"] for detail in fold_details])
            idx_all = np.concatenate(idx_all)
        else:
            preds_all = np.array([])
            idx_all = np.array([])

        out_df = df.iloc[idx_all].copy() if idx_all.size else df.iloc[0:0].copy()
        if target.endswith("_win_prob"):
            out_df = _ensure_market_data(out_df)
        out_df["_y_pred"] = preds_all
        out_df["_y_pred_raw"] = preds_all
        out_df["_abs_err"] = (out_df[target] - out_df["_y_pred"]).abs()

        calibration_record: Optional[Dict[str, Any]] = None
        if fold_details and preds_all.size:
            y_true_all = np.concatenate([detail["y_true"] for detail in fold_details])
            weight_stacks = [
                detail["weights"]
                if detail["weights"] is not None
                else np.ones_like(detail["y_true"], dtype=float)
                for detail in fold_details
            ]
            weights_all = np.concatenate(weight_stacks) if weight_stacks else None

            if target.endswith("_win_prob") and np.unique(y_true_all).size > 1:
                try:
                    from sklearn.linear_model import LogisticRegression

                    lr = LogisticRegression(max_iter=1000)
                    X_cal = preds_all.reshape(-1, 1)
                    lr.fit(X_cal, y_true_all, sample_weight=weights_all)
                    calibrated = lr.predict_proba(X_cal)[:, 1]

                    start = 0
                    for detail in fold_details:
                        fold_len = len(detail["y_pred"])
                        detail["final_pred"] = calibrated[start:start + fold_len]
                        start += fold_len

                    preds_all = calibrated
                    out_df["_y_pred"] = calibrated
                    out_df["_abs_err"] = (out_df[target] - out_df["_y_pred"]).abs()
                    calibration_record = {"method": "logistic", "model": lr}
                except Exception:
                    logging.debug("Failed to fit logistic calibration for %s", target, exc_info=True)

        if fold_details:
            for detail in fold_details:
                if "final_pred" not in detail:
                    detail["final_pred"] = detail["y_pred"]
                weights_fold = detail["weights"]
                r2, mae, rmse = _weighted_metrics(detail["y_true"], detail["final_pred"], weights_fold)
                per_fold.append(
                    {
                        "fold": detail["fold"],
                        "n": int(len(detail["y_true"])),
                        "r2": r2,
                        "mae": float(mae),
                        "rmse": float(rmse),
                    }
                )

        # ---- Betting diagnostics ----
        # 1) MAE vs "closing lines" (if present)
        closing_cols = [c for c in out_df.columns if c.startswith("line_") or c.endswith("_implied_prob")]
        mae_vs_closing = None
        baseline_reference: Optional[pd.Series] = None
        if not target.endswith("_win_prob") and not out_df.empty:
            try:
                baseline_values: List[float] = []
                for idx, row in out_df.iterrows():
                    prior_mean, _ = self._resolve_prior(
                        target,
                        row.get("team"),
                        row.get("position"),
                    )
                    if math.isnan(prior_mean):
                        league_prior = self.target_priors.get(target, {}).get("league", {})
                        prior_mean = float(league_prior.get("mean", np.nan))
                    baseline_values.append(float(prior_mean))
                baseline_reference = pd.Series(baseline_values, index=out_df.index, dtype=float)
            except Exception:
                logging.debug("%s: unable to resolve baseline priors for diagnostics", target, exc_info=True)
                baseline_reference = None
            else:
                out_df["_baseline_reference"] = baseline_reference

        if target.endswith("_win_prob"):
            # join to implied probs derived from moneylines already in games table
            # Expect columns like 'home_implied_prob'/'away_implied_prob' from ingest (see _ingest_odds)
            side = out_df.get("team_side")  # optional column you may carry ("home"/"away")
            if side is not None and "home_implied_prob" in out_df and "away_implied_prob" in out_df:
                cl = np.where(side == "home", out_df["home_implied_prob"], out_df["away_implied_prob"])
                mae_vs_closing = float(np.nanmean(np.abs(out_df["_y_pred"] - cl)))
        elif closing_cols:
            # e.g., player props with 'line_receiving_yards', etc.
            # Choose the first matching line as a reference
            ref = out_df[closing_cols[0]].astype(float)
            mae_vs_closing = float(np.nanmean(np.abs(out_df["_y_pred"] - ref)))

        if mae_vs_closing is None and baseline_reference is not None:
            if baseline_reference.notna().any():
                mae_vs_closing = float(
                    np.nanmean(np.abs(out_df["_y_pred"] - baseline_reference.astype(float)))
                )

        # 2) EV rule → pick bets → compute hit rate & ROI (+ CI)
        def _american_to_payout(odds: float) -> float:
            # Net profit per unit staked if it wins
            if odds >= 0:
                return odds / 100.0
            return 100.0 / (-odds)

        # For game win-prob targets
        roi, roi_lo, roi_hi, hit_rate, n_bets = None, None, None, None, 0
        edge_source = None

        def _evaluate_edges(preds_array: np.ndarray, label: str) -> Optional[Dict[str, Any]]:
            if preds_array.size != len(out_df) or not len(out_df):
                return None

            required_cols = {"home_moneyline", "away_moneyline", "home_score", "away_score"}
            missing_required = required_cols - set(out_df.columns)
            if missing_required:
                logging.debug(
                    "%s: skipping edge evaluation (%s missing)",
                    target,
                    ", ".join(sorted(missing_required)),
                )
                return None

            price_cols = ["home_moneyline", "away_moneyline"]
            market_frame = out_df.loc[:, price_cols].apply(pd.to_numeric, errors="coerce")
            pred_series = pd.Series(preds_array, index=out_df.index, dtype=float)

            home_prices = market_frame["home_moneyline"].astype(float)
            away_prices = market_frame["away_moneyline"].astype(float)

            home_probs = _american_to_prob(home_prices)
            away_probs = _american_to_prob(away_prices)

            # Fill missing implied probabilities with the complement if only one side is known
            missing_home = home_probs.isna() & away_probs.notna()
            if missing_home.any():
                home_probs.loc[missing_home] = 1.0 - away_probs.loc[missing_home].clip(0.0, 1.0)

            missing_away = away_probs.isna() & home_probs.notna()
            if missing_away.any():
                away_probs.loc[missing_away] = 1.0 - home_probs.loc[missing_away].clip(0.0, 1.0)

            # Require completed games for ROI computation
            results_mask = (
                out_df["home_score"].notna() & out_df["away_score"].notna()
            )

            home_valid = home_prices.notna() & home_probs.notna()
            away_valid = away_prices.notna() & away_probs.notna()
            valid_mask = (home_valid | away_valid) & results_mask

            synthetic_odds_used = False
            if not valid_mask.any():
                logging.debug(
                    "%s: no rows with market odds; using synthetic -110 moneylines for diagnostics",
                    target,
                )
                synthetic_odds_used = True
                fallback_prices = pd.Series(-110.0, index=out_df.index, dtype=float)
                implied = _american_to_prob(fallback_prices)
                home_prices = fallback_prices.copy()
                away_prices = fallback_prices.copy()
                home_probs = implied.copy()
                away_probs = implied.copy()
                valid_mask = results_mask.copy()
                home_valid = valid_mask.copy()
                away_valid = valid_mask.copy()

            if not valid_mask.any():
                logging.debug("%s: no rows with complete market data for edge check", target)
                return None

            pred_series = pred_series.loc[valid_mask]
            home_probs = home_probs.loc[valid_mask]
            away_probs = away_probs.loc[valid_mask]
            home_prices = home_prices.loc[valid_mask]
            away_prices = away_prices.loc[valid_mask]
            home_valid = home_valid.loc[valid_mask]
            away_valid = away_valid.loc[valid_mask]

            total_prob = home_probs + away_probs
            fair_home = pd.Series(np.nan, index=home_probs.index, dtype=float)
            with np.errstate(divide="ignore", invalid="ignore"):
                fair_mask = total_prob > 0
                fair_home.loc[fair_mask] = home_probs.loc[fair_mask] / total_prob.loc[fair_mask]
            fair_home = fair_home.clip(0.0, 1.0)
            fair_away = (1.0 - fair_home).clip(0.0, 1.0)

            # Use fair probabilities when available, otherwise fall back to implied values
            home_reference = fair_home.fillna(home_probs.clip(0.0, 1.0))
            away_reference = fair_away.fillna(away_probs.clip(0.0, 1.0))

            choose_home = pred_series - home_reference
            choose_away = (1.0 - pred_series) - away_reference

            def _build_picks_for_threshold(threshold: float) -> Optional[pd.DataFrame]:
                picks: List[pd.DataFrame] = []

                pick_home = home_valid & (choose_home > threshold)
                if pick_home.any():
                    home_index = pred_series.index[pick_home]
                    home_df = pd.DataFrame(index=home_index)
                    home_df["p_model"] = pred_series.loc[pick_home].clip(0.0, 1.0)
                    home_df["side_win"] = (
                        out_df.loc[home_index, "home_score"] > out_df.loc[home_index, "away_score"]
                    ).astype(int)
                    home_df["payout"] = home_prices.loc[pick_home].apply(_american_to_payout)
                    home_df["_edge"] = choose_home.loc[pick_home].astype(float)
                    home_df["_threshold"] = threshold
                    home_df["_side"] = "home"
                    home_df["_is_push"] = False
                    picks.append(
                        home_df[["p_model", "side_win", "payout", "_edge", "_threshold", "_side", "_is_push"]]
                    )

                pick_away = away_valid & (choose_away > threshold)
                if pick_away.any():
                    away_index = pred_series.index[pick_away]
                    away_df = pd.DataFrame(index=away_index)
                    away_df["p_model"] = (1.0 - pred_series.loc[pick_away]).clip(0.0, 1.0)
                    away_df["side_win"] = (
                        out_df.loc[away_index, "away_score"] > out_df.loc[away_index, "home_score"]
                    ).astype(int)
                    away_df["payout"] = away_prices.loc[pick_away].apply(_american_to_payout)
                    away_df["_edge"] = choose_away.loc[pick_away].astype(float)
                    away_df["_threshold"] = threshold
                    away_df["_side"] = "away"
                    away_df["_is_push"] = False
                    picks.append(
                        away_df[["p_model", "side_win", "payout", "_edge", "_threshold", "_side", "_is_push"]]
                    )

                if not picks:
                    return None
                return pd.concat(picks, ignore_index=True)

            candidate_thresholds: List[float] = []
            seen_thresholds: Set[float] = set()
            for candidate in [min_edge, (min_edge * 0.5 if min_edge > 0 else None), 0.0, -0.005]:
                if candidate is None:
                    continue
                candidate = float(candidate)
                if math.isnan(candidate):
                    continue
                if candidate not in seen_thresholds:
                    candidate_thresholds.append(candidate)
                    seen_thresholds.add(candidate)

            selected_threshold: Optional[float] = None
            picks_df: Optional[pd.DataFrame] = None
            for threshold in candidate_thresholds:
                candidate_df = _build_picks_for_threshold(threshold)
                if candidate_df is not None and not candidate_df.empty:
                    picks_df = candidate_df
                    selected_threshold = threshold
                    break

            if picks_df is None:
                fallback_df = _build_picks_for_threshold(float("-inf"))
                if fallback_df is not None and not fallback_df.empty:
                    fallback_df = fallback_df.sort_values("_edge", ascending=False)
                    top_n = max(1, min(5, len(fallback_df)))
                    picks_df = fallback_df.head(top_n).reset_index(drop=True)
                    selected_threshold = float("-inf")
                    logging.debug("%s: forcing %d bets using fallback top-edge selection", target, len(picks_df))

            if picks_df is None:
                logging.debug("%s: no picks available even after fallback thresholds", target)
                return None

            label_suffix = label
            if selected_threshold is not None:
                if selected_threshold == float("-inf"):
                    label_suffix = f"{label}|forced_top_edges"
                elif selected_threshold != min_edge:
                    label_suffix = f"{label}|thr={selected_threshold:+.3f}"
            if synthetic_odds_used:
                label_suffix = f"{label_suffix}|synthetic_odds"

            bet_count = len(picks_df)
            returns = np.where(
                picks_df["_is_push"],
                0.0,
                np.where(picks_df["side_win"] == 1, picks_df["payout"].values, -1.0),
            )
            roi_val = float(np.mean(returns))
            m = returns.mean()
            s = returns.std(ddof=1) if bet_count > 1 else 0.0
            se = s / math.sqrt(max(bet_count, 1))
            z = 1.96
            roi_lo_val, roi_hi_val = float(m - z * se), float(m + z * se)
            non_push_mask = ~picks_df["_is_push"].astype(bool)
            if non_push_mask.any():
                hit_val = float(np.mean(picks_df.loc[non_push_mask, "side_win"]))
            else:
                hit_val = float("nan")
            return {
                "roi": roi_val,
                "roi_lo": roi_lo_val,
                "roi_hi": roi_hi_val,
                "hit_rate": hit_val,
                "n_bets": bet_count,
                "label": label_suffix,
            }

        if target.endswith("_win_prob") and {"home_moneyline", "away_moneyline"}.issubset(out_df.columns):
            prediction_candidates: List[Tuple[str, np.ndarray]] = []
            if len(out_df):
                base_label = "calibrated" if calibration_record is not None else "model"
                prediction_candidates.append((base_label, out_df["_y_pred"].to_numpy(dtype=float)))
                if "_y_pred_raw" in out_df.columns:
                    prediction_candidates.append(("raw", out_df["_y_pred_raw"].to_numpy(dtype=float)))

            best_option: Optional[Dict[str, Any]] = None
            seen_labels: set = set()
            for label, preds_array in prediction_candidates:
                if label in seen_labels:
                    continue
                seen_labels.add(label)
                evaluation = _evaluate_edges(preds_array, label)
                if evaluation is None:
                    continue
                if best_option is None or evaluation["roi"] > best_option["roi"]:
                    best_option = evaluation

            if best_option is not None:
                roi = best_option["roi"]
                roi_lo = best_option["roi_lo"]
                roi_hi = best_option["roi_hi"]
                hit_rate = best_option["hit_rate"]
                n_bets = best_option["n_bets"]
                edge_source = best_option["label"]
        elif baseline_reference is not None and baseline_reference.notna().any():
            def _evaluate_numeric_edges(
                preds_array: np.ndarray, label: str
            ) -> Optional[Dict[str, Any]]:
                if preds_array.size != len(out_df) or not len(out_df):
                    return None

                pred_series = pd.Series(preds_array, index=out_df.index, dtype=float)
                baseline_series = baseline_reference.astype(float)
                actual_series = pd.to_numeric(out_df.get(target), errors="coerce")

                mask = actual_series.notna() & baseline_series.notna()
                if "is_synthetic" in out_df.columns:
                    mask &= ~out_df["is_synthetic"].astype(bool)

                if not mask.any():
                    return None

                pred_series = pred_series.loc[mask]
                baseline_series = baseline_series.loc[mask]
                actual_series = actual_series.loc[mask]

                residuals = (actual_series - pred_series).to_numpy(dtype=float)
                residuals = residuals[np.isfinite(residuals)]
                if residuals.size >= 2:
                    sigma = float(np.std(residuals, ddof=1))
                elif residuals.size == 1:
                    sigma = float(abs(residuals[0]))
                else:
                    sigma = float("nan")

                if not math.isfinite(sigma) or sigma < 1e-6:
                    fallback_vals = actual_series.to_numpy(dtype=float)
                    fallback_vals = fallback_vals[np.isfinite(fallback_vals)]
                    if fallback_vals.size >= 2:
                        sigma = float(np.std(fallback_vals, ddof=1))
                    elif fallback_vals.size:
                        sigma = float(max(abs(fallback_vals[0]), 1.0))
                    else:
                        sigma = 1.0

                sigma = max(sigma, 1.0)

                def _normal_cdf(z: float) -> float:
                    return 0.5 * (1.0 + math.erf(z / math.sqrt(2.0)))

                payout = _american_to_payout(-110.0)

                def _build_numeric(threshold: float) -> Optional[pd.DataFrame]:
                    rows: List[pd.Series] = []
                    for idx in pred_series.index:
                        mu = pred_series.at[idx]
                        line_val = baseline_series.at[idx]
                        actual_val = actual_series.at[idx]
                        if not (math.isfinite(mu) and math.isfinite(line_val) and math.isfinite(actual_val)):
                            continue

                        z = (line_val - mu) / sigma
                        prob_over = 1.0 - _normal_cdf(z)
                        prob_over = float(np.clip(prob_over, 1e-6, 1 - 1e-6))
                        prob_under = float(np.clip(1.0 - prob_over, 1e-6, 1 - 1e-6))

                        ev_over = ev_of_bet(prob_over, -110.0)
                        ev_under = ev_of_bet(prob_under, -110.0)

                        if ev_over > threshold:
                            series = pd.Series(
                                {
                                    "p_model": prob_over,
                                    "side_win": 1 if actual_val > line_val else 0,
                                    "payout": payout,
                                    "_edge": ev_over,
                                    "_threshold": threshold,
                                    "_side": "over",
                                    "_line": line_val,
                                    "_actual": actual_val,
                                    "_is_push": bool(np.isclose(actual_val, line_val)),
                                }
                            )
                            if np.isclose(actual_val, line_val):
                                series["side_win"] = 0
                            rows.append(series)

                        if ev_under > threshold:
                            series = pd.Series(
                                {
                                    "p_model": prob_under,
                                    "side_win": 1 if actual_val < line_val else 0,
                                    "payout": payout,
                                    "_edge": ev_under,
                                    "_threshold": threshold,
                                    "_side": "under",
                                    "_line": line_val,
                                    "_actual": actual_val,
                                    "_is_push": bool(np.isclose(actual_val, line_val)),
                                }
                            )
                            if np.isclose(actual_val, line_val):
                                series["side_win"] = 0
                            rows.append(series)

                    if not rows:
                        return None
                    return pd.DataFrame(rows)

                candidate_thresholds: List[float] = []
                seen_thresholds: Set[float] = set()
                for candidate in [min_edge, (min_edge * 0.5 if min_edge > 0 else None), 0.0, -0.005]:
                    if candidate is None:
                        continue
                    candidate = float(candidate)
                    if math.isnan(candidate):
                        continue
                    if candidate not in seen_thresholds:
                        candidate_thresholds.append(candidate)
                        seen_thresholds.add(candidate)

                selected_threshold: Optional[float] = None
                picks_df: Optional[pd.DataFrame] = None
                for threshold in candidate_thresholds:
                    candidate_df = _build_numeric(threshold)
                    if candidate_df is not None and not candidate_df.empty:
                        picks_df = candidate_df
                        selected_threshold = threshold
                        break

                if picks_df is None:
                    fallback_df = _build_numeric(float("-inf"))
                    if fallback_df is not None and not fallback_df.empty:
                        fallback_df = fallback_df.sort_values("_edge", ascending=False)
                        top_n = max(1, min(5, len(fallback_df)))
                        picks_df = fallback_df.head(top_n).reset_index(drop=True)
                        selected_threshold = float("-inf")
                        logging.debug("%s: forcing %d numeric bets via fallback selection", target, len(picks_df))

                if picks_df is None:
                    return None

                picks_df["_is_push"] = picks_df["_is_push"].astype(bool)

                label_suffix = label
                if selected_threshold is not None:
                    if selected_threshold == float("-inf"):
                        label_suffix = f"{label_suffix}|forced_top_edges"
                    elif selected_threshold != min_edge:
                        label_suffix = f"{label_suffix}|thr={selected_threshold:+.3f}"
                label_suffix = f"{label_suffix}|priors_baseline|synthetic_odds"

                bet_count = len(picks_df)
                returns = []
                for _, row in picks_df.iterrows():
                    if row["_is_push"]:
                        returns.append(0.0)
                    elif row["side_win"] == 1:
                        returns.append(row["payout"])
                    else:
                        returns.append(-1.0)
                returns_arr = np.asarray(returns, dtype=float)
                roi_val = float(np.mean(returns_arr))
                m = returns_arr.mean()
                s = returns_arr.std(ddof=1) if bet_count > 1 else 0.0
                se = s / math.sqrt(max(bet_count, 1))
                z = 1.96
                roi_lo_val, roi_hi_val = float(m - z * se), float(m + z * se)
                non_push_mask = ~picks_df["_is_push"].astype(bool)
                if non_push_mask.any():
                    hit_val = float(np.mean(picks_df.loc[non_push_mask, "side_win"]))
                else:
                    hit_val = float("nan")

                return {
                    "roi": roi_val,
                    "roi_lo": roi_lo_val,
                    "roi_hi": roi_hi_val,
                    "hit_rate": hit_val,
                    "n_bets": bet_count,
                    "label": label_suffix,
                }

            prediction_candidates: List[Tuple[str, np.ndarray]] = []
            if len(out_df):
                base_label = "calibrated" if calibration_record is not None else "model"
                prediction_candidates.append((base_label, out_df["_y_pred"].to_numpy(dtype=float)))
                if "_y_pred_raw" in out_df.columns:
                    prediction_candidates.append(("raw", out_df["_y_pred_raw"].to_numpy(dtype=float)))

            best_option: Optional[Dict[str, Any]] = None
            seen_labels: Set[str] = set()
            for label, preds_array in prediction_candidates:
                if label in seen_labels:
                    continue
                seen_labels.add(label)
                evaluation = _evaluate_numeric_edges(preds_array, label)
                if evaluation is None:
                    continue
                if best_option is None or evaluation["roi"] > best_option["roi"]:
                    best_option = evaluation

            if best_option is not None:
                roi = best_option["roi"]
                roi_lo = best_option["roi_lo"]
                roi_hi = best_option["roi_hi"]
                hit_rate = best_option["hit_rate"]
                n_bets = best_option["n_bets"]
                edge_source = best_option["label"]

        # Persist backtest metrics per fold + overall
        for row in per_fold:
            self.db.record_backtest_metrics(self.run_id, f"{target}_fold{row['fold']}", row, sample_size=row["n"])

        evaluation_mode = "walk-forward" if used_walk_forward else "holdout"

        if per_fold:
            summary = {
                "folds": len(per_fold),
                "r2_mean": float(np.mean([r["r2"] for r in per_fold])),
                "mae_mean": float(np.mean([r["mae"] for r in per_fold])),
                "rmse_mean": float(np.mean([r["rmse"] for r in per_fold])),
                "mae_vs_closing": mae_vs_closing,
                "roi": roi,
                "roi_ci": (roi_lo, roi_hi) if roi_lo is not None else None,
                "hit_rate": hit_rate,
                "bets": n_bets,
                "edge_source": edge_source,
                "mode": evaluation_mode,
            }
        else:
            summary = {
                "folds": 0,
                "r2_mean": float("nan"),
                "mae_mean": float("nan"),
                "rmse_mean": float("nan"),
                "mae_vs_closing": mae_vs_closing,
                "roi": roi,
                "roi_ci": (roi_lo, roi_hi) if roi_lo is not None else None,
                "hit_rate": hit_rate,
                "bets": n_bets,
                "edge_source": edge_source,
                "mode": evaluation_mode,
            }
        self.db.record_backtest_metrics(self.run_id, target, summary, sample_size=int(len(out_df)))

        logging.info(
            "%s %s | folds=%d | MAE=%.3f | RMSE=%.3f | MAE_vs_close=%s | ROI=%s (CI=%s) | bets=%d | edge_source=%s",
            target,
            evaluation_mode,
            summary["folds"],
            summary["mae_mean"],
            summary["rmse_mean"],
            f"{summary['mae_vs_closing']:.3f}" if summary["mae_vs_closing"] is not None else "n/a",
            f"{summary['roi']:.3f}" if summary["roi"] is not None else "n/a",
            f"({summary['roi_ci'][0]:.3f},{summary['roi_ci'][1]:.3f})" if summary["roi_ci"] else "n/a",
            summary["bets"],
            summary.get("edge_source") or "n/a",
        )

        # ---- Deployment guard: beat the vig with lower CI bound ----
        if summary["roi_ci"] is not None:
            roi_lower = summary["roi_ci"][0]
            if not (roi_lower > vig_threshold):
                raise RuntimeError(
                    f"{target}: ROI lower CI {roi_lower:.3f} does not beat vig threshold {vig_threshold:.3f}. Aborting deployment."
                )

        special_entry = self.special_models.get(target, {}).copy()
        if calibration_record is not None:
            special_entry["calibration"] = calibration_record

        # Finally fit on ALL data for live predictions
        fit_kwargs = {"regressor__sample_weight": w_all} if w_all is not None else {}
        model.fit(X_all, y_all, **fit_kwargs)
        setattr(model, "feature_columns", list(feature_columns))
        setattr(model, "allowed_positions", TARGET_ALLOWED_POSITIONS.get(target))
        setattr(model, "target_name", target)
        self.feature_column_map[target] = list(feature_columns)
        self.model_uncertainty[target] = {"rmse": summary["rmse_mean"], "mae": summary["mae_mean"]}

        # Supplemental pricing models for prop markets
        fitted_preprocessor = None
        processed_cache: Optional[pd.DataFrame] = None
        processed_feature_names: List[str] = []

        if hasattr(model, "named_steps"):
            fitted_preprocessor = model.named_steps.get("preprocessor")

        def _prepare_processed_frame() -> Optional[pd.DataFrame]:
            nonlocal processed_cache, processed_feature_names
            if processed_cache is not None:
                return processed_cache
            if fitted_preprocessor is None:
                return None
            try:
                transformed = fitted_preprocessor.transform(X_all)
            except Exception:
                logging.debug("Unable to transform features for pricing models on %s", target, exc_info=True)
                return None
            if hasattr(transformed, "toarray"):
                transformed = transformed.toarray()
            processed_cache = pd.DataFrame(
                transformed,
                index=X_all.index,
                columns=[f"feature_{i}" for i in range(transformed.shape[1])],
            )
            processed_feature_names = list(processed_cache.columns)
            return processed_cache

        if target in {"receiving_yards", "receptions", "passing_yards"}:
            processed = _prepare_processed_frame()
            if processed is not None and len(processed) >= 100:
                try:
                    quant_model = QuantileYards()
                    quant_model.fit(processed, y_all.astype(float))
                    special_entry.update(
                        {
                            "type": "quantile",
                            "model": quant_model,
                            "preprocessor": fitted_preprocessor,
                            "feature_columns": list(feature_columns),
                            "feature_names": processed_feature_names,
                            "allowed_positions": TARGET_ALLOWED_POSITIONS.get(target),
                        }
                    )
                except Exception:
                    logging.exception("Failed to train quantile model for %s", target, exc_info=True)

        if target in {"receiving_tds", "rushing_tds"}:
            processed = _prepare_processed_frame()
            positives = int((y_all > 0).sum())
            negatives = int((y_all <= 0).sum())
            if (
                processed is not None
                and len(processed) >= 150
                and positives >= 5
                and negatives >= 5
            ):
                try:
                    n_splits = max(2, min(5, positives, negatives))
                    hurdle_model = HurdleTDModel()
                    hurdle_model.fit(processed, y_all.astype(float), n_splits=n_splits)
                    special_entry.update(
                        {
                            "type": "hurdle",
                            "model": hurdle_model,
                            "preprocessor": fitted_preprocessor,
                            "feature_columns": list(feature_columns),
                            "feature_names": processed_feature_names,
                            "allowed_positions": TARGET_ALLOWED_POSITIONS.get(target),
                        }
                    )
                except Exception:
                    logging.exception("Failed to train hurdle TD model for %s", target, exc_info=True)

        if special_entry:
            self.special_models[target] = special_entry

        return model, summary

    def _train_game_models(self, df: pd.DataFrame) -> Dict[str, Pipeline]:
        if len(df) < 20 or df["game_result"].nunique() <= 1:
            logging.warning(
                "Not enough completed games (%d) with outcomes to train game-level models.",
                len(df),
            )
            return {}

        df = df.copy()

        numeric_features = [
            "week",
            "temperature_f",
            "wind_mph",
            "humidity",
            "home_moneyline",
            "away_moneyline",
            "home_implied_prob",
            "away_implied_prob",
            "moneyline_diff",
            "implied_prob_diff",
            "implied_prob_sum",
            "home_offense_pass_rating",
            "home_offense_rush_rating",
            "home_defense_pass_rating",
            "home_defense_rush_rating",
            "home_pace_seconds_per_play",
            "home_offense_epa",
            "home_defense_epa",
            "home_offense_success_rate",
            "home_defense_success_rate",
            "home_travel_penalty",
            "home_rest_penalty",
            "home_weather_adjustment",
            "home_timezone_diff_hours",
            "home_points_for_avg",
            "home_points_against_avg",
            "home_point_diff_avg",
            "home_win_pct_recent",
            "home_prev_points_for",
            "home_prev_points_against",
            "home_prev_point_diff",
            "home_rest_days",
            "away_offense_pass_rating",
            "away_offense_rush_rating",
            "away_defense_pass_rating",
            "away_defense_rush_rating",
            "away_pace_seconds_per_play",
            "away_offense_epa",
            "away_defense_epa",
            "away_offense_success_rate",
            "away_defense_success_rate",
            "away_travel_penalty",
            "away_rest_penalty",
            "away_weather_adjustment",
            "away_timezone_diff_hours",
            "away_points_for_avg",
            "away_points_against_avg",
            "away_point_diff_avg",
            "away_win_pct_recent",
            "away_prev_points_for",
            "away_prev_points_against",
            "away_prev_point_diff",
            "away_rest_days",
        ]

        injury_columns = [
            col
            for col in df.columns
            if col.startswith("home_injury_") or col.startswith("away_injury_")
        ]
        numeric_features.extend(sorted(injury_columns))

        categorical_features = [
            "venue",
            "day_of_week",
            "referee",
            "weather_conditions",
            "home_team",
            "away_team",
        ]

        available_numeric = [
            col for col in numeric_features if col in df.columns and df[col].notna().any()
        ]
        dropped_numeric = sorted(set(numeric_features) - set(available_numeric))
        if dropped_numeric:
            logging.debug(
                "Dropping numeric game features with no observed values: %s",
                ", ".join(dropped_numeric),
            )

        available_categorical = [
            col for col in categorical_features if col in df.columns and df[col].notna().any()
        ]
        dropped_categorical = sorted(set(categorical_features) - set(available_categorical))
        if dropped_categorical:
            logging.debug(
                "Dropping categorical game features with no observed values: %s",
                ", ".join(dropped_categorical),
            )

        if not available_numeric and not available_categorical:
            logging.warning(
                "No usable features with observed values available to train game-level models.",
            )
            return {}

        feature_columns = available_numeric + available_categorical

        train_df, test_df, sorted_df = self._chronological_split(df)
        X_train = train_df[feature_columns]
        X_test = test_df[feature_columns]

        y_winner_train = (train_df["game_result"] == "home").astype(int)
        y_winner_test = (test_df["game_result"] == "home").astype(int)

        y_home_train = train_df["home_score"]
        y_home_test = test_df["home_score"]

        y_away_train = train_df["away_score"]
        y_away_test = test_df["away_score"]

        transformers = []
        if available_numeric:
            transformers.append(
                (
                    "num",
                    Pipeline([("imputer", SimpleImputer()), ("scaler", StandardScaler())]),
                    available_numeric,
                )
            )
        if available_categorical:
            transformers.append(
                (
                    "cat",
                    Pipeline(
                        [
                            (
                                "imputer",
                                SimpleImputer(strategy="constant", fill_value="missing"),
                            ),
                            ("onehot", OneHotEncoder(handle_unknown="ignore")),
                        ]
                    ),
                    available_categorical,
                )
            )

        preprocessor = ColumnTransformer(transformers=transformers)

        baseline_clf = Pipeline(
            [
                ("preprocessor", clone(preprocessor)),
                ("classifier", GradientBoostingClassifier(random_state=42)),
            ]
        )
        baseline_home = Pipeline(
            [
                ("preprocessor", clone(preprocessor)),
                ("regressor", GradientBoostingRegressor(random_state=42)),
            ]
        )
        baseline_away = Pipeline(
            [
                ("preprocessor", clone(preprocessor)),
                ("regressor", GradientBoostingRegressor(random_state=42)),
            ]
        )

        baseline_clf.fit(X_train, y_winner_train)
        baseline_home.fit(X_train, y_home_train)
        baseline_away.fit(X_train, y_away_train)

        logging.info(
            "Trained game outcome classifier (baseline), accuracy=%.3f",
            baseline_clf.score(X_test, y_winner_test),
        )
        logging.info(
            "Trained home score regressor (baseline), R^2=%.3f",
            baseline_home.score(X_test, y_home_test),
        )
        logging.info(
            "Trained away score regressor (baseline), R^2=%.3f",
            baseline_away.score(X_test, y_away_test),
        )

        tuned_clf = Pipeline(
            [
                ("preprocessor", clone(preprocessor)),
                ("classifier", GradientBoostingClassifier(random_state=42)),
            ]
        )
        tuned_home = Pipeline(
            [
                ("preprocessor", clone(preprocessor)),
                ("regressor", GradientBoostingRegressor(random_state=42)),
            ]
        )
        tuned_away = Pipeline(
            [
                ("preprocessor", clone(preprocessor)),
                ("regressor", GradientBoostingRegressor(random_state=42)),
            ]
        )

        try:
            cv = self._build_time_series_cv(len(X_train))
        except ValueError as exc:
            logging.warning(
                "Skipping hyperparameter tuning for game models due to insufficient data: %s",
                exc,
            )
            best_clf = tuned_clf.fit(X_train, y_winner_train)
            best_reg_home = tuned_home.fit(X_train, y_home_train)
            best_reg_away = tuned_away.fit(X_train, y_away_train)
        else:
            clf_search = RandomizedSearchCV(
                estimator=tuned_clf,
                param_distributions=self._gb_param_grid("classifier__"),
                n_iter=10,
                scoring="roc_auc",
                cv=cv,
                random_state=42,
                n_jobs=-1,
            )
            clf_search.fit(X_train, y_winner_train)
            best_clf = clf_search.best_estimator_
            logging.info(
                "Best parameters for game winner model: %s (CV ROC-AUC=%.3f)",
                clf_search.best_params_,
                clf_search.best_score_,
            )

            home_search = RandomizedSearchCV(
                estimator=tuned_home,
                param_distributions=self._gb_param_grid("regressor__"),
                n_iter=10,
                scoring="neg_mean_absolute_error",
                cv=cv,
                random_state=42,
                n_jobs=-1,
            )
            home_search.fit(X_train, y_home_train)
            best_reg_home = home_search.best_estimator_
            logging.info(
                "Best parameters for home score model: %s (CV MAE=%.3f)",
                home_search.best_params_,
                -home_search.best_score_,
            )

            away_search = RandomizedSearchCV(
                estimator=tuned_away,
                param_distributions=self._gb_param_grid("regressor__"),
                n_iter=10,
                scoring="neg_mean_absolute_error",
                cv=cv,
                random_state=42,
                n_jobs=-1,
            )
            away_search.fit(X_train, y_away_train)
            best_reg_away = away_search.best_estimator_
            logging.info(
                "Best parameters for away score model: %s (CV MAE=%.3f)",
                away_search.best_params_,
                -away_search.best_score_,
            )

        rf_clf = Pipeline(
            [
                ("preprocessor", clone(preprocessor)),
                (
                    "classifier",
                    RandomForestClassifier(
                        n_estimators=500,
                        random_state=42,
                        min_samples_leaf=2,
                        n_jobs=-1,
                    ),
                ),
            ]
        )

        stack_clf = StackingClassifier(
            estimators=[("gbm", clone(best_clf)), ("rf", rf_clf)],
            final_estimator=LogisticRegression(max_iter=1000),
            passthrough=False,
            n_jobs=-1,
        )

        try:
            calibrated_clf: Pipeline = CalibratedClassifierCV(
                estimator=stack_clf,
                method="sigmoid",
                cv=min(3, max(2, len(np.unique(y_winner_train)))),
            )
            calibrated_clf.fit(X_train, y_winner_train)
            final_clf: Pipeline = calibrated_clf
        except ValueError as exc:
            logging.warning("Calibration skipped for game winner model: %s", exc)
            final_clf = stack_clf.fit(X_train, y_winner_train)

        rf_home = Pipeline(
            [
                ("preprocessor", clone(preprocessor)),
                (
                    "regressor",
                    RandomForestRegressor(
                        n_estimators=600,
                        random_state=42,
                        min_samples_leaf=2,
                        n_jobs=-1,
                    ),
                ),
            ]
        )
        final_home = StackingRegressor(
            estimators=[("gbm", clone(best_reg_home)), ("rf", rf_home)],
            final_estimator=GradientBoostingRegressor(
                random_state=42, learning_rate=0.05, max_depth=3, n_estimators=200
            ),
            passthrough=False,
            n_jobs=-1,
        )
        final_home.fit(X_train, y_home_train)

        rf_away = Pipeline(
            [
                ("preprocessor", clone(preprocessor)),
                (
                    "regressor",
                    RandomForestRegressor(
                        n_estimators=600,
                        random_state=42,
                        min_samples_leaf=2,
                        n_jobs=-1,
                    ),
                ),
            ]
        )
        final_away = StackingRegressor(
            estimators=[("gbm", clone(best_reg_away)), ("rf", rf_away)],
            final_estimator=GradientBoostingRegressor(
                random_state=42, learning_rate=0.05, max_depth=3, n_estimators=200
            ),
            passthrough=False,
            n_jobs=-1,
        )
        final_away.fit(X_train, y_away_train)

        if hasattr(final_clf, "predict_proba"):
            winner_proba = final_clf.predict_proba(X_test)[:, 1]
        else:
            decision = final_clf.decision_function(X_test)
            winner_proba = 1.0 / (1.0 + np.exp(-decision))
        winner_pred = (winner_proba >= 0.5).astype(int)
        winner_accuracy = accuracy_score(y_winner_test, winner_pred)
        try:
            winner_roc_auc = roc_auc_score(y_winner_test, winner_proba)
        except ValueError:
            winner_roc_auc = float("nan")
        try:
            winner_log_loss = log_loss(y_winner_test, winner_proba, labels=[0, 1])
        except ValueError:
            winner_log_loss = float("nan")
        try:
            winner_brier = brier_score_loss(y_winner_test, winner_proba)
        except ValueError:
            winner_brier = float("nan")

        logging.info(
            "Game winner holdout metrics | accuracy=%.3f | ROC-AUC=%s | log_loss=%s | brier=%s",
            winner_accuracy,
            f"{winner_roc_auc:.3f}" if not np.isnan(winner_roc_auc) else "nan",
            f"{winner_log_loss:.3f}" if not np.isnan(winner_log_loss) else "nan",
            f"{winner_brier:.3f}" if not np.isnan(winner_brier) else "nan",
        )

        home_pred = final_home.predict(X_test)
        home_r2 = final_home.score(X_test, y_home_test)
        home_mae = mean_absolute_error(y_home_test, home_pred)
        home_rmse = float(np.sqrt(mean_squared_error(y_home_test, home_pred)))
        logging.info(
            "Home score holdout metrics | R^2=%.3f | MAE=%.3f | RMSE=%.3f",
            home_r2,
            home_mae,
            home_rmse,
        )

        away_pred = final_away.predict(X_test)
        away_r2 = final_away.score(X_test, y_away_test)
        away_mae = mean_absolute_error(y_away_test, away_pred)
        away_rmse = float(np.sqrt(mean_squared_error(y_away_test, away_pred)))
        logging.info(
            "Away score holdout metrics | R^2=%.3f | MAE=%.3f | RMSE=%.3f",
            away_r2,
            away_mae,
            away_rmse,
        )

        # Supplemental Poisson totals model for pricing
        try:
            poisson_pre = clone(preprocessor)
            poisson_pre.fit(sorted_df[feature_columns])

            transformed_train = poisson_pre.transform(X_train)
            transformed_test = poisson_pre.transform(X_test)
            transformed_full = poisson_pre.transform(sorted_df[feature_columns])

            if hasattr(transformed_train, "toarray"):
                transformed_train = transformed_train.toarray()
            if hasattr(transformed_test, "toarray"):
                transformed_test = transformed_test.toarray()
            if hasattr(transformed_full, "toarray"):
                transformed_full = transformed_full.toarray()

            try:
                feature_names_out = list(poisson_pre.get_feature_names_out())
            except Exception:
                feature_names_out = []

            expected_cols = transformed_train.shape[1]
            if not feature_names_out or len(feature_names_out) != expected_cols:
                logging.debug(
                    "Poisson preprocessor feature name mismatch: expected %d, got %d; "
                    "using generic feature names.",
                    expected_cols,
                    len(feature_names_out),
                )
                feature_names_out = [f"feature_{i}" for i in range(expected_cols)]

            train_processed = pd.DataFrame(
                transformed_train,
                columns=feature_names_out,
                index=X_train.index,
            )
            test_processed = pd.DataFrame(
                transformed_test,
                columns=feature_names_out,
                index=X_test.index,
            )
            full_processed = pd.DataFrame(
                transformed_full,
                columns=feature_names_out,
                index=sorted_df.index,
            )

            poisson_model = TeamPoissonTotals(alpha=1.0)
            poisson_model.fit(train_processed, y_home_train, train_processed, y_away_train)
            lam_home, lam_away = poisson_model.predict_lambda(test_processed, test_processed)
            rmse_home_pois = compute_rmse(y_home_test, lam_home)
            rmse_away_pois = compute_rmse(y_away_test, lam_away)
            logging.info(
                "Poisson team totals holdout | Home RMSE=%.2f Away RMSE=%.2f",
                rmse_home_pois,
                rmse_away_pois,
            )

            poisson_model.fit(
                full_processed,
                sorted_df["home_score"],
                full_processed,
                sorted_df["away_score"],
            )
            self.special_models["team_poisson"] = {
                "type": "poisson",
                "model": poisson_model,
                "preprocessor": poisson_pre,
                "feature_columns": list(feature_columns),
                "feature_names": feature_names_out,
            }
        except Exception:
            logging.exception("Failed to fit Poisson totals model", exc_info=True)

        self.db.record_backtest_metrics(
            self.run_id,
            "game_winner",
            {
                "accuracy": winner_accuracy,
                "roc_auc": winner_roc_auc,
                "log_loss": winner_log_loss,
                "brier": winner_brier,
            },
            sample_size=len(y_winner_test),
        )
        self.db.record_backtest_metrics(
            self.run_id,
            "home_points",
            {"r2": home_r2, "mae": home_mae, "rmse": home_rmse},
            sample_size=len(y_home_test),
        )
        self.db.record_backtest_metrics(
            self.run_id,
            "away_points",
            {"r2": away_r2, "mae": away_mae, "rmse": away_rmse},
            sample_size=len(y_away_test),
        )

        self.model_uncertainty["game_winner"] = {
            "log_loss": winner_log_loss,
            "brier": winner_brier,
            "accuracy": winner_accuracy,
        }
        self.model_uncertainty["home_points"] = {"rmse": home_rmse, "mae": home_mae}
        self.model_uncertainty["away_points"] = {"rmse": away_rmse, "mae": away_mae}

        X_full = sorted_df[feature_columns]
        y_winner_full = (sorted_df["game_result"] == "home").astype(int)
        final_clf.fit(X_full, y_winner_full)
        final_home.fit(X_full, sorted_df["home_score"])
        final_away.fit(X_full, sorted_df["away_score"])

        setattr(final_clf, "feature_columns", feature_columns)
        setattr(final_home, "feature_columns", feature_columns)
        setattr(final_away, "feature_columns", feature_columns)

        return {
            "game_winner": final_clf,
            "home_points": final_home,
            "away_points": final_away,
        }


# ---------------------------------------------------------------------------
# Prediction utilities
# ---------------------------------------------------------------------------


def predict_upcoming_games(
    models: Dict[str, Pipeline],
    engine: Engine,
    model_uncertainty: Optional[Dict[str, Dict[str, float]]] = None,
    output_path: Optional[Path] = None,
    save_json: bool = False,
    ingestor: Optional["NFLIngestor"] = None,
    trainer: Optional["ModelTrainer"] = None,
    config: Optional[NFLConfig] = None,
) -> Dict[str, pd.DataFrame]:
    feature_builder = FeatureBuilder(engine)
    feature_builder.build_features()
    model_uncertainty = model_uncertainty or {}

    base_games = pd.read_sql_table("nfl_games", engine).rename(columns=lambda col: str(col))
    base_games["start_time"] = pd.to_datetime(base_games["start_time"])
    base_games["day_of_week"] = base_games["day_of_week"].where(
        base_games["day_of_week"].notna(), base_games["start_time"].dt.day_name()
    )

    games_source = feature_builder.games_frame
    if games_source is not None and not games_source.empty:
        games_source = games_source.copy()
        games_source = games_source.rename(columns=lambda col: str(col))
    else:
        games_source = base_games

    games_source["start_time"] = pd.to_datetime(games_source["start_time"])
    games_source["day_of_week"] = games_source["day_of_week"].where(
        games_source["day_of_week"].notna(), games_source["start_time"].dt.day_name()
    )

    if "odds_updated" not in games_source.columns:
        games_source["odds_updated"] = pd.NaT

    upcoming_mask = (games_source["status"].isin(["upcoming", "scheduled", "inprogress"])) | games_source["home_score"].isna()
    upcoming = games_source.loc[upcoming_mask].copy()
    if upcoming.empty:
        logging.warning("No upcoming games found for prediction")
        return {"games": pd.DataFrame(), "players": pd.DataFrame()}

    upcoming["home_team"] = upcoming["home_team"].apply(normalize_team_abbr)
    upcoming["away_team"] = upcoming["away_team"].apply(normalize_team_abbr)
    upcoming = upcoming[upcoming["home_team"].notna() & upcoming["away_team"].notna()]
    if upcoming.empty:
        logging.warning("Upcoming games are missing team assignments after normalization")
        return {"games": pd.DataFrame(), "players": pd.DataFrame()}

    upcoming["start_time"] = pd.to_datetime(upcoming["start_time"], utc=True, errors="coerce")
    upcoming = upcoming[upcoming["start_time"].notna()]
    if upcoming.empty:
        logging.warning("Upcoming games are missing valid start times after normalization")
        return {"games": pd.DataFrame(), "players": pd.DataFrame()}

    eastern = ZoneInfo("America/New_York")
    upcoming["local_start_time"] = upcoming["start_time"].dt.tz_convert(eastern)
    upcoming["local_day_of_week"] = upcoming["local_start_time"].dt.day_name()
    upcoming["day_of_week"] = upcoming["day_of_week"].where(
        upcoming["day_of_week"].notna(), upcoming["local_day_of_week"]
    )

    now_utc = dt.datetime.now(dt.timezone.utc)
    lookback = now_utc - pd.Timedelta(hours=12)
    lookahead = now_utc + pd.Timedelta(days=7, hours=12)
    in_window_mask = (upcoming["start_time"] >= lookback) & (
        upcoming["start_time"] <= lookahead
    )
    window_games = upcoming.loc[in_window_mask].copy()

    if window_games.empty:
        earliest_start = upcoming["start_time"].min()
        if pd.isna(earliest_start):
            logging.warning("No upcoming games have a valid kickoff time available")
            return {"games": pd.DataFrame(), "players": pd.DataFrame()}
        week_start = earliest_start.normalize() - pd.to_timedelta(earliest_start.weekday(), unit="D")
        week_end = week_start + pd.Timedelta(days=7)
        week_mask = (upcoming["start_time"] >= week_start) & (
            upcoming["start_time"] <= week_end
        )
        window_games = upcoming.loc[week_mask].copy()
        if window_games.empty:
            logging.warning("No upcoming games within the current week window")
            return {"games": pd.DataFrame(), "players": pd.DataFrame()}
        logging.info(
            "Falling back to earliest scheduled week %s-%s with %d games",
            week_start.date(),
            week_end.date(),
            len(window_games),
        )

    upcoming = window_games.copy()

    desired_days = {"Thursday", "Sunday", "Monday"}
    upcoming = upcoming[upcoming["local_day_of_week"].isin(desired_days)]
    if upcoming.empty:
        logging.warning("No Thursday/Sunday/Monday games available for prediction")
        return {"games": pd.DataFrame(), "players": pd.DataFrame()}

    upcoming.loc[:, "_priority"] = upcoming["game_id"].apply(
        lambda value: 0 if isinstance(value, str) and value.isdigit() else 1
    )
    upcoming = upcoming.sort_values(
        ["_priority", "odds_updated", "start_time"], ascending=[True, False, True]
    )
    upcoming = upcoming.drop_duplicates(
        subset=["home_team", "away_team", "start_time"], keep="first"
    )
    upcoming = upcoming.drop(columns="_priority", errors="ignore")

    upcoming = upcoming.sort_values("start_time").reset_index(drop=True)

    def _ensure_model_features(frame: pd.DataFrame, model: Pipeline) -> pd.DataFrame:
        columns: Optional[Iterable[str]] = getattr(model, "feature_columns", None)
        if not columns:
            target_key = getattr(model, "target_name", None)
            if trainer is not None and target_key:
                columns = trainer.feature_column_map.get(target_key)
        if not columns:
            columns = getattr(model, "feature_names_in_", None)

        if not columns:
            numeric_cols = frame.select_dtypes(include=[np.number, bool]).columns.tolist()
            if not numeric_cols:
                return frame
            return frame.loc[:, numeric_cols]

        column_list = list(columns)
        if not column_list:
            numeric_cols = frame.select_dtypes(include=[np.number, bool]).columns.tolist()
            if not numeric_cols:
                return frame
            return frame.loc[:, numeric_cols]

        frame = frame.copy()
        for col in column_list:
            if col not in frame.columns:
                frame[col] = np.nan

        return frame.reindex(columns=column_list)

    # Game-level predictions
    game_models_present = all(key in models for key in ("game_winner", "home_points", "away_points"))
    if not game_models_present:
        logging.error("Missing trained game-level models. Cannot generate scoreboard predictions.")
        return {"games": pd.DataFrame(), "players": pd.DataFrame()}

    game_features = feature_builder.prepare_upcoming_game_features(upcoming)
    home_features = _ensure_model_features(game_features, models["home_points"])
    away_features = _ensure_model_features(game_features, models["away_points"])
    winner_features = _ensure_model_features(game_features, models["game_winner"])

    away_predictions = models["away_points"].predict(away_features)
    home_predictions = models["home_points"].predict(home_features)
    winner_probs = models["game_winner"].predict_proba(winner_features)[:, 1]

    if trainer is not None:
        try:
            specials = getattr(trainer, "special_models", {}) or {}
        except Exception:
            specials = {}
        calibration_info = specials.get("game_winner", {}).get("calibration") if isinstance(specials, dict) else None
        if calibration_info and calibration_info.get("method") == "logistic":
            model = calibration_info.get("model")
            if model is not None:
                try:
                    winner_probs = model.predict_proba(winner_probs.reshape(-1, 1))[:, 1]
                except Exception:
                    logging.debug(
                        "Unable to apply stored calibration for game_winner during inference",
                        exc_info=True,
                    )

    scoreboard = upcoming[[
        "game_id",
        "start_time",
        "local_start_time",
        "away_team",
        "home_team",
    ]].copy()
    scoreboard["away_score"] = away_predictions
    scoreboard["home_score"] = home_predictions
    scoreboard["home_win_probability"] = winner_probs

    home_unc = (model_uncertainty.get("home_points") or {})
    away_unc = (model_uncertainty.get("away_points") or {})
    winner_unc = (model_uncertainty.get("game_winner") or {})

    home_rmse = float(home_unc.get("rmse")) if home_unc.get("rmse") is not None else np.nan
    away_rmse = float(away_unc.get("rmse")) if away_unc.get("rmse") is not None else np.nan

    def _interval_bounds(series: pd.Series, rmse: float) -> Tuple[pd.Series, pd.Series]:
        if pd.isna(rmse):
            return pd.Series(np.nan, index=series.index), pd.Series(np.nan, index=series.index)
        lower = series - rmse
        upper = series + rmse
        return lower.clip(lower=0.0), upper.clip(lower=0.0)

    home_lower, home_upper = _interval_bounds(scoreboard["home_score"], home_rmse)
    away_lower, away_upper = _interval_bounds(scoreboard["away_score"], away_rmse)
    scoreboard["home_score_lower"] = home_lower
    scoreboard["home_score_upper"] = home_upper
    scoreboard["away_score_lower"] = away_lower
    scoreboard["away_score_upper"] = away_upper

    scoreboard["home_win_log_loss"] = winner_unc.get("log_loss")
    scoreboard["home_win_brier"] = winner_unc.get("brier")
    scoreboard["home_win_accuracy"] = winner_unc.get("accuracy")
    scoreboard["date"] = scoreboard["local_start_time"].dt.date.astype(str)
    scoreboard = scoreboard[
        [
            "game_id",
            "date",
            "start_time",
            "local_start_time",
            "away_team",
            "home_team",
            "away_score",
            "home_score",
            "away_score_lower",
            "away_score_upper",
            "home_score_lower",
            "home_score_upper",
            "home_win_probability",
            "home_win_log_loss",
            "home_win_brier",
            "home_win_accuracy",
        ]
    ].rename(
        columns={
            "away_team": "away_team_abbr",
            "home_team": "home_team_abbr",
        }
    )

    odds_columns = [
        "home_moneyline",
        "away_moneyline",
        "home_implied_prob",
        "away_implied_prob",
        "odds_updated",
    ]
    available_odds = [col for col in odds_columns if col in game_features.columns]
    if available_odds:
        odds_frame = game_features[["game_id", *available_odds]].drop_duplicates("game_id")
        scoreboard = scoreboard.merge(odds_frame, on="game_id", how="left")

    scoreboard = scoreboard.sort_values(["date", "start_time", "game_id"]).reset_index(drop=True)

    # Player-level predictions
    lineup_df = pd.DataFrame()
    if ingestor is not None:
        lineup_cache: Dict[Tuple[str, str, str], List[Dict[str, Any]]] = {}
        lineup_records: Dict[Tuple[str, str, str, str], Dict[str, Any]] = {}
        for game in upcoming.itertuples():
            season_val = getattr(game, "season", None)
            start_time = getattr(game, "start_time", None)
            away_team = getattr(game, "away_team", None)
            home_team = getattr(game, "home_team", None)
            if not away_team or not home_team:
                continue
            rows = ingestor.fetch_lineup_rows(
                start_time,
                away_team,
                home_team,
                cache=lineup_cache,
            )
            for row in rows:
                team = normalize_team_abbr(row.get("team"))
                position = normalize_position(row.get("position"))
                if not team or not position:
                    continue
                player_name = row.get("player_name") or ""
                first_name = row.get("first_name") or ""
                last_name = row.get("last_name") or ""
                name_for_key = " ".join(part for part in [first_name, last_name] if part) or player_name
                pname_key = row.get("__pname_key") or robust_player_name_key(name_for_key)
                if not player_name or not pname_key:
                    continue
                player_name_norm = normalize_player_name(player_name)
                raw_player_id = row.get("player_id")
                player_id = (
                    str(raw_player_id)
                    if raw_player_id not in (None, "")
                    else f"lineup_{team}_{pname_key}"
                )
                updated_at = row.get("updated_at")
                if isinstance(updated_at, str):
                    updated_at = parse_dt(updated_at)
                depth_id = row.get("depth_id")
                if not depth_id:
                    depth_id = f"msf-lineup:{team}:{position}:{pname_key}"

                status_bucket = row.get("status_bucket")
                practice_status = row.get("practice_status")
                if status_bucket:
                    status_bucket = normalize_injury_status(status_bucket)
                    practice_status = normalize_practice_status(practice_status)
                else:
                    status_bucket, practice_status = interpret_playing_probability(
                        row.get("playing_probability")
                    )
                    status_bucket = normalize_injury_status(status_bucket)
                    practice_status = normalize_practice_status(practice_status)

                record = {
                    "game_id": str(getattr(game, "game_id", "")),
                    "depth_id": depth_id,
                    "team": team,
                    "position": position,
                    "player_id": player_id,
                    "player_name": player_name,
                    "first_name": first_name,
                    "last_name": last_name,
                    "rank": row.get("rank"),
                    "updated_at": updated_at,
                    "player_name_norm": player_name_norm,
                    "__pname_key": pname_key,
                    "game_start": row.get("game_start") or start_time,
                    "side": row.get("side"),
                    "base_pos": row.get("base_pos") or position,
                    "playing_probability": row.get("playing_probability"),
                    "player_team": row.get("player_team"),
                    "status_bucket": status_bucket,
                    "practice_status": practice_status,
                }
                key = (record["game_id"], team, pname_key, position)
                existing = lineup_records.get(key)
                existing_ts = existing.get("updated_at") if existing else None
                existing_ts = pd.to_datetime(existing_ts) if existing_ts is not None else None
                new_ts = pd.to_datetime(updated_at) if updated_at is not None else None
                if existing is None or (existing_ts or pd.Timestamp.min) <= (new_ts or pd.Timestamp.max):
                    lineup_records[key] = record

        if lineup_records:
            lineup_df = pd.DataFrame(lineup_records.values())

    player_features = feature_builder.prepare_upcoming_player_features(
        upcoming,
        lineup_rows=lineup_df if not lineup_df.empty else None,
    )
    respect_lineups = True if config is None else bool(config.respect_lineups)
    if trainer is not None:
        player_features = trainer.apply_lineup_gate(
            player_features,
            respect_lineups=respect_lineups,
            lineup_df=lineup_df if not lineup_df.empty else None,
        )
    elif respect_lineups:
        logging.warning(
            "Respect-lineups flag enabled but no trainer provided; skipping roster gating",
        )
    player_predictions = pd.DataFrame()
    if not player_features.empty:
        player_predictions = player_features[
            ["game_id", "team", "player_id", "player_name", "position"]
        ].copy()
        if "_usage_confidence" in player_features.columns:
            player_predictions["_usage_confidence"] = player_features[
                "_usage_confidence"
            ].values
        if "is_placeholder" in player_features.columns:
            player_predictions["is_placeholder"] = (
                player_features["is_placeholder"].astype(bool).values
            )

        for target, model in models.items():
            if target in {"game_winner", "home_points", "away_points"}:
                continue

            allowed_positions = getattr(
                model, "allowed_positions", TARGET_ALLOWED_POSITIONS.get(target)
            )
            if allowed_positions:
                mask = player_predictions["position"].isin(allowed_positions)
            else:
                mask = pd.Series(True, index=player_predictions.index)

            target_values = pd.Series(np.nan, index=player_predictions.index, dtype=float)
            if mask.any():
                features_for_model = _ensure_model_features(
                    player_features.loc[mask], model
                )
                try:
                    preds = model.predict(features_for_model)
                except Exception:
                    logging.exception("Failed to generate predictions for %s", target)
                    continue
                if trainer is not None:
                    preds = trainer.calibrate_player_predictions(
                        target,
                        player_features.loc[mask],
                        preds,
                    )
                if target in NON_NEGATIVE_TARGETS:
                    preds = np.maximum(np.asarray(preds, dtype=float), 0.0)
                target_values.loc[mask] = preds
            player_predictions[f"pred_{target}"] = target_values.values

        for column in [
            "pred_passing_yards",
            "pred_rushing_yards",
            "pred_receiving_yards",
            "pred_receptions",
            "pred_rushing_tds",
            "pred_receiving_tds",
            "pred_passing_tds",
        ]:
            if column not in player_predictions.columns:
                player_predictions[column] = np.nan

        value_columns = [
            "pred_passing_yards",
            "pred_rushing_yards",
            "pred_receiving_yards",
            "pred_receptions",
            "pred_rushing_tds",
            "pred_receiving_tds",
            "pred_passing_tds",
        ]
        player_predictions[value_columns] = (
            player_predictions[value_columns].fillna(0.0).clip(lower=0.0)
        )

        qb_mask = player_predictions["position"] == "QB"
        rb_mask = player_predictions["position"] == "RB"
        wr_mask = player_predictions["position"] == "WR"
        te_mask = player_predictions["position"] == "TE"

        # Quarterbacks: retain passing and rushing yardage, suppress receiving metrics
        player_predictions.loc[qb_mask, [
            "pred_receiving_yards",
            "pred_receptions",
            "pred_receiving_tds",
        ]] = 0.0

        # Rushing output is meaningful for quarterbacks and running backs.
        rushing_allowed_mask = qb_mask | rb_mask
        player_predictions.loc[~rushing_allowed_mask, "pred_rushing_yards"] = 0.0
        player_predictions.loc[~rushing_allowed_mask, "pred_rushing_tds"] = 0.0

        # Pass catchers (RB/WR/TE) retain receiving metrics; others zeroed out
        receivers_mask = rb_mask | wr_mask | te_mask
        player_predictions.loc[~receivers_mask, [
            "pred_receiving_yards",
            "pred_receptions",
            "pred_receiving_tds",
        ]] = 0.0

        # Non-quarterbacks should not have passing output
        player_predictions.loc[~qb_mask, [
            "pred_passing_yards",
            "pred_passing_tds",
        ]] = 0.0

        player_predictions["pred_touchdowns"] = (
            player_predictions["pred_rushing_tds"].fillna(0)
            + player_predictions["pred_receiving_tds"].fillna(0)
            + player_predictions["pred_passing_tds"].fillna(0)
        )

    priced_results: Dict[str, pd.DataFrame] = {}
    if trainer is not None and player_features is not None:
        specials = getattr(trainer, "special_models", {}) or {}
        player_pred_tables: Dict[str, pd.DataFrame] = {}

        def _build_player_index(frame: pd.DataFrame) -> pd.DataFrame:
            cols = [
                col
                for col in ["player_id", "player_name", "team", "opponent", "position"]
                if col in frame.columns
            ]
            return frame[cols].copy()

        for target in ("receiving_yards", "receptions", "passing_yards"):
            info = specials.get(target)
            if not info or info.get("type") != "quantile":
                continue
            allowed = info.get("allowed_positions")
            mask = (
                player_features["position"].isin(allowed)
                if allowed and "position" in player_features.columns
                else pd.Series(True, index=player_features.index)
            )
            subset = player_features.loc[mask].copy()
            if subset.empty:
                continue
            features_subset = _ensure_model_features(
                subset, SimpleNamespace(feature_columns=info.get("feature_columns", []))
            )
            player_index = _build_player_index(subset)
            table = make_quantile_pred_table(
                info["model"],
                info["preprocessor"],
                info.get("feature_names"),
                features_subset,
                player_index,
                target,
            )
            if not table.empty:
                player_pred_tables[target] = table

        anytime_table = pd.DataFrame()
        for target in ("receiving_tds", "rushing_tds"):
            info = specials.get(target)
            if not info or info.get("type") != "hurdle":
                continue
            allowed = info.get("allowed_positions")
            mask = (
                player_features["position"].isin(allowed)
                if allowed and "position" in player_features.columns
                else pd.Series(True, index=player_features.index)
            )
            subset = player_features.loc[mask].copy()
            if subset.empty:
                continue
            features_subset = _ensure_model_features(
                subset, SimpleNamespace(feature_columns=info.get("feature_columns", []))
            )
            player_index = _build_player_index(subset)
            table = make_anytime_td_table(
                info["model"],
                info["preprocessor"],
                info.get("feature_names"),
                features_subset,
                player_index,
            )
            if table.empty:
                continue
            if anytime_table.empty:
                anytime_table = table
            else:
                key_cols = [col for col in ["player_id", "team", "opponent"] if col in table.columns]
                merged = anytime_table.merge(
                    table,
                    on=key_cols,
                    how="outer",
                    suffixes=("_a", "_b"),
                )
                merged["anytime_prob"] = merged[["anytime_prob_a", "anytime_prob_b"]].mean(axis=1)
                anytime_table = merged.drop(columns=["anytime_prob_a", "anytime_prob_b"], errors="ignore")
        if not anytime_table.empty:
            player_pred_tables["anytime_td"] = anytime_table

        poisson_info = specials.get("team_poisson")
        feats_home = pd.DataFrame()
        feats_away = pd.DataFrame()
        if poisson_info and not game_features.empty:
            base_features = _ensure_model_features(
                game_features,
                SimpleNamespace(feature_columns=poisson_info.get("feature_columns", [])),
            )
            processed = _transform_with_feature_names(
                poisson_info["preprocessor"],
                base_features,
                poisson_info.get("feature_names"),
            )
            feats_home = processed.copy()
            feats_away = processed.copy()

        if player_pred_tables or not feats_home.empty:
            start_min = upcoming["start_time"].min()
            start_max = upcoming["start_time"].max()
            if pd.isna(start_min) or pd.isna(start_max):
                week_key = dt.datetime.now(dt.timezone.utc).strftime("%Y%m%d")
            else:
                start_min_ts = pd.to_datetime(start_min)
                start_max_ts = pd.to_datetime(start_max)
                if start_min_ts.tzinfo is None:
                    start_min_ts = start_min_ts.tz_localize(dt.timezone.utc)
                else:
                    start_min_ts = start_min_ts.tz_convert(dt.timezone.utc)
                if start_max_ts.tzinfo is None:
                    start_max_ts = start_max_ts.tz_localize(dt.timezone.utc)
                else:
                    start_max_ts = start_max_ts.tz_convert(dt.timezone.utc)
                start_min = start_min_ts.tz_localize(None)
                start_max = start_max_ts.tz_localize(None)
                week_key = f"{start_min.strftime('%Y%m%d')}_{start_max.strftime('%Y%m%d')}"

            odds_players_df = pd.DataFrame(
                columns=[
                    "market",
                    "player_id",
                    "player_name",
                    "team",
                    "opponent",
                    "line",
                    "american_odds",
                    "sportsbook",
                    "event_id",
                ]
            )
            odds_games_df = pd.DataFrame(
                columns=[
                    "market",
                    "game_id",
                    "away_team",
                    "home_team",
                    "side",
                    "total",
                    "american_odds",
                    "sportsbook",
                    "event_id",
                    "last_update",
                ]
            )

            if ingestor is not None and getattr(ingestor, "odds_client", None) is not None:
                try:
                    odds_payload = ingestor.odds_client.fetch_odds()
                    odds_players_df, odds_games_df = extract_pricing_odds(
                        odds_payload,
                        valid_game_ids=upcoming["game_id"].astype(str).unique(),
                    )
                    logging.info(
                        "Collected %d totals rows and %d player prop rows for pricing",
                        len(odds_games_df),
                        len(odds_players_df),
                    )
                except Exception as exc:
                    logging.warning("Failed to fetch odds for pricing: %s", exc)

            out_dir = Path("pricing_outputs")
            priced_results = emit_priced_picks(
                week_key=week_key,
                player_pred_tables=player_pred_tables,
                odds_players=odds_players_df,
                week_games_df=upcoming[["game_id", "away_team", "home_team"]].copy(),
                feats_home=feats_home,
                feats_away=feats_away,
                odds_games=odds_games_df,
                tpois=(poisson_info or {}).get("model") if poisson_info else None,
                out_dir=out_dir,
            )

    # Reporting output
    def _format_table(headers: Sequence[str], rows: Sequence[Sequence[str]], aligns=None) -> List[str]:
        if aligns is None:
            aligns = ["left"] * len(headers)

        widths = [len(str(header)) for header in headers]
        for row in rows:
            for idx, cell in enumerate(row):
                widths[idx] = max(widths[idx], len(str(cell)))

        def _fmt(cell: str, width: int, align: str) -> str:
            text = str(cell)
            if align == "right":
                return text.rjust(width)
            if align == "center":
                return text.center(width)
            return text.ljust(width)

        sep = "+".join([""] + ["-" * (w + 2) for w in widths] + [""])
        header_line = "| " + " | ".join(
            _fmt(header, width, align)
            for header, width, align in zip(headers, widths, aligns)
        ) + " |"

        table_lines = [sep, header_line, sep]
        for row in rows:
            formatted = "| " + " | ".join(
                _fmt(cell, width, align)
                for cell, width, align in zip(row, widths, aligns)
            ) + " |"
            table_lines.append(formatted)
        table_lines.append(sep)
        return table_lines

    lines: List[str] = []

    if not scoreboard.empty:
        scoreboard_rows: List[List[str]] = []
        for row in scoreboard.itertuples(index=False):
            away_low = row.away_score_lower if not pd.isna(row.away_score_lower) else row.away_score
            away_high = row.away_score_upper if not pd.isna(row.away_score_upper) else row.away_score
            home_low = row.home_score_lower if not pd.isna(row.home_score_lower) else row.home_score
            home_high = row.home_score_upper if not pd.isna(row.home_score_upper) else row.home_score

            scoreboard_rows.append(
                [
                    str(row.date),
                    row.away_team_abbr,
                    row.home_team_abbr,
                    f"{row.away_score:.2f} ({away_low:.2f}-{away_high:.2f})",
                    f"{row.home_score:.2f} ({home_low:.2f}-{home_high:.2f})",
                ]
            )

        lines.extend(
            _format_table(
                ["Date", "Away", "Home", "Away Score ±RMSE", "Home Score ±RMSE"],
                scoreboard_rows,
                aligns=["left", "left", "left", "right", "right"],
            )
        )

    if winner_unc:
        lines.append("")
        lines.append("Game winner calibration:")
        if winner_unc.get("log_loss") is not None:
            lines.append(f"  Log loss: {winner_unc['log_loss']:.3f}")
        if winner_unc.get("brier") is not None:
            lines.append(f"  Brier score: {winner_unc['brier']:.3f}")
        if winner_unc.get("accuracy") is not None:
            lines.append(f"  Validation accuracy: {winner_unc['accuracy']:.3f}")

    position_order = {"QB": 0, "RB": 1, "HB": 1, "FB": 1, "WR": 2, "TE": 3}

    if not player_predictions.empty:
        for game in scoreboard.itertuples(index=False):
            lines.append("")
            lines.append(f"{game.away_team_abbr} at {game.home_team_abbr}")
            lines.append("".ljust(len(lines[-1]), "-"))

            game_players = player_predictions[player_predictions["game_id"] == game.game_id]
            for team in [game.away_team_abbr, game.home_team_abbr]:
                team_players = game_players[game_players["team"] == team].copy()
                if team_players.empty:
                    continue

                team_players["_pos_order"] = team_players["position"].map(position_order).fillna(9)
                team_players = team_players.sort_values(
                    ["_pos_order", "pred_touchdowns", "pred_receptions"], ascending=[True, False, False]
                )

                rows: List[List[str]] = []
                def _non_negative(val: float) -> float:
                    try:
                        numeric = float(val)
                    except (TypeError, ValueError):
                        return 0.0
                    if math.isnan(numeric) or math.isinf(numeric):
                        return 0.0
                    return numeric if numeric >= 0.0 else 0.0

                for player in team_players.itertuples(index=False):
                    name = player.player_name or "Unknown Player"

                    rushing_tds = getattr(player, "pred_rushing_tds", 0.0)
                    if pd.isna(rushing_tds):
                        rushing_tds = 0.0

                    display_touchdowns = player.pred_touchdowns
                    if pd.isna(display_touchdowns):
                        display_touchdowns = 0.0

                    if player.position == "QB":
                        display_touchdowns = rushing_tds

                    rows.append(
                        [
                            name,
                            player.position,
                            f"{_non_negative(player.pred_passing_yards):.2f}",
                            f"{_non_negative(player.pred_rushing_yards):.2f}",
                            f"{_non_negative(player.pred_receiving_yards):.2f}",
                            f"{_non_negative(player.pred_receptions):.2f}",
                            f"{_non_negative(display_touchdowns):.2f}",
                            f"{_non_negative(player.pred_passing_tds):.2f}",
                        ]
                    )

                if rows:
                    lines.append("")
                    lines.append(f"{team} Starters")
                    lines.extend(
                        _format_table(
                            [
                                "Player",
                                "Pos",
                                "Pass Yds",
                                "Rush Yds",
                                "Rec Yds",
                                "Receptions",
                                "Rush TDs",
                                "Pass TDs",
                            ],
                            rows,
                            aligns=[
                                "left",
                                "center",
                                "right",
                                "right",
                                "right",
                                "right",
                                "right",
                                "right",
                            ],
                        )
                    )

    report_text = "\n".join(lines)
    print(report_text)

    if save_json and output_path is not None:
        games_payload = scoreboard.copy()
        games_payload["start_time"] = games_payload["start_time"].astype(str)
        if "local_start_time" in games_payload.columns:
            games_payload["local_start_time"] = games_payload["local_start_time"].astype(str)

        players_payload = player_predictions.drop(
            columns=[col for col in player_predictions.columns if col.startswith("_")],
            errors="ignore",
        )
        if "start_time" in players_payload.columns:
            players_payload["start_time"] = players_payload["start_time"].astype(str)
        if "local_start_time" in players_payload.columns:
            players_payload["local_start_time"] = players_payload["local_start_time"].astype(str)

        output_payload = {
            "games": games_payload.to_dict(orient="records"),
            "players": players_payload.to_dict(orient="records"),
        }
        output_path.write_text(json.dumps(output_payload, indent=2))
        logging.info("Saved prediction summary to %s", output_path)

    result_payload = {"games": scoreboard, "players": player_predictions}
    if priced_results:
        result_payload["priced"] = priced_results
    return result_payload


# ---------------------------------------------------------------------------
# Main entry point
# ---------------------------------------------------------------------------


def setup_logging(level: str) -> None:
    logging.basicConfig(
        level=getattr(logging, level.upper(), logging.INFO),
        format="%(asctime)s | %(levelname)8s | %(name)s | %(message)s",
    )


def parse_args() -> argparse.Namespace:
    parser = argparse.ArgumentParser(description="NFL betting analytics pipeline")
    parser.add_argument("--config", type=str, help="Optional path to JSON config file")
    parser.add_argument("--predict", action="store_true", help="Generate predictions for upcoming games")
    parser.add_argument("--output", type=Path, default=Path("predictions.json"), help="Where to save predictions")
    parser.add_argument(
        "--respect-lineups",
        action="store_true",
        default=None,
        help="Filter modeling and props to starters from MSF lineup.json when available",
    )
    return parser.parse_args()


def load_config(path: Optional[str]) -> NFLConfig:
    config = NFLConfig()
    if not path:
        return config

    with open(path, "r", encoding="utf-8") as f:
        payload = json.load(f)
    for field in dataclasses.fields(config):
        if field.name in payload:
            setattr(config, field.name, payload[field.name])
    return config


def main() -> None:
    args = parse_args()
    config = load_config(args.config)
    if getattr(args, "respect_lineups", None) is not None:
        config.respect_lineups = bool(args.respect_lineups)
    setup_logging(config.log_level)

    logging.info("Connecting to PostgreSQL at %s", config.pg_url)
    engine = create_engine(config.pg_url, future=True)
    db = NFLDatabase(engine)

    msf_client = MySportsFeedsClient(NFL_API_USER, NFL_API_PASS)
    odds_client = OddsApiClient(ODDS_API_KEY)
    supplemental_loader = SupplementalDataLoader(config)

    ingestor = NFLIngestor(db, msf_client, odds_client, supplemental_loader)
    ingestor.ingest(config.seasons)

    trainer = ModelTrainer(engine, db)
    try:
        models = trainer.train()
    except RuntimeError as exc:
        logging.error("Unable to train models: %s", exc)
        logging.error(
            "Model training requires historical games and player statistics. "
            "Ensure ingestion succeeded (check API credentials, plan access, and season settings) before rerunning."
        )
        if args.predict:
            logging.error("Prediction generation skipped because models were not trained.")
        return

    if not models:
        logging.warning(
            "No models were trained. Verify that sufficient labeled data exists in the database before requesting predictions."
        )
        if args.predict:
            logging.error("Prediction generation skipped because no models were available.")
        return

    predict_upcoming_games(
        models,
        engine,
        trainer.model_uncertainty,
        output_path=args.output if args.predict else None,
        save_json=args.predict,
        ingestor=ingestor,
        trainer=trainer,
        config=config,
    )


if __name__ == "__main__":
    main()<|MERGE_RESOLUTION|>--- conflicted
+++ resolved
@@ -1326,10 +1326,7 @@
     "player_receptions",
     "player_receiving_yards",
     "player_receiving_tds",
-<<<<<<< HEAD
     "player_anytime_td",
-=======
->>>>>>> e8b3952f
 ]
 PLAYER_PROP_MARKET_COLUMN_MAP = {
     "player_pass_yards": "line_passing_yards",
@@ -1339,7 +1336,6 @@
     "player_receptions": "line_receptions",
     "player_receiving_yards": "line_receiving_yards",
     "player_receiving_tds": "line_receiving_tds",
-<<<<<<< HEAD
     "player_anytime_td": "line_anytime_td",
 }
 
@@ -1575,9 +1571,6 @@
     if "line" in frame.columns:
         frame["line"] = pd.to_numeric(frame["line"], errors="coerce")
     return frame.reset_index(drop=True)
-=======
-}
->>>>>>> e8b3952f
 
 DEFAULT_LOG_LEVEL = os.getenv("LOG_LEVEL", "INFO")
 
@@ -3133,7 +3126,6 @@
         if value.tzinfo is None:
             return value.replace(tzinfo=dt.timezone.utc)
         return value.astimezone(dt.timezone.utc)
-<<<<<<< HEAD
 
     @staticmethod
     def _to_iso(value: Optional[dt.datetime]) -> Optional[str]:
@@ -3164,38 +3156,6 @@
     ) -> List[Dict[str, Any]]:
         reverse_map = self._reverse_market_map()
 
-=======
-
-    @staticmethod
-    def _to_iso(value: Optional[dt.datetime]) -> Optional[str]:
-        if value is None:
-            return None
-        if value.tzinfo is None:
-            value = value.replace(tzinfo=dt.timezone.utc)
-        return value.astimezone(dt.timezone.utc).isoformat().replace('+00:00', 'Z')
-
-    @staticmethod
-    def _reverse_market_map() -> Dict[str, str]:
-        reverse: Dict[str, str] = {}
-        for raw_key, canonical in odds_extract.NFL_MARKET_MAP.items():
-            preferred = raw_key
-            if preferred.endswith('_yds'):
-                preferred = preferred.replace('_yds', '_yards')
-            if preferred == 'player_reception_yds':
-                preferred = 'player_receiving_yards'
-            reverse[canonical.upper()] = preferred
-        return reverse
-
-    def _assemble_events(
-        self,
-        game_df: pd.DataFrame,
-        prop_df: pd.DataFrame,
-        start: Optional[dt.datetime],
-        end: Optional[dt.datetime],
-    ) -> List[Dict[str, Any]]:
-        reverse_map = self._reverse_market_map()
-
->>>>>>> e8b3952f
         def normalize_market(label: str) -> str:
             key = reverse_map.get(label.upper(), label.lower())
             if key.endswith('_yds'):
@@ -3340,20 +3300,12 @@
         end: Optional[dt.datetime],
         include_player_props: bool,
     ) -> List[Dict[str, Any]]:
-<<<<<<< HEAD
         api_key = self.api_key or ODDS_API_KEY
         timeout = aiohttp.ClientTimeout(total=self.timeout)
         async with aiohttp.ClientSession(timeout=timeout) as session:
             game_df = await odds_fetch_game_odds(
                 session,
                 api_key=api_key,
-=======
-        odds_extract.ODDS_API_KEY = self.api_key or odds_extract.ODDS_API_KEY
-        timeout = aiohttp.ClientTimeout(total=self.timeout)
-        async with aiohttp.ClientSession(timeout=timeout) as session:
-            game_df = await odds_extract.fetch_nfl_game_odds(
-                session,
->>>>>>> e8b3952f
                 regions=ODDS_REGIONS,
                 markets=ODDS_DEFAULT_MARKETS,
                 odds_format=ODDS_FORMAT,
@@ -3381,14 +3333,9 @@
                 else:
                     event_ids = []
                 if event_ids:
-<<<<<<< HEAD
                     prop_df = await odds_fetch_prop_odds(
                         session,
                         api_key=api_key,
-=======
-                    prop_df = await odds_extract.fetch_nfl_prop_odds(
-                        session,
->>>>>>> e8b3952f
                         event_ids=event_ids,
                         regions=ODDS_REGIONS,
                         odds_format=ODDS_FORMAT,
@@ -3877,7 +3824,6 @@
                     away_team,
                     home_team,
                 )
-<<<<<<< HEAD
                 continue
 
             game_id = matched_game.get("game_id")
@@ -3897,27 +3843,6 @@
                 reverse=True,
             )
 
-=======
-                continue
-
-            game_id = matched_game.get("game_id")
-            if not game_id:
-                continue
-
-            season = matched_game.get("season") or self._infer_season(commence_time)
-            week = matched_game.get("week")
-            markets = event.get("bookmakers", []) or []
-            if not markets:
-                continue
-
-            # Choose bookmaker with the most recent update for moneylines
-            sorted_books = sorted(
-                markets,
-                key=lambda b: parse_dt(b.get("last_update")) or default_now_utc(),
-                reverse=True,
-            )
-
->>>>>>> e8b3952f
             primary_book = sorted_books[0]
             last_update = parse_dt(primary_book.get("last_update"))
             moneyline_market = None
