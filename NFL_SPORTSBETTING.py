--- conflicted
+++ resolved
@@ -8227,19 +8227,11 @@
 
     def _ensure_model_features(frame: pd.DataFrame, model: Pipeline) -> pd.DataFrame:
         columns: Optional[Iterable[str]] = getattr(model, "feature_columns", None)
-<<<<<<< HEAD
         if not columns:
             target_key = getattr(model, "target_name", None)
             if trainer is not None and target_key:
                 columns = trainer.feature_column_map.get(target_key)
         if not columns:
-=======
-        if not columns:
-            target_key = getattr(model, "target_name", None)
-            if trainer is not None and target_key:
-                columns = trainer.feature_column_map.get(target_key)
-        if not columns:
->>>>>>> 120b2de4
             columns = getattr(model, "feature_names_in_", None)
 
         if not columns:
