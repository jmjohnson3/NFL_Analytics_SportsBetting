--- conflicted
+++ resolved
@@ -112,7 +112,6 @@
         # Avoid returning a view into the input DataFrame which could be mutated upstream
         return cleaned[0].copy()
     return pd.concat(cleaned, **kwargs)
-<<<<<<< HEAD
 
 
 def compute_recency_usage_weights(frame: pd.DataFrame) -> pd.Series:
@@ -199,8 +198,6 @@
     if weights.max() > 0:
         weights = weights / weights.max()
     return weights.clip(lower=1e-4)
-=======
->>>>>>> d8307264
 
 def coerce_boolean_mask(mask_like) -> pd.Series:
     """
@@ -5737,7 +5734,6 @@
         def _assign_numeric_defaults(
             placeholder: Dict[str, Any], values: Optional[pd.Series]
         ) -> None:
-<<<<<<< HEAD
             if values is None or not numeric_columns:
                 return
             for column in numeric_columns:
@@ -5748,15 +5744,6 @@
                     continue
                 if column not in placeholder or pd.isna(placeholder[column]):
                     placeholder[column] = value
-=======
-            if values is None:
-                return
-            if not numeric_columns:
-                return
-            for column in numeric_columns:
-                if column in values and pd.notna(values[column]):
-                    placeholder[column] = values[column]
->>>>>>> d8307264
 
         def _build_placeholder_row(lineup_row: pd.Series) -> Optional[Dict[str, Any]]:
             game_id_value = str(lineup_row.get("game_id", "")).strip()
@@ -5785,22 +5772,15 @@
             ]
             if template_pool.empty:
                 template_pool = merged[merged["game_id"].astype(str) == game_id_value]
-<<<<<<< HEAD
             position_pool = pd.DataFrame()
             if template_pool.empty:
                 base_values = {col: np.nan for col in merged.columns}
-=======
-            if template_pool.empty:
-                base_values = {col: np.nan for col in merged.columns}
-                numeric_defaults: Optional[pd.Series] = None
->>>>>>> d8307264
             else:
                 position_pool = template_pool[template_pool["position"] == position_value]
                 if position_pool.empty:
                     position_pool = template_pool
                 base_row = position_pool.iloc[0]
                 base_values = {col: base_row.get(col, np.nan) for col in merged.columns}
-<<<<<<< HEAD
             fallback_candidates: List[pd.Series] = []
             if numeric_columns:
                 if not position_pool.empty:
@@ -5840,47 +5820,6 @@
                 _append_baseline(pos_baseline, (position_value,))
                 if isinstance(league_baseline, pd.Series) and not league_baseline.empty:
                     fallback_candidates.append(league_baseline)
-=======
-                if numeric_columns:
-                    numeric_defaults = position_pool[numeric_columns].mean()
-                else:
-                    numeric_defaults = None
-
-            if not numeric_columns:
-                numeric_defaults = None
-            else:
-                if (
-                    numeric_defaults is None
-                    or all(pd.isna(numeric_defaults.get(col, np.nan)) for col in numeric_columns)
-                ):
-                    try:
-                        numeric_defaults = game_team_pos_baseline.loc[
-                            (game_id_value, team_value, position_value)
-                        ]
-                    except KeyError:
-                        numeric_defaults = None
-                if (
-                    numeric_defaults is None
-                    or all(pd.isna(numeric_defaults.get(col, np.nan)) for col in numeric_columns)
-                ):
-                    try:
-                        numeric_defaults = team_pos_baseline.loc[(team_value, position_value)]
-                    except KeyError:
-                        numeric_defaults = None
-                if (
-                    numeric_defaults is None
-                    or all(pd.isna(numeric_defaults.get(col, np.nan)) for col in numeric_columns)
-                ):
-                    try:
-                        numeric_defaults = pos_baseline.loc[position_value]
-                    except KeyError:
-                        numeric_defaults = None
-                if (
-                    numeric_defaults is None
-                    or all(pd.isna(numeric_defaults.get(col, np.nan)) for col in numeric_columns)
-                ):
-                    numeric_defaults = league_baseline
->>>>>>> d8307264
 
             player_name_value = str(lineup_row.get("player_name", "")).strip()
             if not player_name_value:
@@ -5889,10 +5828,7 @@
                 player_name_value = " ".join(part for part in [first, last] if part)
 
             placeholder: Dict[str, Any] = dict(base_values)
-<<<<<<< HEAD
             placeholder.pop("_placeholder_weight", None)
-=======
->>>>>>> d8307264
             placeholder["game_id"] = game_id_value
             placeholder["team"] = team_value
             if "opponent" in placeholder and pd.isna(placeholder["opponent"]):
@@ -5922,15 +5858,10 @@
             starter_flag = 1 if self._is_lineup_starter(position_value, depth_rank_value) else 0
             placeholder["is_starter"] = starter_flag
             placeholder["_lineup_hit"] = True
-<<<<<<< HEAD
             placeholder["is_placeholder"] = True
 
             for defaults in fallback_candidates:
                 _assign_numeric_defaults(placeholder, defaults)
-=======
-
-            _assign_numeric_defaults(placeholder, numeric_defaults)
->>>>>>> d8307264
 
             status_bucket = lineup_row.get("status_bucket")
             practice_status = lineup_row.get("practice_status")
