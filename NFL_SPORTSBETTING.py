#!/usr/bin/env python3
"""Comprehensive NFL betting analytics and prediction pipeline.


This script ingests game, player, and odds data from the MySportsFeeds and The Odds
API services, persists the information to PostgreSQL, and then builds machine
learning models to predict player performance and game outcomes.

The workflow is designed to run incrementally: the first execution ingests all
available data for the configured seasons, while subsequent runs only request new
games and odds. The machine learning models incorporate contextual features such
as venue effects, day-of-week trends, officiating crews, weather, and team unit
strengths (rush/pass offense & defense) to deliver rich predictive insights that
can be used to identify profitable betting opportunities.

"""

from __future__ import annotations

import argparse
import dataclasses
import datetime as dt
import json
import logging
import math
import os
import re
import time
import unicodedata
import uuid
from collections import defaultdict
from types import SimpleNamespace
from dataclasses import dataclass
from pathlib import Path
from typing import Any, Dict, Iterable, List, Optional, Sequence, Set, Tuple, Union
from zoneinfo import ZoneInfo

import numpy as np
import pandas as pd
import requests
from requests import HTTPError
from requests.auth import HTTPBasicAuth
from requests.exceptions import JSONDecodeError as RequestsJSONDecodeError
from sklearn import set_config
from sklearn.base import clone
from sklearn.calibration import CalibratedClassifierCV
from sklearn.compose import ColumnTransformer
from sklearn.ensemble import (
    GradientBoostingClassifier,
    GradientBoostingRegressor,
    HistGradientBoostingClassifier,
    HistGradientBoostingRegressor,
    RandomForestClassifier,
    RandomForestRegressor,
    StackingClassifier,
    StackingRegressor,
)
from sklearn.impute import SimpleImputer
from sklearn.metrics import (
    accuracy_score,
    brier_score_loss,
    log_loss,
    mean_absolute_error,
    mean_squared_error,
    r2_score,
    roc_auc_score,
)
from sklearn.isotonic import IsotonicRegression
from sklearn.linear_model import LogisticRegression, PoissonRegressor
from sklearn.model_selection import RandomizedSearchCV, TimeSeriesSplit
from sklearn.neighbors import NearestNeighbors
from sklearn.pipeline import Pipeline
from sklearn.preprocessing import OneHotEncoder, StandardScaler
from sqlalchemy import (
    JSON,
    Column,
    DateTime,
    Float,
    Integer,
    MetaData,
    String,
    Table,
    UniqueConstraint,
    and_,
    create_engine,
    func,
    inspect,
    select,
    text,
)
from sqlalchemy.dialects.postgresql import insert
from sqlalchemy.engine import Engine
from sqlalchemy.exc import SQLAlchemyError


# ==== BEGIN LINEUP + PANDAS PATCH HELPERS ===================================
def _is_effectively_empty_df(df: Optional[pd.DataFrame]) -> bool:
    if df is None:
        return True
    if not isinstance(df, pd.DataFrame):
        return True
    if df.empty:
        return True
    # all columns all-NA
    try:
        if df.shape[1] == 0:
            return True
        if all(df[col].isna().all() for col in df.columns):
            return True
    except Exception:
        pass
    return False

def safe_concat(frames: List[pd.DataFrame], **kwargs) -> pd.DataFrame:
    """Concat that ignores None/empty/all-NA frames to avoid FutureWarnings and dtype drift."""
    cleaned = [f for f in frames if not _is_effectively_empty_df(f)]
    if not cleaned:
        # Return an empty but stable DataFrame if everything is empty
        return pd.DataFrame()
    if len(cleaned) == 1:
        # Avoid returning a view into the input DataFrame which could be mutated upstream
        return cleaned[0].copy()
    return pd.concat(cleaned, **kwargs)


def compute_rmse(y_true: Union[pd.Series, np.ndarray], y_pred: Union[pd.Series, np.ndarray]) -> float:
    """Backwards-compatible RMSE that tolerates older sklearn versions."""

    try:
        return float(mean_squared_error(y_true, y_pred, squared=False))
    except TypeError:
        mse = mean_squared_error(y_true, y_pred)
        return float(np.sqrt(mse))


def _transform_with_feature_names(
    preprocessor: ColumnTransformer,
    frame: pd.DataFrame,
    feature_names: Optional[Sequence[str]] = None,
) -> pd.DataFrame:
    """Run a ColumnTransformer and ensure a dense DataFrame with aligned columns."""

    if frame is None or frame.empty:
        return pd.DataFrame(index=getattr(frame, "index", None))

    transformed = preprocessor.transform(frame)

    if isinstance(transformed, pd.DataFrame):
        result = transformed.copy()
    else:
        if hasattr(transformed, "toarray"):
            transformed = transformed.toarray()
        else:
            transformed = np.asarray(transformed)
        if transformed.ndim == 1:
            transformed = transformed.reshape(-1, 1)
        result = pd.DataFrame(transformed)

    if len(result) == len(frame):
        result.index = frame.index
    else:
        result.index = range(len(result))

    names: Optional[Sequence[str]] = feature_names
    if not names and hasattr(preprocessor, "get_feature_names_out"):
        try:
            names = list(preprocessor.get_feature_names_out())
        except Exception:
            names = None
    if not names or len(names) != result.shape[1]:
        names = [f"feature_{idx}" for idx in range(result.shape[1])]

    result.columns = list(names)
    return result


# === PATCH: Pricing, Calibration & Modeling Utilities ========================
def fair_american(prob: float) -> int:
    """Convert a fair probability to a fair American price."""
    prob = float(np.clip(prob, 1e-6, 1 - 1e-6))
    dec = 1.0 / prob
    american = -100 * (dec - 1) if prob >= 0.5 else 100 * (dec - 1)
    return int(np.round(american))


def american_to_decimal(american: float) -> float:
    return 1 + (100.0 / american if american > 0 else 100.0 / abs(american))


def ev_of_bet(prob: float, american_odds: float, stake: float = 1.0) -> float:
    """Expected value per unit stake against American odds."""
    dec = american_to_decimal(american_odds)
    payout = stake * (dec - 1.0)
    return prob * payout - (1.0 - prob) * stake


def kelly_fraction(prob: float, american_odds: float, max_frac: float = 0.05) -> float:
    """Quarter Kelly on US odds; clamp to sane max."""
    dec = american_to_decimal(american_odds)
    b = dec - 1.0
    p = float(np.clip(prob, 1e-6, 1 - 1e-6))
    q = 1 - p
    k = (b * p - q) / b
    k = max(0.0, k) * 0.25
    return float(min(k, max_frac))


def expected_calibration_error(p: np.ndarray, y: np.ndarray, bins: int = 10) -> float:
    edges = np.linspace(0, 1, bins + 1)
    ece = 0.0
    for i in range(bins):
        mask = (p >= edges[i]) & (p < edges[i + 1])
        if mask.sum() == 0:
            continue
        ece += mask.mean() * abs(y[mask].mean() - p[mask].mean())
    return float(ece)


def oof_isotonic(
    model, X: pd.DataFrame, y: pd.Series, n_splits: int = 5
) -> Tuple[IsotonicRegression, np.ndarray]:
    """Produce out-of-fold probs and fit isotonic calibration on them."""
    tss = TimeSeriesSplit(n_splits=n_splits)
    oof_pred = np.zeros(len(y), dtype=float)
    for train_idx, valid_idx in tss.split(X):
        clone_model = clone(model)
        clone_model.fit(X.iloc[train_idx], y.iloc[train_idx])
        oof_pred[valid_idx] = clone_model.predict_proba(X.iloc[valid_idx])[:, 1]
    iso = IsotonicRegression(out_of_bounds="clip")
    iso.fit(oof_pred, y.values.astype(float))
    return iso, oof_pred


@dataclass
class HurdleTDModel:
    clf: Optional[CalibratedClassifierCV] = None
    reg: Optional[HistGradientBoostingRegressor] = None

    def fit(
        self, X_train: pd.DataFrame, y_train: pd.Series, *, n_splits: int = 5
    ) -> None:
        y_bin = (y_train > 0).astype(int)
        base_clf = HistGradientBoostingClassifier(max_depth=3, learning_rate=0.06, max_iter=350)
        self.clf = CalibratedClassifierCV(base_clf, method="isotonic", cv=n_splits)
        self.clf.fit(X_train, y_bin)

        pos_mask = y_train > 0
        X_pos = X_train[pos_mask]
        y_pos = y_train[pos_mask].astype(float)
        if len(y_pos) < 50:
            self.reg = None
            logging.warning("HurdleTDModel: insufficient positives; using μ=1.0 fallback.")
        else:
            self.reg = HistGradientBoostingRegressor(
                max_depth=3, learning_rate=0.06, max_iter=450, loss="poisson"
            )
            self.reg.fit(X_pos, y_pos)

    def pr_anytime(self, X: pd.DataFrame) -> np.ndarray:
        if self.clf is None:
            return np.zeros(len(X))
        return self.clf.predict_proba(X)[:, 1]

    def conditional_mean(self, X: pd.DataFrame) -> np.ndarray:
        if self.reg is None:
            return np.full(len(X), 1.0)
        return np.clip(self.reg.predict(X), 0.2, 3.0)

    def predict_mean(self, X: pd.DataFrame) -> np.ndarray:
        p_any = self.pr_anytime(X)
        mu = self.conditional_mean(X)
        return p_any * mu


class QuantileYards:
    def __init__(self, quantiles: Iterable[float] = (0.1, 0.5, 0.9)):
        self.quantiles = tuple(quantiles)
        self.models: Dict[float, GradientBoostingRegressor] = {}

    def fit(self, X: pd.DataFrame, y: pd.Series) -> None:
        X_values = np.asarray(X)
        for quantile in self.quantiles:
            reg = GradientBoostingRegressor(
                loss="quantile",
                alpha=float(quantile),
                max_depth=3,
                n_estimators=350,
                learning_rate=0.05,
            )
            reg.fit(X_values, y)
            self.models[quantile] = reg

    def predict_quantiles(self, X: pd.DataFrame) -> Dict[float, np.ndarray]:
        X_values = np.asarray(X)
        return {q: model.predict(X_values) for q, model in self.models.items()}

    @staticmethod
    def prob_over(line: float, q_preds: Dict[float, np.ndarray]) -> np.ndarray:
        q10, q50, q90 = q_preds[0.1], q_preds[0.5], q_preds[0.9]
        p_le = np.where(
            line <= q10,
            0.10,
            np.where(
                line <= q50,
                0.50
                - 0.40
                * (line - q10)
                / np.clip(q50 - q10, 1e-3, None),
                np.where(
                    line <= q90,
                    0.90
                    - 0.40
                    * (line - q50)
                    / np.clip(q90 - q50, 1e-3, None),
                    0.95,
                ),
            ),
        )
        return np.clip(1.0 - p_le, 0.01, 0.99)


class TeamPoissonTotals:
    def __init__(self, alpha: float = 1.0):
        self.home = PoissonRegressor(alpha=alpha, max_iter=600)
        self.away = PoissonRegressor(alpha=alpha, max_iter=600)

    def fit(
        self,
        X_home: pd.DataFrame,
        y_home: pd.Series,
        X_away: pd.DataFrame,
        y_away: pd.Series,
    ) -> None:
        self.home.fit(X_home, y_home)
        self.away.fit(X_away, y_away)

    def predict_lambda(
        self, X_home: pd.DataFrame, X_away: pd.DataFrame
    ) -> Tuple[np.ndarray, np.ndarray]:
        lambda_home = np.clip(self.home.predict(X_home), 0.1, 60)
        lambda_away = np.clip(self.away.predict(X_away), 0.1, 60)
        return lambda_home, lambda_away

    @staticmethod
    def _poisson_cdf(rate: float, k: int) -> float:
        """Compute cumulative probability P(X <= k) for X~Poisson(rate)."""

        if k < 0:
            return 0.0
        if rate <= 0.0:
            return 1.0

        term = math.exp(-rate)
        cumulative = term
        for i in range(1, k + 1):
            term *= rate / i
            cumulative += term
        return float(min(1.0, cumulative))

    @staticmethod
    def prob_total_over(
        lambda_home: np.ndarray,
        lambda_away: np.ndarray,
        total: float,
<<<<<<< HEAD
    ) -> np.ndarray:
        """Exact probability the combined score exceeds the listed total."""

        lam_home = np.asarray(lambda_home, dtype=float)
        lam_away = np.asarray(lambda_away, dtype=float)
        combined = lam_home + lam_away

        totals = np.broadcast_to(np.asarray(total, dtype=float), combined.shape).astype(float)
        flat_combined = combined.reshape(-1)
        flat_totals = totals.reshape(-1)

        probs = np.empty_like(flat_combined)
        for idx, (lam, line) in enumerate(zip(flat_combined, flat_totals)):
            threshold = math.floor(line)
            cdf_val = TeamPoissonTotals._poisson_cdf(lam, threshold)
            probs[idx] = max(0.0, min(1.0, 1.0 - cdf_val))

        return probs.reshape(combined.shape)

    @staticmethod
    def _home_win_probability_pair(lam_h: float, lam_a: float, tol: float = 1e-10) -> float:
        if lam_h < 0 or lam_a < 0:
            return 0.5

        pmf_home = math.exp(-lam_h)
        pmf_away = math.exp(-lam_a)
        cdf_home = pmf_home

        prob_home_win = 0.0
        prob_tie = pmf_home * pmf_away
        cdf_away_prev = pmf_away

        max_rate = max(lam_h, lam_a)
        max_iter = max(50, int(math.ceil(max_rate + 10.0 * math.sqrt(max_rate + 1.0))))

        for k in range(1, max_iter + 1):
            pmf_home *= lam_h / k if lam_h > 0 else 0.0
            pmf_away *= lam_a / k if lam_a > 0 else 0.0

            prob_home_win += pmf_home * cdf_away_prev
            prob_tie += pmf_home * pmf_away

            cdf_home = min(1.0, cdf_home + pmf_home)
            cdf_away_prev = min(1.0, cdf_away_prev + pmf_away)

            if (1.0 - cdf_home) < tol and (1.0 - cdf_away_prev) < tol:
                break

        if cdf_home < 1.0:
            prob_home_win += (1.0 - cdf_home) * cdf_away_prev

        probability = prob_home_win + 0.5 * prob_tie
        return float(min(1.0, max(0.0, probability)))

    @staticmethod
    def win_probability(
        lambda_home: np.ndarray,
        lambda_away: np.ndarray,
    ) -> np.ndarray:
        """Deterministic estimate of home win probability from Poisson rates."""

        lam_home = np.asarray(lambda_home, dtype=float)
        lam_away = np.asarray(lambda_away, dtype=float)

        flat_home = lam_home.reshape(-1)
        flat_away = lam_away.reshape(-1)
        probs = np.empty_like(flat_home)

        for idx, (lh, la) in enumerate(zip(flat_home, flat_away)):
            probs[idx] = TeamPoissonTotals._home_win_probability_pair(lh, la)

        return probs.reshape(lam_home.shape)
=======
    ) -> np.ndarray:
        """Exact probability the combined score exceeds the listed total."""

        lam_home = np.asarray(lambda_home, dtype=float)
        lam_away = np.asarray(lambda_away, dtype=float)
        combined = lam_home + lam_away

        totals = np.broadcast_to(np.asarray(total, dtype=float), combined.shape).astype(float)
        flat_combined = combined.reshape(-1)
        flat_totals = totals.reshape(-1)

        probs = np.empty_like(flat_combined)
        for idx, (lam, line) in enumerate(zip(flat_combined, flat_totals)):
            threshold = math.floor(line)
            cdf_val = TeamPoissonTotals._poisson_cdf(lam, threshold)
            probs[idx] = max(0.0, min(1.0, 1.0 - cdf_val))

        return probs.reshape(combined.shape)

    @staticmethod
    def _home_win_probability_pair(lam_h: float, lam_a: float, tol: float = 1e-10) -> float:
        if lam_h < 0 or lam_a < 0:
            return 0.5

        pmf_home = math.exp(-lam_h)
        pmf_away = math.exp(-lam_a)
        cdf_home = pmf_home

        prob_home_win = 0.0
        prob_tie = pmf_home * pmf_away
        cdf_away_prev = pmf_away

        max_rate = max(lam_h, lam_a)
        max_iter = max(50, int(math.ceil(max_rate + 10.0 * math.sqrt(max_rate + 1.0))))

        for k in range(1, max_iter + 1):
            pmf_home *= lam_h / k if lam_h > 0 else 0.0
            pmf_away *= lam_a / k if lam_a > 0 else 0.0

            prob_home_win += pmf_home * cdf_away_prev
            prob_tie += pmf_home * pmf_away

            cdf_home = min(1.0, cdf_home + pmf_home)
            cdf_away_prev = min(1.0, cdf_away_prev + pmf_away)

            if (1.0 - cdf_home) < tol and (1.0 - cdf_away_prev) < tol:
                break

        if cdf_home < 1.0:
            prob_home_win += (1.0 - cdf_home) * cdf_away_prev

        probability = prob_home_win + 0.5 * prob_tie
        return float(min(1.0, max(0.0, probability)))

    @staticmethod
    def win_probability(
        lambda_home: np.ndarray,
        lambda_away: np.ndarray,
    ) -> np.ndarray:
        """Deterministic estimate of home win probability from Poisson rates."""

        lam_home = np.asarray(lambda_home, dtype=float)
        lam_away = np.asarray(lambda_away, dtype=float)

        flat_home = lam_home.reshape(-1)
        flat_away = lam_away.reshape(-1)
        probs = np.empty_like(flat_home)

        for idx, (lh, la) in enumerate(zip(flat_home, flat_away)):
            probs[idx] = TeamPoissonTotals._home_win_probability_pair(lh, la)

        return probs.reshape(lam_home.shape)

    @staticmethod
    def win_probability(
        lambda_home: np.ndarray,
        lambda_away: np.ndarray,
        sims: int = 5000,
        seed: Optional[int] = None,
    ) -> np.ndarray:
        """Monte Carlo estimate of home win probability from Poisson rates."""

        rng = np.random.default_rng(seed)
        probabilities: List[float] = []
        for lam_h, lam_a in zip(lambda_home, lambda_away):
            home_sims = rng.poisson(lam_h, sims)
            away_sims = rng.poisson(lam_a, sims)
            win_prob = np.mean(home_sims > away_sims)
            tie_prob = np.mean(home_sims == away_sims)
            probabilities.append(float(win_prob + 0.5 * tie_prob))
        return np.asarray(probabilities, dtype=float)
>>>>>>> b28bd62d


def pick_best_odds(odds_df: pd.DataFrame, by_cols: Iterable[str], price_col: str) -> pd.DataFrame:
    out = (
        odds_df.sort_values(
            by=list(by_cols) + [price_col],
            ascending=[True] * len(list(by_cols)) + [False],
        ).drop_duplicates(subset=list(by_cols), keep="first")
    )
    return out


def confidence_bucket(ev: float, prob: float) -> str:
    if ev >= 0.05 and prob >= 0.60:
        return "A"
    if ev >= 0.03 and prob >= 0.55:
        return "B"
    if ev >= 0.02 and prob >= 0.53:
        return "C"
    return "Pass"


EV_MIN_PROPS = 0.025
EV_MIN_TOTALS = 0.020
EV_MIN_SIDES = 0.020
CONF_ECE_MAX = 0.035


def filter_ev(df: pd.DataFrame, min_ev: float) -> pd.DataFrame:
    if df is None or df.empty:
        return df
    return df[df["ev"] >= min_ev].copy()


def write_csv_safely(df: pd.DataFrame, path: str) -> None:
    try:
        if df is None or df.empty:
            logging.info("No rows to write for %s", path)
            return
        Path(path).parent.mkdir(parents=True, exist_ok=True)
        df.to_csv(path, index=False)
        logging.info("Wrote %d rows -> %s", len(df), path)
    except Exception:
        logging.exception("Failed to write %s", path)


def extract_pricing_odds(
    odds_payload: Iterable[Dict[str, Any]],
    valid_game_ids: Optional[Iterable[Any]] = None,
) -> Tuple[pd.DataFrame, pd.DataFrame]:
    """Convert bookmaker payload into flat tables for props and totals pricing."""

    if valid_game_ids is None:
        valid_ids: Optional[Set[str]] = None
    else:
        valid_ids = {str(gid) for gid in valid_game_ids if gid is not None}

    player_rows: List[Dict[str, Any]] = []
    total_rows: List[Dict[str, Any]] = []

    for event in odds_payload or []:
        game_id = str(event.get("id") or "")
        if not game_id:
            continue
        if valid_ids is not None and game_id not in valid_ids:
            continue

        teams = [team for team in (event.get("teams") or []) if team]
        home_raw = event.get("home_team") or (teams[0] if teams else None)
        away_raw = event.get("away_team")
        if not away_raw and teams:
            away_raw = next((team for team in teams if team != home_raw), teams[0])

        home_team = normalize_team_abbr(home_raw)
        away_team = normalize_team_abbr(away_raw)

        bookmakers = event.get("bookmakers", [])
        for bookmaker in bookmakers:
            sportsbook = bookmaker.get("key") or bookmaker.get("title") or "unknown"
            last_update = parse_dt(bookmaker.get("last_update"))
            for market in bookmaker.get("markets", []):
                key = (market.get("key") or "").lower()
                outcomes = market.get("outcomes", []) or []

                if key == "totals":
                    for outcome in outcomes:
                        side = (outcome.get("name") or "").title()
                        total_line = outcome.get("point")
                        price = outcome.get("price")
                        if side not in {"Over", "Under"}:
                            continue
                        if price is None or total_line is None:
                            continue
                        try:
                            total_value = float(total_line)
                        except (TypeError, ValueError):
                            continue
                        try:
                            american_price = float(price)
                        except (TypeError, ValueError):
                            continue
                        total_rows.append(
                            {
                                "market": "total",
                                "game_id": game_id,
                                "away_team": away_team,
                                "home_team": home_team,
                                "side": side,
                                "total": total_value,
                                "american_odds": american_price,
                                "sportsbook": sportsbook,
                                "event_id": game_id,
                                "last_update": last_update,
                            }
                        )

                # Placeholder for future prop extraction. Odds API plans often
                # exclude player props on base subscriptions, so we skip other
                # markets until we can map them reliably.

    odds_players = pd.DataFrame(player_rows)
    odds_totals = pd.DataFrame(total_rows)

    if valid_ids is not None and not odds_totals.empty:
        odds_totals = odds_totals[odds_totals["game_id"].astype(str).isin(valid_ids)]

    return odds_players, odds_totals


def pick_allowed_positions(target: str) -> Optional[Set[str]]:
    return TARGET_ALLOWED_POSITIONS.get(target)


# =============================================================================


def build_player_prop_candidates(
    pred_df: pd.DataFrame, odds_df: pd.DataFrame
) -> pd.DataFrame:
    if pred_df.empty or odds_df.empty:
        return pd.DataFrame()

    key_cols = ["market", "player_id"]
    if "line" in odds_df.columns:
        key_cols.append("line")
    odds_best = pick_best_odds(odds_df, by_cols=key_cols, price_col="american_odds")

    merged = pred_df.merge(odds_best, on=["market", "player_id"], how="inner", suffixes=("", "_book"))
    rows: List[Dict[str, Any]] = []
    for _, row in merged.iterrows():
        market = row["market"]
        american = float(row.get("american_odds", np.nan))
        if market in {"receiving_yards", "passing_yards", "receptions"}:
            line = float(row.get("line", np.nan))
            quantiles = {
                0.1: np.array([float(row.get("q10", np.nan))]),
                0.5: np.array([float(row.get("pred_median", np.nan))]),
                0.9: np.array([float(row.get("q90", np.nan))]),
            }
            if np.isnan(line) or any(np.isnan(vals[0]) for vals in quantiles.values()):
                continue
            prob_over = float(QuantileYards.prob_over(line, quantiles)[0])
            ev = ev_of_bet(prob_over, american)
            rows.append(
                {
                    "market": market,
                    "player_id": row.get("player_id"),
                    "player": row.get("player_name"),
                    "team": row.get("team"),
                    "opp": row.get("opponent"),
                    "side": "Over",
                    "line": line,
                    "fair_prob": prob_over,
                    "fair_american": fair_american(prob_over),
                    "best_american": american,
                    "ev": ev,
                    "kelly_quarter": kelly_fraction(prob_over, american),
                }
            )
        elif market == "anytime_td":
            prob_any = float(row.get("anytime_prob", np.nan))
            if np.isnan(prob_any):
                continue
            ev = ev_of_bet(prob_any, american)
            rows.append(
                {
                    "market": market,
                    "player_id": row.get("player_id"),
                    "player": row.get("player_name"),
                    "team": row.get("team"),
                    "opp": row.get("opponent"),
                    "side": "Yes",
                    "line": np.nan,
                    "fair_prob": prob_any,
                    "fair_american": fair_american(prob_any),
                    "best_american": american,
                    "ev": ev,
                    "kelly_quarter": kelly_fraction(prob_any, american),
                }
            )

    result = pd.DataFrame(rows)
    if not result.empty:
        result["confidence"] = [
            confidence_bucket(ev, prob) for ev, prob in zip(result["ev"], result["fair_prob"])
        ]
        result = result.sort_values(["confidence", "ev"], ascending=[True, False])
    return result


def build_game_totals_candidates(
    week_games_df: pd.DataFrame,
    feats_home: pd.DataFrame,
    feats_away: pd.DataFrame,
    odds_df: pd.DataFrame,
    tpois: TeamPoissonTotals,
) -> pd.DataFrame:
    if odds_df.empty or week_games_df.empty:
        return pd.DataFrame()
    offers = odds_df.query("market == 'total'").copy()
    if offers.empty:
        return pd.DataFrame()
    offers["game_id"] = offers["game_id"].astype(str)

    lam_home, lam_away = tpois.predict_lambda(feats_home, feats_away)
    model_total = lam_home + lam_away
    rows: List[Dict[str, Any]] = []
    for idx, game in week_games_df.reset_index(drop=True).iterrows():
        gid = str(game.get("game_id"))
        offers_game = offers[offers["game_id"] == gid]
        if offers_game.empty:
            continue
        for _, offer in offers_game.iterrows():
            side = offer.get("side")
            line = float(offer.get("total", np.nan))
            american = float(offer.get("american_odds", np.nan))
            prob_over = float(
                TeamPoissonTotals.prob_total_over(
                    np.array([lam_home[idx]]), np.array([lam_away[idx]]), line
                )[0]
            )
            prob = prob_over if str(side).lower() == "over" else 1.0 - prob_over
            ev_val = ev_of_bet(prob, american)
            rows.append(
                {
                    "market": "total",
                    "game_id": gid,
                    "away": game.get("away_team"),
                    "home": game.get("home_team"),
                    "side": side,
                    "line": line,
                    "fair_prob": prob,
                    "fair_american": fair_american(prob),
                    "best_american": american,
                    "ev": ev_val,
                    "kelly_quarter": kelly_fraction(prob, american),
                    "model_total": float(model_total[idx]),
                }
            )

    out = pd.DataFrame(rows)
    if not out.empty:
        out["confidence"] = [
            confidence_bucket(ev, prob) for ev, prob in zip(out["ev"], out["fair_prob"])
        ]
        out = out.sort_values(["confidence", "ev"], ascending=[True, False])
    return out


def emit_priced_picks(
    week_key: str,
    player_pred_tables: Dict[str, pd.DataFrame],
    odds_players: pd.DataFrame,
    week_games_df: pd.DataFrame,
    feats_home: pd.DataFrame,
    feats_away: pd.DataFrame,
    odds_games: pd.DataFrame,
    tpois: Optional[TeamPoissonTotals],
    out_dir: Path,
) -> Dict[str, pd.DataFrame]:
    out_dir.mkdir(parents=True, exist_ok=True)

    stacked = []
    fallback_tables: List[pd.DataFrame] = []
    for market, table in player_pred_tables.items():
        if table is None or table.empty:
            continue
        table = table.copy()
        table["market"] = market
        stacked.append(table)

        fallback = table.copy()
        if market == "anytime_td":
            fallback["model_probability"] = fallback.get("anytime_prob")
            fallback["recommended_line"] = np.nan
            fallback["range_low"] = np.nan
            fallback["range_high"] = np.nan
        else:
            fallback["model_probability"] = np.nan
            fallback["recommended_line"] = fallback.get("pred_median")
            fallback["range_low"] = fallback.get("q10")
            fallback["range_high"] = fallback.get("q90")
        fallback_tables.append(fallback)
    preds_all = pd.concat(stacked, ignore_index=True) if stacked else pd.DataFrame()

    props_priced = build_player_prop_candidates(preds_all, odds_players) if not preds_all.empty else pd.DataFrame()
    props_filtered = filter_ev(props_priced, EV_MIN_PROPS)
    write_csv_safely(props_filtered, str(out_dir / f"player_props_priced_{week_key}.csv"))

    model_props = pd.DataFrame()
    if fallback_tables:
        model_props = pd.concat(fallback_tables, ignore_index=True)
        columns_order = [
            col
            for col in [
                "market",
                "player_id",
                "player_name",
                "team",
                "opponent",
                "position",
                "recommended_line",
                "range_low",
                "range_high",
                "model_probability",
            ]
            if col in model_props.columns
        ]
        model_props = model_props.loc[:, columns_order]
        model_props_path = out_dir / f"player_props_model_{week_key}.csv"
        write_csv_safely(model_props, str(model_props_path))
        if not model_props.empty:
            logging.info(
                "Saved %d model-only prop forecasts to %s",
                len(model_props),
                model_props_path,
            )

    totals_priced = pd.DataFrame()
    if tpois is not None and not feats_home.empty and not odds_games.empty:
        totals_priced = build_game_totals_candidates(
            week_games_df=week_games_df,
            feats_home=feats_home,
            feats_away=feats_away,
            odds_df=odds_games,
            tpois=tpois,
        )
        totals_filtered = filter_ev(totals_priced, EV_MIN_TOTALS)
        write_csv_safely(totals_filtered, str(out_dir / f"game_totals_priced_{week_key}.csv"))
    else:
        totals_filtered = pd.DataFrame()

    model_totals = pd.DataFrame()
    if tpois is not None and not feats_home.empty:
        lam_home, lam_away = tpois.predict_lambda(feats_home, feats_away)
        model_totals = week_games_df.copy()
        model_totals = model_totals.assign(
            model_home_lambda=lam_home,
            model_away_lambda=lam_away,
            model_total=lam_home + lam_away,
            model_spread=lam_home - lam_away,
            model_home_win_prob=TeamPoissonTotals.win_probability(lam_home, lam_away),
        )
        model_totals_path = out_dir / f"game_totals_model_{week_key}.csv"
        write_csv_safely(model_totals, str(model_totals_path))
        if not model_totals.empty:
            logging.info(
                "Saved %d model-only game total forecasts to %s",
                len(model_totals),
                model_totals_path,
            )

    try:
        if props_filtered is not None and not props_filtered.empty:
            logging.info(
                "Top player props:\n%s",
                props_filtered.sort_values("ev", ascending=False)
                .head(12)[
                    [
                        "market",
                        "player",
                        "team",
                        "opp",
                        "side",
                        "line",
                        "best_american",
                        "fair_american",
                        "ev",
                        "confidence",
                        "kelly_quarter",
                    ]
                ]
                .to_string(index=False),
            )
        if totals_filtered is not None and not totals_filtered.empty:
            logging.info(
                "Top totals:\n%s",
                totals_filtered.sort_values("ev", ascending=False)
                .head(8)[
                    [
                        "away",
                        "home",
                        "side",
                        "line",
                        "best_american",
                        "fair_american",
                        "ev",
                        "model_total",
                        "kelly_quarter",
                        "confidence",
                    ]
                ]
                .to_string(index=False),
            )
    except Exception:
        logging.debug("Failed to print priced pick summary", exc_info=True)

    return {
        "props": props_filtered if props_filtered is not None else pd.DataFrame(),
        "totals": totals_filtered if totals_filtered is not None else pd.DataFrame(),
        "model_props": model_props,
        "model_totals": model_totals,
    }


def make_quantile_pred_table(
    qmodel: QuantileYards,
    preprocessor: ColumnTransformer,
    feature_names: Optional[Sequence[str]],
    X_week: pd.DataFrame,
    player_index: pd.DataFrame,
    market_name: str,
) -> pd.DataFrame:
    if X_week.empty:
        return pd.DataFrame()

    processed = _transform_with_feature_names(preprocessor, X_week, feature_names)
    preds = qmodel.predict_quantiles(processed)
    output = player_index.copy()
    output["q10"] = preds[0.1]
    output["pred_median"] = preds[0.5]
    output["q90"] = preds[0.9]
    output["market"] = market_name
    return output


def make_anytime_td_table(
    hmodel: HurdleTDModel,
    preprocessor: ColumnTransformer,
    feature_names: Optional[Sequence[str]],
    X_week: pd.DataFrame,
    player_index: pd.DataFrame,
) -> pd.DataFrame:
    if X_week.empty:
        return pd.DataFrame()
    processed = _transform_with_feature_names(preprocessor, X_week, feature_names)
    output = player_index.copy()
    output["anytime_prob"] = hmodel.pr_anytime(processed)
    output["market"] = "anytime_td"
    return output


def compute_recency_usage_weights(frame: pd.DataFrame) -> pd.Series:
    """Compute recency- and usage-based weights for player rows."""

    if frame is None or frame.empty:
        return pd.Series(dtype=float, index=getattr(frame, "index", None))

    recency_cols = [
        "start_time",
        "local_start_time",
        "game_datetime",
        "game_date",
        "kickoff",
    ]
    recency_weight = pd.Series(1.0, index=frame.index, dtype=float)
    found_time = False
    for col in recency_cols:
        if col in frame.columns:
            candidate = pd.to_datetime(frame[col], errors="coerce")
            if candidate.notna().any():
                latest = candidate.max()
                age_days = (latest - candidate).dt.total_seconds() / 86400.0
                age_days = age_days.fillna(age_days.max() or 0.0)
                halflife_days = 21.0
                recency_weight = np.exp(-age_days / halflife_days)
                found_time = True
                break
    if not found_time and {"season", "week"}.issubset(frame.columns):
        season_vals = pd.to_numeric(frame["season"], errors="coerce").fillna(0)
        week_vals = pd.to_numeric(frame["week"], errors="coerce").fillna(0)
        order = season_vals * 32 + week_vals
        max_order = float(order.max())
        min_order = float(order.min())
        span = max(max_order - min_order, 1.0)
        age_weeks = (max_order - order) / span
        recency_weight = np.exp(-age_weeks * 0.75)

    if recency_weight.max() > 0:
        recency_weight = recency_weight / recency_weight.max()
    else:
        recency_weight = pd.Series(1.0, index=frame.index, dtype=float)

    usage_weights = {
        "snap_count": 1.2,
        "season_snap_count": 0.6,
        "receiving_targets": 1.5,
        "season_receiving_targets": 0.9,
        "rushing_attempts": 1.0,
        "season_rushing_attempts": 0.6,
        "routes_run": 1.2,
        "season_routes_run": 0.7,
        "touches": 1.2,
        "season_touches": 0.7,
        "fantasy_points": 0.5,
        "season_fantasy_points": 0.3,
    }
    usage_scores = pd.Series(0.0, index=frame.index, dtype=float)
    for col, weight in usage_weights.items():
        if col in frame.columns:
            usage_scores = usage_scores + frame[col].fillna(0).astype(float) * weight

    if usage_scores.max() > 0:
        usage_scores = usage_scores / usage_scores.max()
    else:
        usage_scores = pd.Series(0.0, index=frame.index, dtype=float)

    if {"team", "position"}.issubset(frame.columns):
        team_keys = (
            frame["team"].fillna("").astype(str)
            + "|"
            + frame["position"].fillna("").astype(str)
        )
        group_max = usage_scores.groupby(team_keys).transform(
            lambda s: max(float(s.max()), 1.0)
        )
        usage_share = usage_scores / group_max
    else:
        usage_share = usage_scores

    usage_share = usage_share.clip(lower=0.0, upper=1.0)
    recency_component = recency_weight.clip(lower=1e-3)
    weights = recency_component * (0.35 + 0.65 * usage_share + 0.05)
    if weights.max() > 0:
        weights = weights / weights.max()
    return weights.clip(lower=1e-4)

def coerce_boolean_mask(mask_like) -> pd.Series:
    """
    Robustly convert a mask with possible NA/object dtype to a clean boolean Series without FutureWarnings.
    """
    s = pd.Series(mask_like)
    # Try to preserve index if it's already a Series
    try:
        if hasattr(mask_like, "index"):
            s.index = mask_like.index
    except Exception:
        pass
    # Convert to pandas nullable boolean, fill, then to numpy bool
    s = s.astype("boolean").fillna(False)
    return s.astype(bool)

_POS_RE = re.compile(r"^(Offense|Defense|SpecialTeams)-([A-Za-z]+)(?:-(\d+))?$")

# Slots we want to project for offense; keep shallowest (lowest) depth per slot
_OFFENSE_KEEP = {
    "QB": 1,           # 1 QB
    "RB": 3,           # up to RB-3 (depth 1..3)
    "WR": 3,           # up to WR-3
    "TE": 2,           # up to TE-2 is fine
}

# Map MSF slot tokens to our POS
_SLOT_TO_POS = {
    "QB": "QB",
    "RB": "RB",
    "WR": "WR",
    "TE": "TE",
    # Explicit backfield/receiver aliases that occasionally appear without suffixes
    "HB": "RB",
    "FB": "RB",
    "TB": "RB",
    "SLOT": "WR",
    # OL/DEF/ST are ignored in player projections
}

_SLOT_PREFIX_MAP = {
    "QB": "QB",
    "RB": "RB",
    "HB": "RB",
    "FB": "RB",
    "TB": "RB",
    "WR": "WR",
    "TE": "TE",
    "SLOT": "WR",
}


def _slot_token_to_pos(token: Optional[str]) -> str:
    token_upper = (token or "").strip().upper()
    if not token_upper:
        return ""
    if token_upper in _SLOT_TO_POS:
        return _SLOT_TO_POS[token_upper]
    for prefix, canonical in _SLOT_PREFIX_MAP.items():
        if token_upper.startswith(prefix):
            return canonical
    return ""

def _parse_slot(slot: str) -> Tuple[str, Optional[int], Optional[str]]:
    """
    'Offense-WR-2' -> ('WR', 2)
    'Offense-QB-1' -> ('QB', 1)
    'Offense-TE-1' -> ('TE', 1)
    Unused/unknown returns ('', None)
    """
    m = _POS_RE.match(slot or "")
    if not m:
        return ("", None, None)
    side_token, token, depth = m.groups()
    pos = _slot_token_to_pos(token)
    d = int(depth) if depth and depth.isdigit() else None
    side = side_token.title() if side_token else None
    return (pos, d, side)

def _prefer_actual_then_expected(team_entry: Dict[str, Any]) -> Tuple[List[Dict[str, Any]], str]:
    """
    From a single team lineup block, return the best lineupPositions list and the section label.
    Prefers 'actual' if present and non-empty; else 'expected'; else [] with an empty label.
    """
    actual = (team_entry.get("actual") or {}).get("lineupPositions") or []
    if actual:
        return actual, "actual"
    expected = (team_entry.get("expected") or {}).get("lineupPositions") or []
    if expected:
        return expected, "expected"
    return [], ""

def build_lineups_df(msf_json: Dict[str, Any]) -> pd.DataFrame:
    """
    Build a clean lineup DF from MSF lineup JSON.
    - Prefers 'actual' but falls back to 'expected' (your case: NYG QB-1 Jaxson Dart / RB-1 Cam Skattebo).
    - Normalizes slots, keeps only QB/RB/WR/TE up to configured depth caps.
    - Collapses duplicates to shallowest depth per team/pos/player.
    Returns columns:
      [
          'team_id','team_abbr','pos','depth','side','slot','player_id','first','last',
          'full_name','player_team_abbr','playing_probability'
      ]
    """
    references = msf_json.get("references") or {}
    team_meta = {t.get("id"): t for t in references.get("teamReferences", []) or []}
    player_meta = {p.get("id"): p for p in references.get("playerReferences", []) or []}
    rows: List[Dict[str, Any]] = []

    for team_block in msf_json.get("teamLineups", []) or []:
        team = team_block.get("team") or {}
        team_id = team.get("id")
        abbr = team.get("abbreviation")
        positions, section_label = _prefer_actual_then_expected(team_block)

        for p in positions:
            slot = p.get("position")
            player = p.get("player") or {}
            if not player and p.get("playerId") is not None:
                player = player_meta.get(p.get("playerId"), {})
            pos, depth, side = _parse_slot(slot)
            if pos not in _OFFENSE_KEEP:
                continue
            if depth is None or depth > _OFFENSE_KEEP[pos]:
                continue
            player_id = player.get("id") or p.get("playerId")
            first = (player.get("firstName") or "").strip()
            last = (player.get("lastName") or "").strip()
            display = (player.get("displayName") or player.get("fullName") or "").strip()
            full_name = " ".join(part for part in [first, last] if part) or display
            if not full_name and player_id in player_meta:
                meta = player_meta.get(player_id) or {}
                first = first or (meta.get("firstName") or "").strip()
                last = last or (meta.get("lastName") or "").strip()
                display = display or (meta.get("displayName") or meta.get("fullName") or "")
                full_name = " ".join(part for part in [first, last] if part) or display.strip()
            if not full_name and player_id in (None, ""):
                # Without a name or identifier we cannot reconcile the player later.
                continue

            current_team_info = (
                player.get("currentTeam")
                or player.get("team")
                or (player_meta.get(player_id, {}) or {}).get("currentTeam")
                or {}
            )
            player_team_abbr = (
                current_team_info.get("abbreviation")
                or current_team_info.get("name")
                or ""
            )
            playing_probability = (
                p.get("playingProbability")
                or player.get("playingProbability")
                or (player_meta.get(player_id, {}) or {}).get("playingProbability")
            )
            rows.append({
                "team_id": team_id,
                "team_abbr": abbr,
                "pos": pos,
                "depth": depth,
                "side": side,
                "slot": slot,
                "player_id": player_id,
                "first": first,
                "last": last,
                "full_name": full_name,
                "player_team_abbr": player_team_abbr,
                "playing_probability": playing_probability,
                "source_section": section_label,
            })

    df = pd.DataFrame(rows)

    if df.empty:
        return df

    # Deduplicate: keep shallowest depth per team/pos/player
    sort_cols = [col for col in ["team_id", "team_abbr", "pos", "player_id", "depth"] if col in df.columns]
    if sort_cols:
        df.sort_values(sort_cols, inplace=True)
    group_cols = [col for col in ["team_id", "pos", "player_id"] if col in df.columns]
    if group_cols:
        df = df.groupby(group_cols, as_index=False).first()

    # Also, per team/pos, keep at most the allowed number of depth slots
    df["rank_in_pos"] = df.groupby(["team_id", "pos"])["depth"].rank(method="first", ascending=True)
    df = df[df["rank_in_pos"] <= df["pos"].map(_OFFENSE_KEEP).fillna(0)]
    df.drop(columns=["rank_in_pos"], inplace=True)

    # Fill abbr from teamReferences if missing
    df["team_abbr"] = df.apply(
        lambda r: r["team_abbr"] or (team_meta.get(r["team_id"], {}).get("abbreviation")), axis=1
    )
    df["full_name"] = df.apply(
        lambda r: r["full_name"]
        or " ".join(part for part in [r.get("first", ""), r.get("last", "")] if part).strip(),
        axis=1,
    )
    df = df[df["full_name"].fillna("") != ""]
    return df.reset_index(drop=True)
# ==== END LINEUP + PANDAS PATCH HELPERS =====================================

# ---------------------------------------------------------------------------
# Configuration
# ---------------------------------------------------------------------------

API_PREFIX_NFL = "https://api.mysportsfeeds.com/v2.1/pull/nfl"
NFL_SEASONS = ["2025-regular", "2024-regular"]

NFL_API_USER = "4359aa1b-cc29-4647-a3e5-7314e2"
NFL_API_PASS = "MYSPORTSFEEDS"

ODDS_API_KEY = "5b6f0290e265c3329b3ed27897d79eaf"
ODDS_BASE = "https://api.the-odds-api.com/v4"
NFL_SPORT_KEY = "americanfootball_nfl"
ODDS_REGIONS = ["us"]
ODDS_FORMAT = "american"

DEFAULT_LOG_LEVEL = os.getenv("LOG_LEVEL", "INFO")


# ---------------------------------------------------------------------------
# Static data helpers
# ---------------------------------------------------------------------------


TEAM_NAME_TO_ABBR = {
    "arizona cardinals": "ARI",
    "atlanta falcons": "ATL",
    "baltimore ravens": "BAL",
    "buffalo bills": "BUF",
    "carolina panthers": "CAR",
    "chicago bears": "CHI",
    "cincinnati bengals": "CIN",
    "cleveland browns": "CLE",
    "dallas cowboys": "DAL",
    "denver broncos": "DEN",
    "detroit lions": "DET",
    "green bay packers": "GB",
    "houston texans": "HOU",
    "indianapolis colts": "IND",
    "jacksonville jaguars": "JAX",
    "jacksonville jaguar": "JAX",
    "kansas city chiefs": "KC",
    "las vegas raiders": "LV",
    "oakland raiders": "LV",
    "los angeles chargers": "LAC",
    "la chargers": "LAC",
    "los angeles rams": "LA",
    "la rams": "LA",
    "miami dolphins": "MIA",
    "minnesota vikings": "MIN",
    "new england patriots": "NE",
    "new orleans saints": "NO",
    "new york giants": "NYG",
    "ny giants": "NYG",
    "new york jets": "NYJ",
    "ny jets": "NYJ",
    "philadelphia eagles": "PHI",
    "pittsburgh steelers": "PIT",
    "san francisco 49ers": "SF",
    "sf 49ers": "SF",
    "seattle seahawks": "SEA",
    "tampa bay buccaneers": "TB",
    "tennessee titans": "TEN",
    "washington commanders": "WAS",
    "washington football team": "WAS",
    "washington redskins": "WAS",
    "st. louis rams": "LA",
    "st louis rams": "LA",
}

TEAM_ABBR_CANONICAL = {
    "ARI": "arizona cardinals",
    "ATL": "atlanta falcons",
    "BAL": "baltimore ravens",
    "BUF": "buffalo bills",
    "CAR": "carolina panthers",
    "CHI": "chicago bears",
    "CIN": "cincinnati bengals",
    "CLE": "cleveland browns",
    "DAL": "dallas cowboys",
    "DEN": "denver broncos",
    "DET": "detroit lions",
    "GB": "green bay packers",
    "HOU": "houston texans",
    "IND": "indianapolis colts",
    "JAX": "jacksonville jaguars",
    "KC": "kansas city chiefs",
    "LV": "las vegas raiders",
    "LAC": "los angeles chargers",
    "LA": "los angeles rams",
    "MIA": "miami dolphins",
    "MIN": "minnesota vikings",
    "NE": "new england patriots",
    "NO": "new orleans saints",
    "NYG": "new york giants",
    "NYJ": "new york jets",
    "PHI": "philadelphia eagles",
    "PIT": "pittsburgh steelers",
    "SF": "san francisco 49ers",
    "SEA": "seattle seahawks",
    "TB": "tampa bay buccaneers",
    "TEN": "tennessee titans",
    "WAS": "washington commanders",
}

TEAM_ABBR_ALIASES = {
    "LA": "LA",
    "STL": "LA",
    "SD": "LAC",
}

TEAM_TIMEZONES = {
    "ARI": "America/Phoenix",
    "ATL": "America/New_York",
    "BAL": "America/New_York",
    "BUF": "America/New_York",
    "CAR": "America/New_York",
    "CHI": "America/Chicago",
    "CIN": "America/New_York",
    "CLE": "America/New_York",
    "DAL": "America/Chicago",
    "DEN": "America/Denver",
    "DET": "America/Detroit",
    "GB": "America/Chicago",
    "HOU": "America/Chicago",
    "IND": "America/Indiana/Indianapolis",
    "JAX": "America/New_York",
    "KC": "America/Chicago",
    "LV": "America/Los_Angeles",
    "LAC": "America/Los_Angeles",
    "LA": "America/Los_Angeles",
    "MIA": "America/New_York",
    "MIN": "America/Chicago",
    "NE": "America/New_York",
    "NO": "America/Chicago",
    "NYG": "America/New_York",
    "NYJ": "America/New_York",
    "PHI": "America/New_York",
    "PIT": "America/New_York",
    "SEA": "America/Los_Angeles",
    "SF": "America/Los_Angeles",
    "TB": "America/New_York",
    "TEN": "America/Chicago",
    "WAS": "America/New_York",
}

_NULL_TEAM_TOKENS = {"", "none", "null", "nan", "tbd", "tba", "n/a", "na", "--"}

TEAM_MASCOT_TO_ABBR = {
    "cardinals": "ARI",
    "falcons": "ATL",
    "ravens": "BAL",
    "bills": "BUF",
    "panthers": "CAR",
    "bears": "CHI",
    "bengals": "CIN",
    "browns": "CLE",
    "cowboys": "DAL",
    "broncos": "DEN",
    "lions": "DET",
    "packers": "GB",
    "texans": "HOU",
    "colts": "IND",
    "jaguars": "JAX",
    "chiefs": "KC",
    "raiders": "LV",
    "chargers": "LAC",
    "rams": "LA",
    "dolphins": "MIA",
    "vikings": "MIN",
    "patriots": "NE",
    "saints": "NO",
    "giants": "NYG",
    "jets": "NYJ",
    "eagles": "PHI",
    "steelers": "PIT",
    "49ers": "SF",
    "niners": "SF",
    "seahawks": "SEA",
    "buccaneers": "TB",
    "bucs": "TB",
    "titans": "TEN",
    "commanders": "WAS",
    "football team": "WAS",
}


def _sanitize_team_key(text: str) -> str:
    cleaned = []
    for ch in text.lower():
        if ch.isalnum() or ch.isspace():
            cleaned.append(ch)
    normalized = " ".join("".join(cleaned).split())
    return normalized


def normalize_team_abbr(value: Any) -> Optional[str]:
    """Convert free-form team descriptors into standard three-letter abbreviations."""

    if value is None:
        return None
    if isinstance(value, float) and np.isnan(value):  # type: ignore[arg-type]
        return None

    text = str(value).strip()
    if not text:
        return None

    lowered = text.lower().strip()
    if lowered in _NULL_TEAM_TOKENS:
        return None

    candidate = text.upper().replace(" ", "")
    if len(candidate) <= 4 and candidate.isalpha():
        if candidate in TEAM_ABBR_CANONICAL:
            return candidate
        if candidate in TEAM_ABBR_ALIASES:
            return TEAM_ABBR_ALIASES[candidate]
        # Some feeds already provide three-letter abbreviations with spaces
        spaced_candidate = " ".join(candidate)
        if spaced_candidate in TEAM_NAME_TO_ABBR:
            return TEAM_NAME_TO_ABBR[spaced_candidate]

    sanitized = _sanitize_team_key(text)
    if not sanitized:
        return None

    if sanitized in TEAM_NAME_TO_ABBR:
        return TEAM_NAME_TO_ABBR[sanitized]

    sanitized_candidate = sanitized.replace(" ", "").upper()
    if sanitized_candidate in TEAM_ABBR_ALIASES:
        return TEAM_ABBR_ALIASES[sanitized_candidate]

    compact_key = sanitized.replace(" ", "")
    if compact_key in TEAM_NAME_TO_ABBR:
        return TEAM_NAME_TO_ABBR[compact_key]

    for abbr, canonical in TEAM_ABBR_CANONICAL.items():
        if sanitized == canonical:
            return abbr
        if canonical in sanitized:
            return abbr

    if sanitized in TEAM_MASCOT_TO_ABBR:
        return TEAM_MASCOT_TO_ABBR[sanitized]

    # As a last resort, try to map by taking the first letter of each token
    tokens = sanitized.split()
    if len(tokens) >= 2:
        initials = "".join(token[0] for token in tokens)
        if initials.upper() in TEAM_ABBR_CANONICAL:
            return initials.upper()

    if len(candidate) <= 4 and candidate.isalpha():
        return candidate

    return None


INJURY_STATUS_MAP = {
    "out": "out",
    "doubtful": "doubtful",
    "questionable": "questionable",
    "probable": "probable",
    "suspended": "suspended",
    "injured reserve": "out",
    "physically unable to perform": "out",
    "reserve/covid-19": "out",
    "covid-19": "out",
    "non-football injury": "out",
    "pup": "out",
    "ir": "out",
    "injury list": "out",
    "injury_list": "out",
    "injurylist": "out",
}

INJURY_OUT_KEYWORDS = [
    "injured reserve",
    "season-ending",
    "season ending",
    "out for season",
    "out indefinitely",
    "placed on ir",
    "on ir",
    "reserve/",
    "nfi",
    "pup",
    "physically unable to perform",
    "injury list",
    "injury_list",
    "injurylist",
]

INJURY_STATUS_PRIORITY = {
    "out": -1,
    "suspended": -1,
    "doubtful": 0,
    "questionable": 1,
    "probable": 2,
    "other": 1,
}

PRACTICE_STATUS_PRIORITY = {
    "full": 3,
    "limited": 2,
    "dnp": 0,
    "rest": 2,
    "available": 2,
}


PRACTICE_STATUS_ALIASES = {
    "fp": "full",
    "full practice": "full",
    "full participation": "full",
    "lp": "limited",
    "limited practice": "limited",
    "limited participation": "limited",
    "did not practice": "dnp",
    "did not participate": "dnp",
    "out": "dnp",
    "no practice": "dnp",
    "rest": "rest",
    "not injury related": "rest",
    "available": "available",
    "injury list": "dnp",
    "injury_list": "dnp",
    "injurylist": "dnp",
}

INACTIVE_INJURY_BUCKETS = {"out", "suspended"}

POSITION_ALIAS_MAP = {
    "HB": "RB",
    "TB": "RB",
    "FB": "RB",
    "SLOT": "WR",
    "FL": "WR",
    "SE": "WR",
    "X": "WR",
    "Z": "WR",
    "Y": "TE",
}

POSITION_PREFIX_MAP = {
    "QB": "QB",
    "RB": "RB",
    "HB": "RB",
    "FB": "RB",
    "TB": "RB",
    "WR": "WR",
    "TE": "TE",
}


TARGET_ALLOWED_POSITIONS: Dict[str, set[str]] = {
    "passing_yards": {"QB"},
    "passing_tds": {"QB"},
    "rushing_yards": {"QB", "RB", "HB", "FB"},
    "rushing_tds": {"QB", "RB", "HB", "FB"},
    "receiving_yards": {"RB", "HB", "FB", "WR", "TE"},
    "receptions": {"RB", "HB", "FB", "WR", "TE"},
    "receiving_tds": {"RB", "HB", "FB", "WR", "TE"},
}

NON_NEGATIVE_TARGETS: set[str] = set(TARGET_ALLOWED_POSITIONS.keys())


LINEUP_STALENESS_DAYS = 7
LINEUP_MAX_AGE_BEFORE_GAME_DAYS = 21  # allow expected lineups up to 3 weeks old relative to kickoff


_NAME_PUNCT_RE = re.compile(r"[^\w\s]")
_NAME_SPACE_RE = re.compile(r"\s+")


def robust_player_name_key(value: Any) -> str:
    """Generate a resilient lowercase key for player name matching."""

    if value is None:
        text = ""
    else:
        text = str(value)

    normalized = unicodedata.normalize("NFKD", text)
    normalized = "".join(ch for ch in normalized if not unicodedata.combining(ch))
    lowered = normalized.lower()
    without_punct = _NAME_PUNCT_RE.sub(" ", lowered)
    collapsed = _NAME_SPACE_RE.sub(" ", without_punct).strip()
    return collapsed


def normalize_player_name(value: Any) -> str:
    """Return a lowercase, punctuation-free representation of a player's name."""

    if not isinstance(value, str):
        return ""

    normalized = unicodedata.normalize("NFKD", value)
    normalized = normalized.replace(",", " ")
    cleaned = [ch for ch in normalized if ch.isalpha() or ch.isspace()]
    collapsed = " ".join("".join(cleaned).lower().split())
    return collapsed


def normalize_position(value: Any) -> str:
    if value is None or (isinstance(value, float) and math.isnan(value)):
        return ""

    text = str(value).upper().strip()
    if not text:
        return ""

    # First try an exact alias match (e.g., HB -> RB).
    text = POSITION_ALIAS_MAP.get(text, text)

    # Many feeds (including MSF lineups) encode positions with prefixes such as
    # "Offense-WR-1" or "SpecialTeams-K-1".  Break the string into alpha-only
    # tokens so we can match the meaningful portion (WR, QB, etc.).
    tokens = [text]
    tokens.extend(token for token in re.split(r"[^A-Z]", text) if token)

    for token in tokens:
        # Allow alias substitution on each token (e.g., SLOT -> WR).
        if token in POSITION_ALIAS_MAP:
            return POSITION_ALIAS_MAP[token]
        for prefix, canonical in POSITION_PREFIX_MAP.items():
            if token.startswith(prefix):
                return canonical

    return text


def normalize_practice_status(value: Any) -> str:
    text = str(value or "").lower().strip()
    if not text:
        return "available"
    if re.search(r"\b(ir|injured reserve|pup|nfi|reserve)\b", text):
        return "dnp"
    if text in PRACTICE_STATUS_ALIASES:
        text = PRACTICE_STATUS_ALIASES[text]
    else:
        for keyword, canonical in (
            ("full", "full"),
            ("limited", "limited"),
            ("dnp", "dnp"),
            ("did not practice", "dnp"),
            ("rest", "rest"),
        ):
            if keyword in text:
                text = canonical
                break
    if text not in PRACTICE_STATUS_PRIORITY:
        return "available"
    return text


_PLAYING_PROBABILITY_ALIASES = {
    "prob": "probable",
    "probable": "probable",
    "likely": "probable",
    "expected": "probable",
    "game-time decision": "questionable",
    "gtd": "questionable",
    "game time decision": "questionable",
    "game-time": "questionable",
    "uncertain": "questionable",
    "na": "other",
}


def interpret_playing_probability(value: Any) -> Tuple[str, str]:
    """Return (status_bucket, practice_status) derived from MSF playingProbability labels."""

    text_raw = str(value or "").strip().lower()
    if not text_raw:
        return "other", "available"

    cleaned = re.sub(r"[^a-z\s]", " ", text_raw)
    cleaned = re.sub(r"\s+", " ", cleaned).strip()
    if not cleaned:
        return "other", "available"

    canonical = _PLAYING_PROBABILITY_ALIASES.get(cleaned, cleaned)

    keyword_rules = [
        ("suspend", ("suspended", "dnp")),
        ("doubt", ("doubtful", "limited")),
        ("question", ("questionable", "limited")),
        ("inactive", ("out", "dnp")),
        ("out", ("out", "dnp")),
        ("probable", ("probable", "available")),
        ("likely", ("probable", "available")),
        ("expect", ("probable", "available")),
        ("available", ("other", "full")),
        ("active", ("other", "full")),
    ]

    for keyword, outcome in keyword_rules:
        if keyword in canonical:
            return outcome

    return "other", "available"


def normalize_injury_status(value: Any) -> str:
    text = str(value or "").lower().strip()
    if not text:
        return "other"
    if text in INJURY_STATUS_MAP:
        return INJURY_STATUS_MAP[text]
    if re.search(r"\b(ir|pup|nfi|reserve)\b", text):
        return "out"
    if "questionable" in text:
        return "questionable"
    if "doubtful" in text:
        return "doubtful"
    if "probable" in text:
        return "probable"
    if "suspend" in text:
        return "suspended"
    for keyword in INJURY_OUT_KEYWORDS:
        if keyword in text:
            return "out"
    return "other"


def compute_injury_bucket(status: Any, description: Any = None) -> str:
    """Derive a canonical availability bucket from status and free-form notes."""

    bucket = normalize_injury_status(status)
    if bucket != "out":
        desc_text = str(description or "").lower().strip()
        for keyword in INJURY_OUT_KEYWORDS:
            if keyword in desc_text:
                bucket = "out"
                break
    return bucket


def parse_depth_rank(value: Any) -> Optional[float]:
    if value is None or (isinstance(value, float) and math.isnan(value)):
        return np.nan
    if isinstance(value, (int, float)):
        return float(value)

    text = str(value).strip().lower()
    if not text:
        return np.nan

    alias_map = {
        "starter": 1,
        "start": 1,
        "first": 1,
        "1st": 1,
        "qb1": 1,
        "rb1": 1,
        "wr1": 1,
        "te1": 1,
        "second": 2,
        "2nd": 2,
        "qb2": 2,
        "rb2": 2,
        "wr2": 2,
        "third": 3,
        "3rd": 3,
        "qb3": 3,
        "rb3": 3,
        "wr3": 3,
    }
    if text in alias_map:
        return float(alias_map[text])

    digits = "".join(ch for ch in text if ch.isdigit())
    if digits:
        try:
            return float(int(digits))
        except ValueError:
            return np.nan

    return np.nan


def ensure_lineup_players_in_latest(
    working: pd.DataFrame, lineup_df: Optional[pd.DataFrame]
) -> pd.DataFrame:
    """
    No-op: we no longer synthesize placeholder rows from lineup entries.
    We only keep players who already exist with real production rows.
    """

    return working



# ---------------------------------------------------------------------------
# Supplemental data loading
# ---------------------------------------------------------------------------


class SupplementalDataLoader:
    """Loads optional injury, depth chart, advanced metric, and weather feeds."""

    def __init__(self, config: NFLConfig):
        self.injury_records = self._load_records(config.injury_report_path)
        self.depth_chart_records = self._load_records(config.depth_chart_path)
        self.advanced_records = self._load_records(config.advanced_metrics_path)
        self.weather_records = self._load_records(config.weather_forecast_path)

        self.injuries_by_game = self._index_records(self.injury_records, "game_id")
        self.injuries_by_team = self._index_records(self.injury_records, "team")
        self.depth_by_team = self._index_records(self.depth_chart_records, "team")
        self.weather_by_game = self._index_records(self.weather_records, "game_id")
        self.advanced_by_key: Dict[Tuple[str, int, str], Dict[str, Any]] = {}
        for record in self.advanced_records:
            season = record.get("season")
            week = record.get("week")
            team = normalize_team_abbr(record.get("team"))
            if season and week is not None and team:
                self.advanced_by_key[(str(season), int(week), team)] = record

    @staticmethod
    def _load_records(path: Optional[str]) -> List[Dict[str, Any]]:
        if not path:
            return []
        file_path = Path(path)
        if not file_path.exists():
            logging.warning("Supplemental data file %s not found", file_path)
            return []
        try:
            if file_path.suffix.lower() in {".json", ".geojson"}:
                with file_path.open("r", encoding="utf-8") as f:
                    payload = json.load(f)
                if isinstance(payload, dict):
                    if "items" in payload and isinstance(payload["items"], list):
                        return [dict(item) for item in payload["items"]]
                    if "data" in payload and isinstance(payload["data"], list):
                        return [dict(item) for item in payload["data"]]
                    return [dict(payload)]
                if isinstance(payload, list):
                    return [dict(item) for item in payload]
                logging.warning("Unsupported JSON format in %s", file_path)
                return []
            frame = pd.read_csv(file_path)
            return frame.to_dict("records")
        except Exception:  # pragma: no cover - defensive logging
            logging.exception("Unable to load supplemental data from %s", file_path)
            return []

    @staticmethod
    def _index_records(records: List[Dict[str, Any]], key: str) -> Dict[str, List[Dict[str, Any]]]:
        index: Dict[str, List[Dict[str, Any]]] = {}
        for record in records:
            raw_value = record.get(key)
            if raw_value is None:
                continue
            if key == "team":
                normalized = normalize_team_abbr(raw_value)
            else:
                normalized = str(raw_value)
            if not normalized:
                continue
            index.setdefault(normalized, []).append(record)
        return index

    def injuries_for_game(
        self, game_id: str, home_team: Optional[str], away_team: Optional[str]
    ) -> Tuple[List[Dict[str, Any]], Optional[str]]:
        game_records = list(self.injuries_by_game.get(str(game_id), []))
        if not game_records:
            for team in (home_team, away_team):
                if not team:
                    continue
                team_records = self.injuries_by_team.get(normalize_team_abbr(team), [])
                game_records.extend(team_records)

        normalized_rows: List[Dict[str, Any]] = []
        for record in game_records:
            team = normalize_team_abbr(record.get("team"))
            player_name = record.get("player_name") or record.get("name")
            status = record.get("status")
            practice_status = record.get("practice_status") or record.get("practice")
            description = record.get("description") or record.get("details")
            report_time = record.get("report_time") or record.get("updated_at")
            position = normalize_position(
                record.get("position")
                or record.get("primary_position")
                or record.get("pos")
            )
            normalized_rows.append(
                {
                    "injury_id": record.get("injury_id")
                    or record.get("id")
                    or uuid.uuid4().hex,
                    "game_id": str(game_id),
                    "team": team,
                    "player_name": player_name,
                    "status": status,
                    "practice_status": practice_status,
                    "description": description,
                    "report_time": parse_dt(report_time) if report_time else None,
                    "position": position,
                }
            )

        summary_parts = [
            f"{row['player_name']}({row['status']})"
            for row in normalized_rows
            if row.get("player_name") and row.get("status")
        ]
        summary: Optional[str] = None
        if summary_parts:
            preview = summary_parts[:6]
            summary = ", ".join(preview)
            remaining = len(summary_parts) - len(preview)
            if remaining > 0:
                summary += f" +{remaining} more"
        return normalized_rows, summary

    def depth_chart_rows(self, team: str) -> List[Dict[str, Any]]:
        normalized_team = normalize_team_abbr(team)
        records = self.depth_by_team.get(normalized_team, [])
        rows: List[Dict[str, Any]] = []
        for record in records:
            rows.append(
                {
                    "depth_id": record.get("depth_id")
                    or record.get("id")
                    or uuid.uuid4().hex,
                    "team": normalized_team,
                    "position": record.get("position"),
                    "player_id": str(record.get("player_id") or record.get("id") or ""),
                    "player_name": record.get("player_name") or record.get("name"),
                    "rank": record.get("rank") or record.get("depth") or record.get("order"),
                    "updated_at": parse_dt(record.get("updated_at"))
                    if record.get("updated_at")
                    else parse_dt(record.get("timestamp")),
                }
            )
        return rows

    def advanced_metrics(
        self, season: Optional[str], week: Optional[int], team: Optional[str]
    ) -> Optional[Dict[str, Any]]:
        if not season or week is None or not team:
            return None
        return self.advanced_by_key.get((str(season), int(week), normalize_team_abbr(team)))

    def weather_override(self, game_id: str) -> Optional[Dict[str, Any]]:
        records = self.weather_by_game.get(str(game_id), [])
        if not records:
            return None
        latest = max(records, key=lambda rec: rec.get("updated_at") or "")
        output = dict(latest)
        if "temperature_f" not in output and "temperature" in output:
            output["temperature_f"] = NFLIngestor._extract_temperature_fahrenheit(
                output.get("temperature")
            )
        return output

# ---------------------------------------------------------------------------
# Data classes
# ---------------------------------------------------------------------------


def default_now_utc() -> dt.datetime:
    return dt.datetime.now(dt.timezone.utc)


def parse_dt(value: str) -> Optional[dt.datetime]:
    if not value:
        return None
    try:
        return dt.datetime.fromisoformat(value.replace("Z", "+00:00"))
    except ValueError:
        return None


_MSF_ABBR_FIX = {
    "JAC": "JAX",
    "LA": "LA",
    "WFT": "WAS",
    "WSH": "WAS",
    "ARZ": "ARI",
    "OAK": "LV",
    "SD": "LAC",
}


def _msf_team_abbr(abbr: Optional[str]) -> Optional[str]:
    if not abbr:
        return None
    value = abbr.strip().upper()
    return _MSF_ABBR_FIX.get(value, value)


_HOME_TZ = {
    "LA": "America/Los_Angeles",
    "LAC": "America/Los_Angeles",
    "LV": "America/Los_Angeles",
    "SF": "America/Los_Angeles",
    "SEA": "America/Los_Angeles",
    "ARI": "America/Phoenix",
    "DEN": "America/Denver",
    "CHI": "America/Chicago",
    "DAL": "America/Chicago",
    "GB": "America/Chicago",
    "HOU": "America/Chicago",
    "KC": "America/Chicago",
    "MIN": "America/Chicago",
    "NO": "America/Chicago",
    "TB": "America/Chicago",
    "TEN": "America/Chicago",
    "ATL": "America/New_York",
    "BAL": "America/New_York",
    "BUF": "America/New_York",
    "CAR": "America/New_York",
    "CIN": "America/New_York",
    "CLE": "America/New_York",
    "DET": "America/New_York",
    "IND": "America/New_York",
    "JAX": "America/New_York",
    "MIA": "America/New_York",
    "NE": "America/New_York",
    "NYG": "America/New_York",
    "NYJ": "America/New_York",
    "PHI": "America/New_York",
    "PIT": "America/New_York",
    "WAS": "America/New_York",
}


def _home_local_game_date(utc_start: dt.datetime, home_abbr: str) -> dt.date:
    canonical = TEAM_ABBR_ALIASES.get(home_abbr, home_abbr)
    tz_name = _HOME_TZ.get(canonical) or _HOME_TZ.get(home_abbr)
    if not tz_name:
        logging.warning(
            "Unknown home timezone for %s; defaulting to America/New_York",
            home_abbr,
        )
        tz = ZoneInfo("America/New_York")
    else:
        tz = ZoneInfo(tz_name)
    kickoff = utc_start
    if kickoff.tzinfo is None:
        kickoff = kickoff.replace(tzinfo=ZoneInfo("UTC"))
    else:
        kickoff = kickoff.astimezone(ZoneInfo("UTC"))
    return kickoff.astimezone(tz).date()


def _nfl_season_slug_for_start(start_time_utc: Optional[dt.datetime]) -> Optional[str]:
    if not start_time_utc:
        return None
    kickoff = start_time_utc
    if kickoff.tzinfo is None:
        kickoff = kickoff.replace(tzinfo=dt.timezone.utc)
    year = kickoff.year
    if kickoff.month < 8:
        start_year, end_year = year - 1, year
    else:
        start_year, end_year = year, year + 1
    return f"{start_year}-{end_year}-regular"


def _yyyy_mm_dd_from_utc(start_time_utc: dt.datetime) -> str:
    kickoff = start_time_utc
    if kickoff.tzinfo is None:
        kickoff = kickoff.replace(tzinfo=dt.timezone.utc)
    d = kickoff.date()
    return f"{d.year:04d}{d.month:02d}{d.day:02d}"


_POS_RE = re.compile(r"^([A-Za-z]+)-([A-Za-z]+)-(\d+)$", re.IGNORECASE)


def split_lineup_slot(slot: str) -> Tuple[Optional[str], Optional[str], Optional[int]]:
    """Return (side, base position, rank) extracted from lineup slot strings."""

    match = _POS_RE.match(slot or "")
    if not match:
        return None, None, None
    side_raw, base_raw, rank_raw = match.groups()
    side = side_raw.title()
    base_pos = base_raw.upper()
    try:
        rank_val = int(rank_raw)
    except ValueError:
        rank_val = None
    return side, base_pos, rank_val


def _canon_pos_and_rank(lineup_position: str) -> Tuple[Optional[str], Optional[int]]:
    _, base_pos, rank_val = split_lineup_slot(lineup_position)
    if base_pos not in {"QB", "RB", "WR", "TE"}:
        return None, None
    return base_pos, rank_val


def _prefer_actual(team_block: Dict[str, Any]) -> Tuple[List[Dict[str, Any]], str]:
    actual = (team_block.get("actual") or {}).get("lineupPositions") or []
    if actual:
        return actual, "actual"
    expected = (team_block.get("expected") or {}).get("lineupPositions") or []
    if expected:
        return expected, "expected"
    return [], ""


def _build_msf_lineup_url(
    start_time_utc: dt.datetime, away_abbr: str, home_abbr: str
) -> Optional[str]:
    season_slug = _nfl_season_slug_for_start(start_time_utc)
    if not season_slug:
        return None
    away_norm = _msf_team_abbr(away_abbr)
    home_norm = _msf_team_abbr(home_abbr)
    if not away_norm or not home_norm:
        return None
    local_date = _home_local_game_date(start_time_utc, home_norm)
    game_date = f"{local_date.year:04d}{local_date.month:02d}{local_date.day:02d}"
    return (
        f"https://api.mysportsfeeds.com/v2.1/pull/nfl/{season_slug}/games/"
        f"{game_date}-{away_norm}-{home_norm}/lineup.json"
    )


def _http_get_with_retry(
    url: str,
    auth: HTTPBasicAuth,
    *,
    params: Optional[Dict[str, Any]] = None,
    headers: Optional[Dict[str, str]] = None,
    max_tries: int = 3,
    backoff: float = 0.8,
) -> Optional[requests.Response]:
    last_exc: Optional[Exception] = None
    for attempt in range(max_tries):
        try:
            response = requests.get(
                url,
                auth=auth,
                params=params,
                headers=headers,
                timeout=15,
            )
            if response.status_code in {200, 204}:
                return response
            if response.status_code == 404:
                time.sleep(backoff)
                return response
            logging.warning(
                "MSF lineup GET %s -> %s; try %d/%d",
                url,
                response.status_code,
                attempt + 1,
                max_tries,
            )
            time.sleep(backoff * (attempt + 1))
        except Exception as exc:  # pragma: no cover - network errors
            last_exc = exc
            logging.warning(
                "MSF lineup GET exception on %s: %s (try %d/%d)",
                url,
                exc,
                attempt + 1,
                max_tries,
            )
            time.sleep(backoff * (attempt + 1))
    if last_exc is not None:
        logging.exception("MSF lineup GET failed after retries: %s", last_exc)
    return None


def _extract_lineup_rows(json_obj: Dict[str, Any]) -> List[Dict[str, Any]]:
    lineup_df = build_lineups_df(json_obj)
    if lineup_df.empty:
        return []

    results: List[Dict[str, Any]] = []
    for record in lineup_df.to_dict(orient="records"):
        team_abbr = record.get("team_abbr")
        position = record.get("pos")
        depth = record.get("depth")
        if not team_abbr or not position:
            continue
        player_name = record.get("full_name") or ""
        first = record.get("first") or ""
        last = record.get("last") or ""
        if not player_name:
            player_name = " ".join(part for part in [first, last] if part)
        if not player_name and not record.get("player_id"):
            continue

        pname_source = player_name or " ".join(part for part in [first, last] if part)
        status_bucket, practice_status = interpret_playing_probability(
            record.get("playing_probability")
        )
        entry = {
            "team": _msf_team_abbr(team_abbr),
            "player_id": str(record.get("player_id") or ""),
            "player_name": player_name,
            "first_name": first,
            "last_name": last,
            "position": position,
            "base_pos": position,
            "side": record.get("side"),
            "rank": depth,
            "source_section": record.get("source_section") or "actual",
            "player_team": _msf_team_abbr(record.get("player_team_abbr")),
            "playing_probability": record.get("playing_probability"),
            "status_bucket": status_bucket,
            "practice_status": practice_status,
            "slot": record.get("slot"),
            "__pname_key": robust_player_name_key(pname_source),
        }
        results.append(entry)
    return results


@dataclasses.dataclass
class NFLConfig:
    pg_user: str = os.getenv("PGUSER", "josh")
    pg_password: str = os.getenv("PGPASSWORD", "password")
    pg_host: str = os.getenv("PGHOST", "localhost")
    pg_port: str = os.getenv("PGPORT", "5432")
    pg_database: str = os.getenv("PGDATABASE", "nfl")

    seasons: Tuple[str, ...] = tuple(NFL_SEASONS)
    log_level: str = DEFAULT_LOG_LEVEL
    injury_report_path: Optional[str] = os.getenv("NFL_INJURY_PATH")
    depth_chart_path: Optional[str] = os.getenv("NFL_DEPTH_PATH")
    advanced_metrics_path: Optional[str] = os.getenv("NFL_ADVANCED_PATH")
    weather_forecast_path: Optional[str] = os.getenv("NFL_FORECAST_PATH")
    respect_lineups: bool = True

    @property
    def pg_url(self) -> str:
        return (
            f"postgresql+psycopg2://{self.pg_user}:{self.pg_password}"
            f"@{self.pg_host}:{self.pg_port}/{self.pg_database}"
        )


# ---------------------------------------------------------------------------
# Database schema & helpers
# ---------------------------------------------------------------------------


class NFLDatabase:
    """Encapsulates PostgreSQL persistence for NFL data."""

    def __init__(self, engine: Engine):
        self.engine = engine
        self.meta = MetaData()
        self._define_tables()
        self.meta.create_all(self.engine)
        self._apply_schema_upgrades()

    def _apply_schema_upgrades(self) -> None:
        """Ensure newly introduced columns exist on already-initialized tables."""

        inspector = inspect(self.engine)
        try:
            table_names = set(inspector.get_table_names())
        except Exception:
            table_names = set()

        try:
            game_columns = {col["name"] for col in inspector.get_columns("nfl_games")}
        except Exception:  # pragma: no cover - defensive fallback if table missing
            game_columns = set()

        statements: List[str] = []
        if "wind_mph" not in game_columns:
            statements.append("ALTER TABLE nfl_games ADD COLUMN IF NOT EXISTS wind_mph DOUBLE PRECISION")
        if "humidity" not in game_columns:
            statements.append("ALTER TABLE nfl_games ADD COLUMN IF NOT EXISTS humidity DOUBLE PRECISION")
        if "injury_summary" not in game_columns:
            statements.append("ALTER TABLE nfl_games ADD COLUMN IF NOT EXISTS injury_summary TEXT")

        if "nfl_depth_charts" in table_names:
            try:
                depth_columns = {col["name"] for col in inspector.get_columns("nfl_depth_charts")}
            except Exception:
                depth_columns = set()
            if "source" not in depth_columns:
                statements.append(
                    "ALTER TABLE nfl_depth_charts ADD COLUMN IF NOT EXISTS source TEXT"
                )

        try:
            injury_columns = {col["name"] for col in inspector.get_columns("nfl_injury_reports")}
        except Exception:  # pragma: no cover - table may not exist yet
            injury_columns = set()
        if "position" not in injury_columns:
            statements.append(
                "ALTER TABLE nfl_injury_reports ADD COLUMN IF NOT EXISTS position TEXT"
            )

        if not statements:
            return

        with self.engine.begin() as conn:
            for statement in statements:
                conn.execute(text(statement))

    def _define_tables(self) -> None:
        self.games = Table(
            "nfl_games",
            self.meta,
            Column("game_id", String, primary_key=True),
            Column("season", String, nullable=False),
            Column("week", Integer),
            Column("start_time", DateTime(timezone=True)),
            Column("venue", String),
            Column("city", String),
            Column("state", String),
            Column("country", String),
            Column("surface", String),
            Column("day_of_week", String),
            Column("referee", String),
            Column("temperature_f", Float),
            Column("weather_conditions", String),
            Column("wind_mph", Float),
            Column("humidity", Float),
            Column("injury_summary", String),
            Column("home_team", String),
            Column("away_team", String),
            Column("home_score", Integer),
            Column("away_score", Integer),
            Column("status", String),
            Column("home_moneyline", Float),
            Column("away_moneyline", Float),
            Column("home_implied_prob", Float),
            Column("away_implied_prob", Float),
            Column("odds_updated", DateTime(timezone=True)),
            Column("ingested_at", DateTime(timezone=True), default=default_now_utc),
        )

        self.player_stats = Table(
            "nfl_player_stats",
            self.meta,
            Column("game_id", String, nullable=False),
            Column("player_id", String, nullable=False),
            Column("player_name", String),
            Column("team", String),
            Column("position", String),
            Column("rushing_attempts", Float),
            Column("rushing_yards", Float),
            Column("rushing_tds", Float),
            Column("receiving_targets", Float),
            Column("receptions", Float),
            Column("receiving_yards", Float),
            Column("receiving_tds", Float),
            Column("passing_attempts", Float),
            Column("passing_completions", Float),
            Column("passing_yards", Float),
            Column("passing_tds", Float),
            Column("fantasy_points", Float),
            Column("snap_count", Float),
            Column("ingested_at", DateTime(timezone=True), default=default_now_utc),
            UniqueConstraint("game_id", "player_id", name="uq_player_game"),
        )

        self.team_unit_ratings = Table(
            "nfl_team_unit_ratings",
            self.meta,
            Column("season", String, nullable=False),
            Column("team", String, nullable=False),
            Column("week", Integer, nullable=False),
            Column("offense_pass_rating", Float),
            Column("offense_rush_rating", Float),
            Column("defense_pass_rating", Float),
            Column("defense_rush_rating", Float),
            Column("updated_at", DateTime(timezone=True), default=default_now_utc),
            UniqueConstraint("season", "team", "week", name="uq_team_week"),
        )

        self.model_predictions = Table(
            "nfl_predictions",
            self.meta,
            Column("prediction_id", String, primary_key=True),
            Column("game_id", String, nullable=False),
            Column("entity_type", String, nullable=False),
            Column("entity_id", String, nullable=False),
            Column("prediction_target", String, nullable=False),
            Column("prediction_value", Float),
            Column("model_version", String),
            Column("features", JSON),
            Column("created_at", DateTime(timezone=True), default=default_now_utc),
        )

        self.injury_reports = Table(
            "nfl_injury_reports",
            self.meta,
            Column("injury_id", String, primary_key=True),
            Column("game_id", String),
            Column("team", String, nullable=False),
            Column("player_name", String),
            Column("position", String),
            Column("status", String),
            Column("practice_status", String),
            Column("description", String),
            Column("report_time", DateTime(timezone=True)),
            Column("ingested_at", DateTime(timezone=True), default=default_now_utc),
        )

        self.depth_charts = Table(
            "nfl_depth_charts",
            self.meta,
            Column("depth_id", String, primary_key=True),
            Column("team", String, nullable=False),
            Column("position", String, nullable=False),
            Column("player_id", String),
            Column("player_name", String),
            Column("rank", Integer),
            Column("source", String),
            Column("updated_at", DateTime(timezone=True)),
            Column("ingested_at", DateTime(timezone=True), default=default_now_utc),
        )

        self.team_advanced_metrics = Table(
            "nfl_team_advanced_metrics",
            self.meta,
            Column("metric_id", String, primary_key=True),
            Column("season", String, nullable=False),
            Column("week", Integer, nullable=False),
            Column("team", String, nullable=False),
            Column("pace_seconds_per_play", Float),
            Column("offense_epa", Float),
            Column("defense_epa", Float),
            Column("offense_success_rate", Float),
            Column("defense_success_rate", Float),
            Column("travel_penalty", Float),
            Column("rest_penalty", Float),
            Column("weather_adjustment", Float),
            Column("created_at", DateTime(timezone=True), default=default_now_utc),
            UniqueConstraint("season", "week", "team", name="uq_adv_metrics_team_week"),
        )

        self.model_backtests = Table(
            "nfl_model_backtests",
            self.meta,
            Column("run_id", String, nullable=False),
            Column("model_name", String, nullable=False),
            Column("metric_name", String, nullable=False),
            Column("metric_value", Float, nullable=False),
            Column("sample_size", Integer),
            Column("created_at", DateTime(timezone=True), default=default_now_utc),
        )

    # ------------------------------------------------------------------
    # Write helpers
    # ------------------------------------------------------------------

    def upsert_rows(
        self,
        table: Table,
        rows: Iterable[Dict[str, Any]],
        conflict_cols: List[str],
        update_columns: Optional[Iterable[str]] = None,
    ) -> None:
        rows_list = list(rows)
        if not rows_list:
            return

        table_columns = set(table.c.keys())
        filtered_rows: List[Dict[str, Any]] = []
        for row in rows_list:
            if not isinstance(row, dict):
                continue
            filtered = {k: v for k, v in row.items() if k in table_columns}
            if filtered:
                filtered_rows.append(filtered)

        if not filtered_rows:
            return

        stmt = insert(table).values(filtered_rows)
        if update_columns is None:
            update_cols = {
                col.name: stmt.excluded[col.name]
                for col in table.columns
                if col.name not in conflict_cols
            }
        else:
            valid_columns = {
                col
                for col in update_columns
                if col in table.c.keys() and col not in conflict_cols
            }
            update_cols = {col: stmt.excluded[col] for col in valid_columns}

        if update_cols:
            stmt = stmt.on_conflict_do_update(index_elements=conflict_cols, set_=update_cols)
        else:
            stmt = stmt.on_conflict_do_nothing(index_elements=conflict_cols)
        try:
            with self.engine.begin() as conn:
                conn.execute(stmt)
        except SQLAlchemyError:
            logging.exception("Failed to upsert rows into %s", table.name)
            raise

    def fetch_existing_game_ids(self) -> set[str]:
        with self.engine.begin() as conn:
            rows = conn.execute(select(self.games.c.game_id)).fetchall()
        return {row[0] for row in rows}

    def fetch_games_with_player_stats(self) -> set[str]:
        """Return the set of game IDs that already have player statistics stored."""

        with self.engine.begin() as conn:
            rows = conn.execute(select(self.player_stats.c.game_id).distinct()).fetchall()
        return {row[0] for row in rows}

    def latest_team_rating_week(self, season: str) -> Optional[int]:
        with self.engine.begin() as conn:
            row = conn.execute(
                select(func.max(self.team_unit_ratings.c.week)).where(self.team_unit_ratings.c.season == season)
            ).scalar()
        return row

    def record_backtest_metrics(
        self,
        run_id: str,
        model_name: str,
        metrics: Dict[str, float],
        sample_size: Optional[int] = None,
    ) -> None:
        if not metrics:
            return
        rows: List[Dict[str, Any]] = []

        def _append_metric(metric_name: str, metric_value: Any) -> None:
            if metric_value is None:
                return
            try:
                value_float = float(metric_value)
            except (TypeError, ValueError):
                return
            if math.isnan(value_float):
                return
            rows.append(
                {
                    "run_id": run_id,
                    "model_name": model_name,
                    "metric_name": metric_name,
                    "metric_value": value_float,
                    "sample_size": sample_size,
                }
            )

        for metric, value in metrics.items():
            if isinstance(value, (tuple, list)):
                if len(value) == 2:
                    _append_metric(f"{metric}_lower", value[0])
                    _append_metric(f"{metric}_upper", value[1])
                else:
                    for idx, component in enumerate(value):
                        _append_metric(f"{metric}_{idx}", component)
            else:
                _append_metric(metric, value)

        if not rows:
            return
        with self.engine.begin() as conn:
            conn.execute(self.model_backtests.insert(), rows)


# ---------------------------------------------------------------------------
# API clients
# ---------------------------------------------------------------------------


class MySportsFeedsClient:
    def __init__(self, user: str, password: str, timeout: int = 30):
        self.user = user
        self.password = password
        self.auth = (user, password)
        self.timeout = timeout

    def _request(self, endpoint: str, *, params: Optional[Dict[str, Any]] = None) -> Dict[str, Any]:
        url = f"{API_PREFIX_NFL}/{endpoint}"
        logging.debug("Requesting MySportsFeeds endpoint %s", url)
        resp = requests.get(url, params=params, auth=self.auth, timeout=self.timeout)
        resp.raise_for_status()
        try:
            return resp.json()
        except RequestsJSONDecodeError:
            content = resp.text.strip()
            if not content:
                logging.debug(
                    "Empty response body for MySportsFeeds endpoint %s; returning empty payload",
                    url,
                )
                return {}
            logging.warning(
                "Failed to decode JSON from MySportsFeeds endpoint %s (content-type=%s)",
                url,
                resp.headers.get("Content-Type"),
            )
            raise

    def fetch_games(self, season: str) -> List[Dict[str, Any]]:
        """Fetch the schedule for a season, retrying with alternative filters."""

        base_params: Dict[str, Any] = {"limit": 500}
        attempts: Tuple[Optional[str], ...] = (
            "completed,upcoming",
            "final,inprogress,scheduled",
            None,
        )

        for status_filter in attempts:
            params = dict(base_params)
            if status_filter:
                params["status"] = status_filter

            data = self._request(f"{season}/games.json", params=params)
            games = data.get("games", [])
            if games:
                if status_filter and status_filter != attempts[0]:
                    logging.debug(
                        "Fetched %d games for %s after retrying with status filter '%s'",
                        len(games),
                        season,
                        status_filter,
                    )
                return games

        logging.debug(
            "No games returned for %s even after retrying with multiple status filters",
            season,
        )
        return []

    def fetch_game_boxscore(self, season: str, game_id: str) -> Dict[str, Any]:
        return self._request(f"{season}/games/{game_id}/boxscore.json")

    def fetch_player_gamelogs(self, season: str, game_id: str) -> List[Dict[str, Any]]:
        try:
            data = self._request(
                f"{season}/games/{game_id}/player_gamelogs.json",
                params={"stats": "Rushing,Receiving,Passing,Fumbles"},
            )
        except HTTPError as exc:
            status = getattr(exc.response, "status_code", None)
            if status == 404:
                logging.debug(
                    "No player gamelogs found for season %s game %s (HTTP 404)",
                    season,
                    game_id,
                )
                return []
            raise
        return data.get("gamelogs", [])

    def fetch_injuries(
        self, season: Optional[str] = None, date: Optional[str] = None
    ) -> Dict[str, Any]:
        params: Dict[str, Any] = {}
        if season:
            params["season"] = season
        if date:
            params["date"] = date
        data = self._request("injuries.json", params=params or None)
        if not isinstance(data, dict):
            return {"players": [], "lastUpdatedOn": None}
        data.setdefault("players", [])
        return data

    def fetch_game_lineup(self, season: str, game_key: str) -> Dict[str, Any]:
        try:
            return self._request(f"{season}/games/{game_key}/lineup.json")
        except HTTPError as exc:
            status = getattr(exc.response, "status_code", None)
            if status == 404:
                logging.debug(
                    "No lineup available for season %s game %s (HTTP 404)",
                    season,
                    game_key,
                )
                return {}
            raise


class OddsApiClient:
    def __init__(self, api_key: str, timeout: int = 30):
        self.api_key = api_key
        self.timeout = timeout

    def _request(self, endpoint: str, params: Optional[Dict[str, Any]] = None) -> List[Dict[str, Any]]:
        url = f"{ODDS_BASE}/{endpoint}"
        params = params or {}
        params.update({"apiKey": self.api_key})
        logging.debug("Requesting Odds API endpoint %s", url)
        resp = requests.get(url, params=params, timeout=self.timeout)
        resp.raise_for_status()
        remaining = resp.headers.get("x-requests-remaining")
        if remaining is not None:
            logging.debug("Odds API requests remaining: %s", remaining)
        return resp.json()

    def fetch_odds(self) -> List[Dict[str, Any]]:
        params = {
            "regions": ",".join(ODDS_REGIONS),
            "oddsFormat": ODDS_FORMAT,
            "markets": "h2h",
        }
        return self._request(f"sports/{NFL_SPORT_KEY}/odds", params=params)


# ---------------------------------------------------------------------------
# Ingestion pipeline
# ---------------------------------------------------------------------------


@dataclasses.dataclass
class MSFCreds:
    api_key: str
    password: str = "MYSPORTSFEEDS"


class NFLIngestor:
    def __init__(
        self,
        db: NFLDatabase,
        msf_client: MySportsFeedsClient,
        odds_client: OddsApiClient,
        supplemental_loader: SupplementalDataLoader,
    ):
        self.db = db
        self.msf_client = msf_client
        self.odds_client = odds_client
        self.supplemental_loader = supplemental_loader
        user = getattr(msf_client, "user", None)
        password = getattr(msf_client, "password", None)
        auth_tuple = getattr(msf_client, "auth", None)
        if not user and auth_tuple:
            try:
                user = auth_tuple[0]
            except Exception:
                user = None
        if not password and auth_tuple and len(auth_tuple) > 1:
            try:
                password = auth_tuple[1]
            except Exception:
                password = None
        self._msf_creds = MSFCreds(
            api_key=user or "",
            password=password or "MYSPORTSFEEDS",
        )

    def ingest(self, seasons: Iterable[str]) -> None:
        existing_games = self.db.fetch_existing_game_ids()
        games_with_stats = self.db.fetch_games_with_player_stats()
        logging.info("Found %d games already in database", len(existing_games))

        injuries_payload = self.msf_client.fetch_injuries()
        msf_injuries_last_updated = parse_dt(injuries_payload.get("lastUpdatedOn"))
        msf_injuries_by_team = self._group_msf_injuries(
            injuries_payload.get("players", []), msf_injuries_last_updated
        )
        lineup_cache: Dict[Tuple[str, str, str], List[Dict[str, Any]]] = {}

        injury_rows_all: List[Dict[str, Any]] = []
        advanced_rows_map: Dict[Tuple[str, int, str], Dict[str, Any]] = {}
        lineup_depth_teams: Set[str] = set()

        for season in seasons:
            games = self.msf_client.fetch_games(season)
            logging.info("Fetched %d games for season %s", len(games), season)
            if not games:
                logging.warning(
                    "No games returned from MySportsFeeds for %s. "
                    "Verify your API credentials, plan access, and season configuration.",
                    season,
                )

            new_game_rows: List[Dict[str, Any]] = []
            player_rows: List[Dict[str, Any]] = []

            for game in games:
                schedule = game.get("schedule", {})
                game_id = schedule.get("id")
                if not game_id:
                    continue

                game_id_str = str(game_id)
                have_player_stats = game_id_str in games_with_stats

                score = game.get("score") or {}
                home_score, away_score = self._extract_score_totals(score)
                start_time = parse_dt(schedule.get("startTime"))
                venue = schedule.get("venue") or {}
                weather = schedule.get("weather") or {}
                officials = schedule.get("officials") or []
                home_team_abbr = normalize_team_abbr(
                    (schedule.get("homeTeam") or {}).get("abbreviation")
                    or (schedule.get("homeTeam") or {}).get("name")
                )
                away_team_abbr = normalize_team_abbr(
                    (schedule.get("awayTeam") or {}).get("abbreviation")
                    or (schedule.get("awayTeam") or {}).get("name")
                )

                msf_injuries = self._collect_game_injuries(
                    game_id_str,
                    home_team_abbr,
                    away_team_abbr,
                    msf_injuries_by_team,
                )
                supplemental_injuries, _ = self.supplemental_loader.injuries_for_game(
                    game_id_str, home_team_abbr, away_team_abbr
                )
                injuries = self._merge_injury_rows(msf_injuries, supplemental_injuries)
                injury_summary = self._summarize_injury_rows(injuries)
                if injuries:
                    injury_rows_all.extend(injuries)

                lineup_rows = self._lineup_rows_from_msf(
                    start_time,
                    away_team_abbr,
                    home_team_abbr,
                    self._msf_creds,
                    lineup_cache,
                )
                for lineup_row in lineup_rows:
                    if lineup_row.get("game_start") is None:
                        lineup_row["game_start"] = start_time

                week_value = schedule.get("week")
                try:
                    week_int = int(week_value) if week_value is not None else None
                except (TypeError, ValueError):
                    week_int = None

                for team_code in filter(None, {home_team_abbr, away_team_abbr}):
                    advanced_payload = self.supplemental_loader.advanced_metrics(
                        season, week_int, team_code
                    )
                    if not advanced_payload:
                        continue
                    metric_id = advanced_payload.get("metric_id") or uuid.uuid4().hex
                    advanced_rows_map[(str(season), week_int or 0, team_code)] = {
                        "metric_id": metric_id,
                        "season": str(season),
                        "week": week_int,
                        "team": team_code,
                        "pace_seconds_per_play": self._safe_float(
                            advanced_payload.get("pace_seconds_per_play")
                            or advanced_payload.get("pace")
                        ),
                        "offense_epa": self._safe_float(advanced_payload.get("offense_epa")),
                        "defense_epa": self._safe_float(advanced_payload.get("defense_epa")),
                        "offense_success_rate": self._safe_float(
                            advanced_payload.get("offense_success_rate")
                        ),
                        "defense_success_rate": self._safe_float(
                            advanced_payload.get("defense_success_rate")
                        ),
                        "travel_penalty": self._safe_float(advanced_payload.get("travel_penalty")),
                        "rest_penalty": self._safe_float(advanced_payload.get("rest_penalty")),
                        "weather_adjustment": self._safe_float(
                            advanced_payload.get("weather_adjustment")
                        ),
                    }

                referee_name: Optional[str] = None
                if officials:
                    lead_official = officials[0] or {}
                    first = lead_official.get("firstName", "")
                    last = lead_official.get("lastName", "")
                    referee_name = f"{first} {last}".strip()
                    if not referee_name:
                        referee_name = lead_official.get("fullName")

                wind_mph = self._extract_wind_mph(weather.get("windSpeed"))
                humidity = self._extract_humidity(weather.get("humidity"))
                weather_override = self.supplemental_loader.weather_override(game_id_str)
                if weather_override:
                    if weather_override.get("temperature_f") is not None:
                        weather["temperature"] = weather_override.get("temperature_f")
                    if weather_override.get("conditions"):
                        weather["conditions"] = weather_override.get("conditions")
                    wind_mph = self._safe_float(weather_override.get("wind_mph") or wind_mph)
                    humidity = self._safe_float(weather_override.get("humidity") or humidity)
                    if weather_override.get("temperature_f") is not None:
                        weather_temperature = weather_override.get("temperature_f")
                    else:
                        weather_temperature = weather.get("temperature")
                else:
                    weather_temperature = weather.get("temperature")

                temperature_f = self._extract_temperature_fahrenheit(weather_temperature)
                wind_mph = self._safe_float(wind_mph)
                humidity = self._safe_float(humidity)

                new_game_rows.append(
                    {
                        "game_id": game_id_str,
                        "season": season,
                        "week": schedule.get("week"),
                        "start_time": start_time,
                        "venue": venue.get("name"),
                        "city": venue.get("city"),
                        "state": venue.get("state"),
                        "country": venue.get("country"),
                        "surface": venue.get("surface"),
                        "day_of_week": start_time.strftime("%A") if start_time else None,
                        "referee": referee_name,
                        "temperature_f": temperature_f,
                        "weather_conditions": weather.get("conditions"),
                        "wind_mph": wind_mph,
                        "humidity": humidity,
                        "injury_summary": injury_summary,
                        "home_team": home_team_abbr,
                        "away_team": away_team_abbr,
                        "home_score": home_score,
                        "away_score": away_score,
                        "status": schedule.get("status"),
                    }
                )

                status = (
                    schedule.get("status")
                    or schedule.get("playedStatus")
                    or (game.get("status") if isinstance(game, dict) else None)
                    or ""
                ).lower()
                is_completed = status.startswith("final") or status in {"completed", "postponed"}

                if have_player_stats:
                    logging.debug(
                        "Skipping player stats for already ingested game %s", game_id_str
                    )
                    continue

                if not is_completed:
                    logging.debug(
                        "Game %s in season %s has status '%s'; skipping player stats fetch until completion",
                        game_id_str,
                        season,
                        schedule.get("status"),
                    )
                    continue

                gamelog_entries = self.msf_client.fetch_player_gamelogs(season, game_id_str)
                player_entries = list(gamelog_entries)
                if not player_entries:
                    logging.debug(
                        "No player gamelog entries returned for season %s game %s", season, game_id_str
                    )
                    fallback_entries = self._fetch_boxscore_player_stats(season, game_id_str)
                    if fallback_entries:
                        logging.debug(
                            "Using boxscore fallback for season %s game %s player stats",
                            season,
                            game_id_str,
                        )
                        player_entries = fallback_entries
                if not player_entries:
                    continue
                for entry in player_entries:
                    player = entry.get("player", {})
                    team = entry.get("team", {})
                    stats = entry.get("stats", {})

                    def stat_value(stat_group: str, field: str) -> Optional[float]:
                        group = stats.get(stat_group, {})
                        value = group.get(field, {})
                        return value.get("#text") or value.get("value")

                    player_rows.append(
                        {
                            "game_id": game_id_str,
                            "player_id": str(player.get("id")),
                            "player_name": f"{player.get('firstName', '')} {player.get('lastName', '')}".strip(),
                            "team": team.get("abbreviation"),
                            "position": player.get("position"),
                            "rushing_attempts": self._safe_float(stat_value("Rushing", "RushingAttempts")),
                            "rushing_yards": self._safe_float(stat_value("Rushing", "RushingYards")),
                            "rushing_tds": self._safe_float(stat_value("Rushing", "RushingTD")),
                            "receiving_targets": self._safe_float(stat_value("Receiving", "Targets")),
                            "receptions": self._safe_float(stat_value("Receiving", "Receptions")),
                            "receiving_yards": self._safe_float(stat_value("Receiving", "ReceivingYards")),
                            "receiving_tds": self._safe_float(stat_value("Receiving", "ReceivingTD")),
                            "passing_attempts": self._safe_float(stat_value("Passing", "PassAttempts")),
                            "passing_completions": self._safe_float(stat_value("Passing", "PassCompletions")),
                            "passing_yards": self._safe_float(stat_value("Passing", "PassYards")),
                            "passing_tds": self._safe_float(stat_value("Passing", "PassTD")),
                            "fantasy_points": self._safe_float(stat_value("Fantasy", "FantasyPoints")),
                            "snap_count": self._safe_float(stat_value("Miscellaneous", "Snaps")),
                        }
                    )

            self.db.upsert_rows(self.db.games, new_game_rows, ["game_id"])
            self.db.upsert_rows(self.db.player_stats, player_rows, ["game_id", "player_id"])
            if len(new_game_rows) == 0 and len(player_rows) == 0:
                logging.warning(
                    "Ingested %d new games and %d player stat rows for %s. "
                    "If these counts are unexpectedly low, confirm that your MySportsFeeds subscription "
                    "includes detailed stats and that the targeted seasons contain completed games.",
                    len(new_game_rows),
                    len(player_rows),
                    season,
                )

        if injury_rows_all:
            self.db.upsert_rows(self.db.injury_reports, injury_rows_all, ["injury_id"])
        if advanced_rows_map:
            self.db.upsert_rows(
                self.db.team_advanced_metrics,
                list(advanced_rows_map.values()),
                ["metric_id"],
            )

        # Ingest odds separately as they change frequently (always upsert)
        self._ingest_odds()

    def _ingest_odds(self) -> None:
        odds_data = self.odds_client.fetch_odds()
        logging.info("Fetched %d odds entries", len(odds_data))

        odds_rows: List[Dict[str, Any]] = []
        for event in odds_data:
            commence_time = parse_dt(event.get("commence_time"))

            teams_list = [team for team in (event.get("teams") or []) if team]

            home_team_raw = event.get("home_team") or (teams_list[0] if teams_list else None)
            away_team_raw = event.get("away_team")
            if not away_team_raw and teams_list:
                away_team_raw = next(
                    (team for team in teams_list if team != home_team_raw),
                    teams_list[0] if teams_list else None,
                )

            home_team = normalize_team_abbr(home_team_raw)
            away_team = normalize_team_abbr(away_team_raw)

            if not home_team or not away_team:
                logging.debug(
                    "Skipping odds event %s due to unmapped team names (home=%s, away=%s)",
                    event.get("id"),
                    home_team_raw,
                    away_team_raw,
                )
                continue

            markets = event.get("bookmakers", [])
            if not markets:
                continue
            # Use the freshest bookmaker odds
            market = sorted(markets, key=lambda b: parse_dt(b.get("last_update")) or default_now_utc(), reverse=True)[0]
            last_update = parse_dt(market.get("last_update"))
            h2h = next((m for m in market.get("markets", []) if m.get("key") == "h2h"), None)
            if not h2h:
                continue

            prices = {outcome.get("name"): outcome.get("price") for outcome in h2h.get("outcomes", [])}
            home_price = prices.get(home_team)
            away_price = prices.get(away_team)

            def american_to_prob(odds: Optional[float]) -> Optional[float]:
                if odds is None:
                    return None
                odds = float(odds)
                if odds > 0:
                    return 100.0 / (odds + 100.0)
                return -odds / (-odds + 100.0)

            odds_rows.append(
                {
                    "game_id": event.get("id"),
                    "season": self._infer_season(commence_time),
                    "week": None,
                    "start_time": commence_time,
                    "venue": None,
                    "city": None,
                    "state": None,
                    "country": None,
                    "surface": None,
                    "day_of_week": commence_time.strftime("%A") if commence_time else None,
                    "referee": None,
                    "temperature_f": None,
                    "weather_conditions": None,
                    "home_team": home_team,
                    "away_team": away_team,
                    "home_score": None,
                    "away_score": None,
                    "status": "upcoming",
                    "home_moneyline": home_price,
                    "away_moneyline": away_price,
                    "home_implied_prob": american_to_prob(home_price),
                    "away_implied_prob": american_to_prob(away_price),
                    "odds_updated": last_update,
                }
            )

        self.db.upsert_rows(
            self.db.games,
            odds_rows,
            ["game_id"],
            update_columns=[
                "start_time",
                "home_moneyline",
                "away_moneyline",
                "home_implied_prob",
                "away_implied_prob",
                "odds_updated",
                "home_team",
                "away_team",
            ],
        )

    def _group_msf_injuries(
        self,
        players: List[Dict[str, Any]],
        last_updated: Optional[dt.datetime],
    ) -> Dict[str, List[Dict[str, Any]]]:
        grouped: Dict[str, List[Dict[str, Any]]] = {}
        for entry in players or []:
            team_info = entry.get("currentTeam") or entry.get("team") or {}
            team_abbr = normalize_team_abbr(
                team_info.get("abbreviation") or team_info.get("name")
            )
            if not team_abbr:
                continue

            injury_info = entry.get("currentInjury") or {}
            roster_status = entry.get("currentRosterStatus") or entry.get("rosterStatus")
            roster_status_text = str(roster_status or "").strip()
            roster_status_normalized = roster_status_text.lower()
            if not injury_info:
                if roster_status_normalized and (
                    re.search(r"\b(ir|injured|reserve|pup|nfi)\b", roster_status_normalized)
                    or any(keyword in roster_status_normalized for keyword in INJURY_OUT_KEYWORDS)
                ):
                    injury_info = {
                        "status": roster_status_text,
                        "playingProbability": roster_status_text,
                        "description": roster_status_text,
                    }
            if not injury_info:
                continue

            first = entry.get("firstName", "")
            last = entry.get("lastName", "")
            player_name = " ".join(part for part in [first, last] if part).strip()
            if not player_name:
                player_name = entry.get("displayName") or ""
            if not player_name:
                continue

            position = normalize_position(
                entry.get("primaryPosition")
                or entry.get("position")
                or (injury_info.get("position") if isinstance(injury_info, dict) else None)
            )

            status = injury_info.get("playingProbability") or injury_info.get("status")
            practice_status = (
                injury_info.get("practiceStatus")
                or injury_info.get("practice")
                or entry.get("currentPracticeStatus")
                or roster_status_text
            )
            description = injury_info.get("description")

            reported_at: Optional[dt.datetime]
            updated_raw = injury_info.get("updatedOn") if isinstance(injury_info, dict) else None
            if updated_raw:
                reported_at = parse_dt(updated_raw)
            else:
                reported_at = last_updated

            grouped.setdefault(team_abbr, []).append(
                {
                    "injury_id": f"msf-{entry.get('id') or uuid.uuid4().hex}",
                    "team": team_abbr,
                    "player_name": player_name,
                    "status": status,
                    "practice_status": practice_status,
                    "description": description,
                    "report_time": reported_at,
                    "position": position,
                }
            )

        return grouped

    def _collect_game_injuries(
        self,
        game_id: str,
        home_team: Optional[str],
        away_team: Optional[str],
        grouped: Dict[str, List[Dict[str, Any]]],
    ) -> List[Dict[str, Any]]:
        rows: List[Dict[str, Any]] = []
        for team_code in filter(None, {normalize_team_abbr(home_team), normalize_team_abbr(away_team)}):
            for base_row in grouped.get(team_code, []):
                player_key = normalize_player_name(base_row.get("player_name"))
                if not player_key:
                    continue
                row = dict(base_row)
                row["team"] = team_code
                row["game_id"] = str(game_id)
                base_id = row.get("injury_id") or uuid.uuid4().hex
                row["injury_id"] = f"{game_id}:{base_id}"
                if row.get("report_time") and not isinstance(row["report_time"], dt.datetime):
                    row["report_time"] = parse_dt(row["report_time"])
                row["position"] = normalize_position(row.get("position"))
                rows.append(row)
        return rows

    def _merge_injury_rows(
        self,
        msf_rows: List[Dict[str, Any]],
        supplemental_rows: List[Dict[str, Any]],
    ) -> List[Dict[str, Any]]:
        merged: Dict[Tuple[str, str], Dict[str, Any]] = {}

        def _ingest(rows: List[Dict[str, Any]], priority: int) -> None:
            for row in rows or []:
                team = normalize_team_abbr(row.get("team"))
                player_name = row.get("player_name")
                player_key = normalize_player_name(player_name)
                if not team or not player_key:
                    continue

                record = dict(row)
                record["team"] = team
                record["player_name"] = player_name
                record["position"] = normalize_position(record.get("position"))
                record.setdefault("game_id", row.get("game_id"))
                record.setdefault("injury_id", uuid.uuid4().hex)
                if record.get("injury_id") and record.get("game_id"):
                    if not str(record["injury_id"]).startswith(str(record["game_id"])):
                        record["injury_id"] = f"{record['game_id']}:{record['injury_id']}"

                if record.get("report_time") and not isinstance(record["report_time"], dt.datetime):
                    record["report_time"] = parse_dt(record["report_time"])

                key = (team, player_key)
                existing = merged.get(key)
                if not existing:
                    record["_priority"] = priority
                    merged[key] = record
                    continue

                # prefer lower priority value (0 beats 1) but always merge fresh details
                if existing.get("_priority", priority) > priority:
                    for field in ("status", "practice_status", "description", "position", "report_time"):
                        if not record.get(field) and existing.get(field):
                            record[field] = existing[field]
                    record["_priority"] = priority
                    merged[key] = record
                else:
                    for field in ("status", "practice_status", "description", "position"):
                        if not existing.get(field) and record.get(field):
                            existing[field] = record[field]
                    if record.get("report_time") and (
                        not existing.get("report_time")
                        or (
                            isinstance(existing.get("report_time"), dt.datetime)
                            and isinstance(record.get("report_time"), dt.datetime)
                            and record["report_time"] > existing["report_time"]
                        )
                    ):
                        existing["report_time"] = record["report_time"]

        _ingest(msf_rows, 0)
        _ingest(supplemental_rows, 1)

        output: List[Dict[str, Any]] = []
        for record in merged.values():
            record.pop("_priority", None)
            game_id = record.get("game_id")
            if not game_id:
                continue
            bucket = compute_injury_bucket(record.get("status"), record.get("description"))
            practice_bucket = normalize_practice_status(record.get("practice_status"))
            if bucket == "other" and practice_bucket == "available":
                continue
            record["practice_status"] = record.get("practice_status")
            record["status"] = record.get("status")
            output.append(record)
        return output

    def _summarize_injury_rows(self, injuries: List[Dict[str, Any]]) -> Optional[str]:
        if not injuries:
            return None
        parts: List[str] = []
        for row in injuries:
            player_name = row.get("player_name")
            if not player_name:
                continue
            bucket = compute_injury_bucket(row.get("status"), row.get("description"))
            practice_bucket = normalize_practice_status(row.get("practice_status"))
            if bucket == "other" and practice_bucket == "available":
                continue
            label = bucket if bucket != "other" else practice_bucket
            if not label:
                continue
            parts.append(f"{player_name}({label})")
        if not parts:
            return None
        preview = parts[:6]
        summary = ", ".join(preview)
        remaining = len(parts) - len(preview)
        if remaining > 0:
            summary += f" +{remaining} more"
        return summary

    def _lineup_rows_from_msf(
        self,
        start_time_utc: Optional[dt.datetime],
        away_team_abbr: Optional[str],
        home_team_abbr: Optional[str],
        msf_creds: MSFCreds,
        lineup_cache: Dict[Tuple[str, str, str], List[Dict[str, Any]]],
    ) -> List[Dict[str, Any]]:
        if isinstance(start_time_utc, str):
            start_dt = parse_dt(start_time_utc)
        else:
            start_dt = start_time_utc
        if not start_dt or not away_team_abbr or not home_team_abbr:
            logging.info(
                "lineup: missing keys start=%s away=%s home=%s",
                start_time_utc,
                away_team_abbr,
                home_team_abbr,
            )
            return []

        if start_dt.tzinfo is None:
            start_dt = start_dt.replace(tzinfo=dt.timezone.utc)

        away_norm = _msf_team_abbr(away_team_abbr)
        home_norm = _msf_team_abbr(home_team_abbr)
        if not away_norm or not home_norm:
            logging.info(
                "lineup: could not normalize abbreviations away=%s home=%s",
                away_team_abbr,
                home_team_abbr,
            )
            return []

        local_date = _home_local_game_date(start_dt, home_norm)
        utc_date = start_dt.astimezone(dt.timezone.utc).date()

        season_slug = _nfl_season_slug_for_start(start_dt)
        if not season_slug:
            logging.info("lineup: unable to determine season slug for %s", start_dt)
            return []

        date_candidates: List[str] = []
        local_key = f"{local_date.year:04d}{local_date.month:02d}{local_date.day:02d}"
        date_candidates.append(local_key)
        utc_key = f"{utc_date.year:04d}{utc_date.month:02d}{utc_date.day:02d}"
        if utc_key not in date_candidates:
            date_candidates.append(utc_key)

        if not msf_creds or not msf_creds.api_key:
            logging.warning("lineup: missing MySportsFeeds credentials; skipping fetch")
            return []
        auth = HTTPBasicAuth(msf_creds.api_key, msf_creds.password or "MYSPORTSFEEDS")
        accept_headers = {"Accept": "application/json"}

        last_payload: Optional[Dict[str, Any]] = None

        collected_by_team: Dict[str, List[Dict[str, Any]]] = {}
        found_payload = False

        for date_key in date_candidates:
            for lineup_type in (None, "expected"):
                cache_token = f"{season_slug}|{date_key}|{lineup_type or 'default'}"
                cache_key = (cache_token, away_norm, home_norm)
                if cache_key in lineup_cache:
                    cached = lineup_cache[cache_key]
                    if cached:
                        for rec in cached:
                            collected_by_team.setdefault(rec.get("team"), []).append(rec)
                        found_payload = True
                        break
                    continue

                url = (
                    f"https://api.mysportsfeeds.com/v2.1/pull/nfl/{season_slug}/games/"
                    f"{date_key}-{away_norm}-{home_norm}/lineup.json"
                )

                params = {"lineupType": lineup_type} if lineup_type else None
                response = _http_get_with_retry(
                    url,
                    auth,
                    params=params,
                    headers=accept_headers,
                )

                if response is None:
                    logging.info("lineup: HTTP failed for %s", url)
                    lineup_cache[cache_key] = []
                    continue

                if response.status_code == 404:
                    logging.info(
                        "lineup: 404 not found for %s (season slug or date/abbr mismatch)",
                        url,
                    )
                    lineup_cache[cache_key] = []
                    continue

                if response.status_code == 401:
                    logging.warning(
                        "lineup: 401 unauthorized for %s (check MSF credentials)",
                        url,
                    )
                    lineup_cache[cache_key] = []
                    return []

                if response.status_code == 204:
                    logging.info(
                        "lineup: 204 empty response for %s (type=%s)",
                        url,
                        lineup_type or "actual",
                    )
                    lineup_cache[cache_key] = []
                    continue

                if response.status_code != 200:
                    logging.warning(
                        "lineup: %s returned %s",
                        url,
                        response.status_code,
                    )
                    lineup_cache[cache_key] = []
                    continue

                try:
                    payload = response.json()
                except Exception:
                    logging.exception("lineup: JSON decode failed for %s", url)
                    lineup_cache[cache_key] = []
                    continue

                last_payload = payload if isinstance(payload, dict) else None
                last_updated = (
                    parse_dt(payload.get("lastUpdatedOn"))
                    if isinstance(payload, dict)
                    else None
                )
                rows = _extract_lineup_rows(payload if isinstance(payload, dict) else {})

                if not rows:
                    team_blocks = (
                        payload.get("teamLineups")
                        if isinstance(payload, dict)
                        else None
                    ) or []
                    details: List[str] = []
                    for block in team_blocks:
                        team_label = (block.get("team") or {}).get("abbreviation")
                        actual = (block.get("actual") or {}).get("lineupPositions") or []
                        expected = (block.get("expected") or {}).get("lineupPositions") or []
                        details.append(
                            f"{team_label}: actual={len(actual)} expected={len(expected)}"
                        )
                    logging.info(
                        "lineup: empty lineupPositions for %s; %s",
                        url,
                        "; ".join(details) if details else "no teamLineups",
                    )

                enriched_rows: List[Dict[str, Any]] = []
                for record in rows:
                    team = record.get("team")
                    position = record.get("position")
                    if not team or not position:
                        continue
                    player_name = record.get("player_name") or ""
                    player_id = record.get("player_id") or ""
                    first_name = record.get("first_name") or ""
                    last_name = record.get("last_name") or ""
                    name_for_key = " ".join(part for part in [first_name, last_name] if part) or player_name
                    player_key = record.get("__pname_key") or robust_player_name_key(name_for_key)
                    if not player_key:
                        continue
                    depth_id = (
                        f"msf-lineup:{team}:{position}:{player_id}"
                        if player_id
                        else f"msf-lineup:{team}:{position}:{player_key}"
                    )
                    enriched_rows.append(
                        {
                            "team": team,
                            "position": position,
                            "player_id": player_id,
                            "player_name": player_name,
                            "first_name": first_name,
                            "last_name": last_name,
                            "rank": record.get("rank"),
                            "depth_id": depth_id,
                            "updated_at": last_updated,
                            "source": "msf-lineup",
                            "player_team": record.get("player_team"),
                            "game_start": start_dt,
                            "__pname_key": player_key,
                            "side": record.get("side"),
                            "base_pos": record.get("base_pos") or position,
                            "playing_probability": record.get("playing_probability"),
                            "status_bucket": record.get("status_bucket"),
                            "practice_status": record.get("practice_status"),
                        }
                    )

                lineup_cache[cache_key] = enriched_rows
                if enriched_rows:
                    found_payload = True
                    for rec in enriched_rows:
                        collected_by_team.setdefault(rec.get("team"), []).append(rec)
                    break
            if found_payload:
                break

        def _lineup_needs_team(team_code: str) -> bool:
            team_rows = collected_by_team.get(team_code) or []
            if not team_rows:
                return True
            if not any(normalize_position(r.get("base_pos")) == "QB" for r in team_rows):
                return True
            for pos_key, max_count in _OFFENSE_KEEP.items():
                pos_rows = [
                    r
                    for r in team_rows
                    if normalize_position(r.get("base_pos")) == pos_key
                ]
                if not pos_rows:
                    return True
                if len(pos_rows) < max_count:
                    return True
            return False

        def _merge_records(existing: List[Dict[str, Any]], incoming: List[Dict[str, Any]]) -> List[Dict[str, Any]]:
            if not incoming:
                return existing
            merged = (existing or []) + incoming

            def priority(rec: Dict[str, Any]) -> Tuple[int, int]:
                source = rec.get("source") or ""
                source_rank = 0 if str(source).startswith("msf-lineup") else 1
                depth_val = rec.get("rank")
                if depth_val is None:
                    depth_val = 99
                return (source_rank, depth_val)

            deduped: Dict[Tuple[str, str], Dict[str, Any]] = {}
            for rec in sorted(merged, key=priority):
                team = rec.get("team")
                pos = normalize_position(rec.get("base_pos"))
                key = (team, f"{pos}:{rec.get('__pname_key')}")
                if key not in deduped:
                    deduped[key] = rec
            return list(deduped.values())

        def _fetch_team_depth(team_code: str) -> List[Dict[str, Any]]:
            team_rows: List[Dict[str, Any]] = []
            team_cache_prefix = f"{season_slug}|team|{team_code}"
            for lineup_type in (None, "expected"):
                cache_token = f"{team_cache_prefix}|{lineup_type or 'default'}"
                cache_key = (cache_token, team_code, team_code)
                if cache_key in lineup_cache:
                    cached_rows = lineup_cache[cache_key]
                    if cached_rows:
                        team_rows = cached_rows
                        break
                    continue
                url = (
                    f"https://api.mysportsfeeds.com/v2.1/pull/nfl/{season_slug}/teams/"
                    f"{team_code}/lineup.json"
                )
                params = {"lineupType": lineup_type} if lineup_type else None
                response = _http_get_with_retry(
                    url,
                    auth,
                    params=params,
                    headers=accept_headers,
                )
                if response is None:
                    lineup_cache[cache_key] = []
                    continue
                if response.status_code in {401, 404}:
                    lineup_cache[cache_key] = []
                    if response.status_code == 401:
                        logging.warning(
                            "lineup: 401 unauthorized for %s (check MSF credentials)",
                            url,
                        )
                        return []
                    continue
                if response.status_code == 204:
                    lineup_cache[cache_key] = []
                    continue
                if response.status_code != 200:
                    logging.info("lineup: %s returned %s", url, response.status_code)
                    lineup_cache[cache_key] = []
                    continue
                try:
                    payload = response.json()
                except Exception:
                    logging.exception("lineup: JSON decode failed for %s", url)
                    lineup_cache[cache_key] = []
                    continue
                rows = _extract_lineup_rows(payload if isinstance(payload, dict) else {})
                enriched: List[Dict[str, Any]] = []
                updated_at = (
                    parse_dt(payload.get("lastUpdatedOn"))
                    if isinstance(payload, dict)
                    else None
                )
                for rec in rows:
                    if _msf_team_abbr(rec.get("team")) != team_code:
                        continue
                    enriched.append(
                        {
                            "team": team_code,
                            "position": rec.get("position"),
                            "player_id": rec.get("player_id") or "",
                            "player_name": rec.get("player_name"),
                            "first_name": rec.get("first_name"),
                            "last_name": rec.get("last_name"),
                            "rank": rec.get("rank"),
                            "depth_id": (
                                f"msf-team-lineup:{team_code}:{rec.get('position')}:{rec.get('player_id') or rec.get('__pname_key')}"
                            ),
                            "updated_at": updated_at,
                            "source": "msf-team-lineup",
                            "player_team": rec.get("player_team"),
                            "game_start": start_dt,
                            "__pname_key": rec.get("__pname_key"),
                            "side": rec.get("side"),
                            "base_pos": rec.get("base_pos") or rec.get("position"),
                            "playing_probability": rec.get("playing_probability"),
                            "status_bucket": rec.get("status_bucket"),
                            "practice_status": rec.get("practice_status"),
                        }
                    )
                lineup_cache[cache_key] = enriched
                if enriched:
                    team_rows = enriched
                    break
            return team_rows

        for team_code in (away_norm, home_norm):
            if _lineup_needs_team(team_code):
                supplemental = _fetch_team_depth(team_code)
                if supplemental:
                    collected_by_team[team_code] = _merge_records(
                        collected_by_team.get(team_code, []), supplemental
                    )

        flattened: List[Dict[str, Any]] = []
        for team_code, team_rows in collected_by_team.items():
            if not team_rows:
                continue
            grouped: Dict[str, List[Dict[str, Any]]] = {}
            for rec in team_rows:
                pos = normalize_position(rec.get("base_pos"))
                if pos not in _OFFENSE_KEEP:
                    continue
                grouped.setdefault(pos, []).append(rec)
            for pos, recs in grouped.items():
                recs_sorted = sorted(
                    recs,
                    key=lambda r: (
                        0 if str(r.get("source", "")).startswith("msf-lineup") else 1,
                        r.get("rank") if r.get("rank") is not None else 99,
                        r.get("player_name") or r.get("__pname_key") or "",
                    ),
                )
                keep = _OFFENSE_KEEP.get(pos, 0)
                for rec in recs_sorted[:keep]:
                    if rec.get("game_start") is None:
                        rec["game_start"] = start_dt
                    flattened.append(rec)

        if flattened:
            return flattened

        if last_payload is not None:
            logging.debug(
                "lineup: no usable rows after attempts for %s @ %s (payload timestamp=%s)",
                away_norm,
                home_norm,
                last_payload.get("lastUpdatedOn") if isinstance(last_payload, dict) else None,
            )

        return []

    def _skill_pos(self, pos: str) -> bool:
        return normalize_position(pos) in {"QB", "RB", "WR", "TE"}

    def _is_starter_label(self, base_pos: str, rank: Optional[int]) -> bool:
        if base_pos == "QB":
            return (rank or 99) == 1
        if base_pos == "RB":
            return (rank or 99) == 1
        if base_pos == "WR":
            return (rank or 99) in {1, 2, 3}
        if base_pos == "TE":
            return (rank or 99) == 1
        return False

    def fetch_lineup_rows(
        self,
        start_time: Optional[Union[dt.datetime, str]],
        away_team: Optional[str],
        home_team: Optional[str],
        cache: Optional[Dict[Tuple[str, str, str], List[Dict[str, Any]]]] = None,
    ) -> List[Dict[str, Any]]:
        """Public helper to retrieve MSF lineup rows for the given matchup."""

        cache = cache or {}
        return self._lineup_rows_from_msf(
            start_time,
            away_team,
            home_team,
            self._msf_creds,
            cache,
        )

    @staticmethod
    def _safe_float(value: Any) -> Optional[float]:
        if value in (None, ""):
            return None
        try:
            return float(value)
        except (TypeError, ValueError):
            return None

    @staticmethod
    def _extract_temperature_fahrenheit(value: Any) -> Optional[float]:
        """Normalize temperature payloads into a Fahrenheit float."""

        if value is None:
            return None

        if isinstance(value, dict):
            candidates = [
                value.get("fahrenheit"),
                value.get("F"),
                value.get("tempF"),
                value.get("value"),
            ]
            for candidate in candidates:
                result = NFLIngestor._safe_float(candidate)
                if result is not None:
                    return result
            return None

        if isinstance(value, (list, tuple)):
            for item in value:
                result = NFLIngestor._extract_temperature_fahrenheit(item)
                if result is not None:
                    return result
            return None

        return NFLIngestor._safe_float(value)

    @staticmethod
    def _infer_season(start_time: Optional[dt.datetime]) -> Optional[str]:
        if not start_time:
            return None
        year = start_time.year
        if start_time.month < 3:
            year -= 1
        return f"{year}-regular"

    @staticmethod
    def _extract_wind_mph(value: Any) -> Optional[float]:
        if value is None:
            return None
        if isinstance(value, dict):
            for key in ("milesPerHour", "mph", "value", "speed", "#text"):
                if key in value:
                    result = NFLIngestor._safe_float(value[key])
                    if result is not None:
                        return result
        return NFLIngestor._safe_float(value)

    @staticmethod
    def _extract_humidity(value: Any) -> Optional[float]:
        if value is None:
            return None
        if isinstance(value, dict):
            for key in ("percent", "humidity", "value", "#text"):
                if key in value:
                    result = NFLIngestor._safe_float(value[key])
                    if result is not None:
                        return result
        return NFLIngestor._safe_float(value)

    def _fetch_boxscore_player_stats(self, season: str, game_id: str) -> List[Dict[str, Any]]:
        """Fallback to boxscore endpoint when detailed gamelogs are unavailable."""

        try:
            boxscore = self.msf_client.fetch_game_boxscore(season, game_id)
        except HTTPError as exc:
            status = getattr(exc.response, "status_code", None)
            if status == 404:
                logging.debug(
                    "Boxscore not available for season %s game %s (HTTP 404)",
                    season,
                    game_id,
                )
                return []
            logging.debug(
                "Failed to fetch boxscore for season %s game %s: %s",
                season,
                game_id,
                exc,
            )
            return []

        game_info = boxscore.get("game", {}) or {}
        team_lookup = {
            "home": (game_info.get("homeTeam") or {}).get("abbreviation"),
            "away": (game_info.get("awayTeam") or {}).get("abbreviation"),
        }

        stats_root = boxscore.get("stats") or {}
        normalized: List[Dict[str, Any]] = []
        for side in ("home", "away"):
            side_payload = stats_root.get(side) or {}
            players = side_payload.get("players") or []
            team_abbr = team_lookup.get(side)
            for player_entry in players:
                if not isinstance(player_entry, dict):
                    continue
                player_stats = self._normalize_boxscore_stat_groups(player_entry.get("playerStats"))
                normalized.append(
                    {
                        "player": player_entry.get("player", {}) or {},
                        "team": {"abbreviation": team_abbr} if team_abbr else {},
                        "stats": player_stats,
                    }
                )

        return normalized

    @staticmethod
    def _normalize_boxscore_stat_groups(raw_groups: Any) -> Dict[str, Dict[str, Dict[str, Any]]]:
        """Convert boxscore player stat groups to the gamelog-style schema."""

        if not isinstance(raw_groups, list):
            return {}

        normalized: Dict[str, Dict[str, Dict[str, Any]]] = {}

        def assign(group: str, target: str, value: Any) -> None:
            if value in (None, ""):
                return
            normalized.setdefault(group, {})[target] = {"value": value}

        for group_entry in raw_groups:
            if not isinstance(group_entry, dict):
                continue
            for group_name, metrics in group_entry.items():
                if not isinstance(metrics, dict):
                    continue
                key = group_name.lower()
                if key == "rushing":
                    assign("Rushing", "RushingAttempts", metrics.get("rushAttempts"))
                    assign("Rushing", "RushingYards", metrics.get("rushYards"))
                    assign("Rushing", "RushingTD", metrics.get("rushTD"))
                elif key == "receiving":
                    assign("Receiving", "Targets", metrics.get("targets"))
                    assign("Receiving", "Receptions", metrics.get("receptions"))
                    assign("Receiving", "ReceivingYards", metrics.get("recYards"))
                    assign("Receiving", "ReceivingTD", metrics.get("recTD"))
                elif key == "passing":
                    assign("Passing", "PassAttempts", metrics.get("passAttempts"))
                    assign("Passing", "PassCompletions", metrics.get("passCompletions"))
                    assign("Passing", "PassYards", metrics.get("passYards"))
                    assign("Passing", "PassTD", metrics.get("passTD"))
                elif key == "fumbles":
                    assign("Fumbles", "Fumbles", metrics.get("fumbles"))
                elif key == "snapcounts":
                    offense_snaps = metrics.get("offenseSnaps")
                    if offense_snaps is not None:
                        assign("Miscellaneous", "Snaps", offense_snaps)

        return normalized

    @staticmethod
    def _extract_score_totals(score_payload: Any) -> Tuple[Optional[float], Optional[float]]:
        """Extract final home and away scores from the flexible MSF schedule payload."""

        if not isinstance(score_payload, dict):
            return None, None

        def first_numeric(mapping: Dict[str, Any], candidates: Tuple[str, ...]) -> Optional[float]:
            for key in candidates:
                if key not in mapping or mapping[key] in (None, ""):
                    continue
                value = mapping[key]
                if isinstance(value, dict):
                    for inner_key in ("#text", "value", "total", "score", "amount"):
                        inner_val = value.get(inner_key)
                        parsed = NFLIngestor._safe_float(inner_val)
                        if parsed is not None:
                            return parsed
                    parsed = NFLIngestor._safe_float(value)
                    if parsed is not None:
                        return parsed
                else:
                    parsed = NFLIngestor._safe_float(value)
                    if parsed is not None:
                        return parsed
            return None

        home_candidates = (
            "homeScore",
            "homeScoreTotal",
            "homeScoreFinal",
            "homePoints",
            "homeScoreValue",
        )
        away_candidates = (
            "awayScore",
            "awayScoreTotal",
            "awayScoreFinal",
            "awayPoints",
            "awayScoreValue",
        )

        return first_numeric(score_payload, home_candidates), first_numeric(score_payload, away_candidates)


# ---------------------------------------------------------------------------
# Feature engineering & modeling
# ---------------------------------------------------------------------------


class FeatureBuilder:
    """Transforms raw database tables into model-ready feature sets."""

    def __init__(self, engine: Engine):
        self.engine = engine
        self.games_frame: Optional[pd.DataFrame] = None
        self.player_feature_frame: Optional[pd.DataFrame] = None
        self.team_strength_frame: Optional[pd.DataFrame] = None
        self.team_strength_latest_by_season: Optional[pd.DataFrame] = None
        self.team_strength_latest_overall: Optional[pd.DataFrame] = None
        self.team_history_frame: Optional[pd.DataFrame] = None
        self.team_history_latest_by_season: Optional[pd.DataFrame] = None
        self.team_history_latest_overall: Optional[pd.DataFrame] = None
        self.context_feature_frame: Optional[pd.DataFrame] = None
        self.injury_frame: Optional[pd.DataFrame] = None
        self.depth_chart_frame: Optional[pd.DataFrame] = None
        self.advanced_metrics_frame: Optional[pd.DataFrame] = None

    def load_dataframes(
        self,
    ) -> Tuple[
        pd.DataFrame,
        pd.DataFrame,
        pd.DataFrame,
        pd.DataFrame,
        pd.DataFrame,
        pd.DataFrame,
    ]:
        games = pd.read_sql_table("nfl_games", self.engine)
        player_stats = pd.read_sql_table("nfl_player_stats", self.engine)
        team_ratings = pd.read_sql_table("nfl_team_unit_ratings", self.engine)
        injuries = pd.read_sql_table("nfl_injury_reports", self.engine)
        depth_charts = pd.DataFrame()
        advanced_metrics = pd.read_sql_table("nfl_team_advanced_metrics", self.engine)

        # Normalize column names to plain strings so downstream pipelines see
        # consistent labels regardless of database dialect.
        games = games.rename(columns=lambda col: str(col))
        player_stats = player_stats.rename(columns=lambda col: str(col))
        team_ratings = team_ratings.rename(columns=lambda col: str(col))
        injuries = injuries.rename(columns=lambda col: str(col))
        depth_charts = depth_charts.rename(columns=lambda col: str(col))
        advanced_metrics = advanced_metrics.rename(columns=lambda col: str(col))
        if "position" in player_stats.columns:
            player_stats["position"] = player_stats["position"].apply(normalize_position)
        if "practice_status" in player_stats.columns:
            player_stats["practice_status"] = player_stats["practice_status"].apply(
                normalize_practice_status
            )
        if "position" in depth_charts.columns:
            depth_charts["position"] = depth_charts["position"].apply(normalize_position)
        if "practice_status" in injuries.columns:
            injuries["practice_status_raw"] = injuries["practice_status"]
            injuries["practice_status"] = injuries["practice_status"].apply(
                normalize_practice_status
            )
        if "status" in injuries.columns:
            injuries["status_original"] = injuries["status"]
            injuries["status"] = injuries["status"].apply(normalize_injury_status)

        return games, player_stats, team_ratings, injuries, depth_charts, advanced_metrics

    def build_features(self) -> Dict[str, pd.DataFrame]:
        (
            games,
            player_stats,
            team_ratings,
            injuries,
            depth_charts,
            advanced_metrics,
        ) = self.load_dataframes()

        if games.empty:
            logging.warning("No games available in the database. Skipping model training.")
            return {}

        games = games.copy()
        player_stats = player_stats.copy()
        injuries = injuries.copy()
        depth_charts = depth_charts.copy()
        advanced_metrics = advanced_metrics.copy()

        if "position" in player_stats.columns:
            player_stats["position"] = player_stats["position"].apply(normalize_position)
        self.games_frame = games
        self.injury_frame = injuries
        self.depth_chart_frame = depth_charts
        self.advanced_metrics_frame = advanced_metrics

        # Basic cleanup
        games["start_time"] = pd.to_datetime(games["start_time"])
        games["day_of_week"] = games["day_of_week"].fillna(
            games["start_time"].dt.day_name()
        )
        games["game_result"] = np.where(
            games["home_score"] > games["away_score"], "home",
            np.where(games["home_score"] < games["away_score"], "away", "push"),
        )

        if not injuries.empty:
            injuries["team"] = injuries["team"].apply(normalize_team_abbr)
            injuries["player_name_norm"] = injuries["player_name"].apply(normalize_player_name)
            if "status_original" not in injuries.columns:
                injuries["status_original"] = injuries.get("status")
            injuries["status_bucket"] = injuries.apply(
                lambda row: compute_injury_bucket(
                    row.get("status_original") or row.get("status"),
                    row.get("description"),
                ),
                axis=1,
            )
            injuries["practice_status"] = injuries["practice_status"].fillna("")
            injuries["report_time"] = pd.to_datetime(injuries["report_time"], errors="coerce")
            injury_counts = (
                injuries.groupby(["game_id", "team", "status_bucket"]).size().unstack(fill_value=0).reset_index()
            )
            value_columns = [col for col in injury_counts.columns if col not in {"game_id", "team"}]
            injury_counts["injury_total"] = injury_counts[value_columns].sum(axis=1)

            home_injuries = injury_counts.rename(columns={"team": "home_team"})
            home_injuries = home_injuries.rename(
                columns={col: f"home_injury_{col}" for col in home_injuries.columns if col not in {"game_id", "home_team"}}
            )
            games = games.merge(home_injuries, on=["game_id", "home_team"], how="left")

            away_injuries = injury_counts.rename(columns={"team": "away_team"})
            away_injuries = away_injuries.rename(
                columns={col: f"away_injury_{col}" for col in away_injuries.columns if col not in {"game_id", "away_team"}}
            )
            games = games.merge(away_injuries, on=["game_id", "away_team"], how="left")

            injury_feature_columns = [col for col in games.columns if col.endswith("_injury_total") or "_injury_" in col]
            for col in injury_feature_columns:
                games[col] = games[col].fillna(0.0)

        # Derive rolling scoring, rest, and win-rate indicators from historical games.
        team_game_history = self._compute_team_game_rolling_stats(games)
        self.team_history_frame = team_game_history
        penalties_by_week = pd.DataFrame()
        if not team_game_history.empty:
            penalties_by_week = (
                team_game_history.groupby(["season", "week", "team"], as_index=False)[
                    ["travel_penalty", "rest_penalty", "timezone_diff_hours"]
                ]
                .mean()
                .rename(columns={"timezone_diff_hours": "avg_timezone_diff_hours"})
            )
        if not team_game_history.empty:
            history_sorted = team_game_history.sort_values(["team", "season", "start_time"])
            self.team_history_latest_by_season = history_sorted.drop_duplicates(
                subset=["team", "season"], keep="last"
            )
            self.team_history_latest_overall = history_sorted.drop_duplicates(
                subset=["team"], keep="last"
            )
        else:
            empty_history = team_game_history.iloc[0:0]
            self.team_history_latest_by_season = empty_history
            self.team_history_latest_overall = empty_history

        datasets: Dict[str, pd.DataFrame] = {}
        team_strength: pd.DataFrame

        def _merge_penalties_into_strength(strength: pd.DataFrame) -> pd.DataFrame:
            if strength is None or strength.empty or penalties_by_week.empty:
                return strength
            merged_strength = strength.merge(
                penalties_by_week,
                on=["season", "week", "team"],
                how="left",
                suffixes=("", "_hist"),
            )
            for col in ["travel_penalty", "rest_penalty", "avg_timezone_diff_hours"]:
                hist_col = f"{col}_hist"
                if hist_col in merged_strength:
                    merged_strength[col] = merged_strength[col].combine_first(
                        merged_strength[hist_col]
                    )
                    merged_strength.drop(columns=[hist_col], inplace=True)
            return merged_strength

        if player_stats.empty:
            logging.warning(
                "Player statistics table is empty. Player-level models will not be trained."
            )
            team_strength = self._compute_team_unit_strength(player_stats, advanced_metrics)
            team_strength = _merge_penalties_into_strength(team_strength)
            self.team_strength_frame = team_strength
        else:
            enrichment_columns = [
                "game_id",
                "season",
                "week",
                "start_time",
                "venue",
                "city",
                "state",
                "day_of_week",
                "referee",
                "weather_conditions",
                "temperature_f",
                "home_team",
                "away_team",
            ]
            player_stats = player_stats.merge(
                games[enrichment_columns],
                on="game_id",
                how="left",
            )

            team_strength = self._compute_team_unit_strength(player_stats, advanced_metrics)
            team_strength = _merge_penalties_into_strength(team_strength)

            player_stats = player_stats.merge(
                team_strength,
                on=["team", "season", "week"],
                how="left",
                suffixes=("", "_team"),
            )

            opponent_strength = team_strength.rename(
                columns={
                    "team": "opponent",
                    "offense_pass_rating": "opp_offense_pass_rating",
                    "offense_rush_rating": "opp_offense_rush_rating",
                    "defense_pass_rating": "opp_defense_pass_rating",
                    "defense_rush_rating": "opp_defense_rush_rating",
                    "pace_seconds_per_play": "opp_pace_seconds_per_play",
                    "offense_epa": "opp_offense_epa",
                    "defense_epa": "opp_defense_epa",
                    "offense_success_rate": "opp_offense_success_rate",
                    "defense_success_rate": "opp_defense_success_rate",
                    "travel_penalty": "opp_travel_penalty",
                    "rest_penalty": "opp_rest_penalty",
                    "weather_adjustment": "opp_weather_adjustment",
                    "avg_timezone_diff_hours": "opp_timezone_diff_hours",
                }
            )

            player_stats = player_stats.merge(
                games[["game_id", "home_team", "away_team"]],
                on="game_id",
                how="left",
                suffixes=("", "_game"),
            )

            player_stats["opponent"] = np.where(
                player_stats["team"] == player_stats["home_team"],
                player_stats["away_team"],
                player_stats["home_team"],
            )

            player_stats = player_stats.merge(
                opponent_strength,
                on=["opponent", "season", "week"],
                how="left",
            )

            context_features = self._compute_contextual_averages(player_stats)
            self.context_feature_frame = context_features
            player_stats = player_stats.merge(
                context_features,
                on=["team", "venue", "day_of_week", "referee"],
                how="left",
            )

            player_stats["player_name_norm"] = player_stats["player_name"].apply(
                normalize_player_name
            )

            if not injuries.empty:
                injuries_latest = injuries.copy()
                if "player_name_norm" not in injuries_latest.columns:
                    injuries_latest["player_name_norm"] = injuries_latest["player_name"].apply(
                        normalize_player_name
                    )
                injuries_latest = injuries_latest[injuries_latest["player_name_norm"] != ""]
                injuries_latest = injuries_latest.sort_values("report_time")
                injuries_latest = injuries_latest.drop_duplicates(
                    subset=["game_id", "team", "player_name_norm"], keep="last"
                )
                injuries_subset = injuries_latest[
                    [
                        "game_id",
                        "team",
                        "player_name_norm",
                        "status_bucket",
                        "status",
                        "practice_status",
                    ]
                ]
                player_stats = player_stats.merge(
                    injuries_subset,
                    on=["game_id", "team", "player_name_norm"],
                    how="left",
                )
            else:
                player_stats["status_bucket"] = np.nan
                player_stats["practice_status"] = np.nan

            if not depth_charts.empty:
                depth_latest = depth_charts.copy()
                depth_latest["team"] = depth_latest["team"].apply(normalize_team_abbr)
                depth_latest["position"] = depth_latest["position"].astype(str).str.upper().str.strip()
                depth_latest["player_name_norm"] = depth_latest["player_name"].apply(
                    normalize_player_name
                )
                depth_latest = depth_latest[depth_latest["player_name_norm"] != ""]
                depth_latest["updated_at"] = pd.to_datetime(
                    depth_latest["updated_at"], errors="coerce"
                )
                depth_latest = depth_latest.sort_values("updated_at")
                depth_latest["rank"] = depth_latest["rank"].apply(parse_depth_rank)
                depth_latest = depth_latest.drop_duplicates(
                    subset=["team", "position", "player_name_norm"], keep="last"
                )
                player_stats = player_stats.merge(
                    depth_latest[["team", "position", "player_name_norm", "rank"]],
                    on=["team", "position", "player_name_norm"],
                    how="left",
                )
                player_stats = player_stats.rename(columns={"rank": "depth_rank"})
            else:
                player_stats["depth_rank"] = np.nan

            player_stats["status_bucket"] = (
                player_stats["status_bucket"].fillna("other").apply(normalize_injury_status)
            )
            player_stats["practice_status"] = (
                player_stats["practice_status"].fillna("available").apply(normalize_practice_status)
            )
            player_stats["injury_priority"] = player_stats["status_bucket"].map(
                INJURY_STATUS_PRIORITY
            ).fillna(INJURY_STATUS_PRIORITY.get("other", 1))
            player_stats["practice_priority"] = player_stats["practice_status"].map(
                PRACTICE_STATUS_PRIORITY
            ).fillna(1)
            player_stats["depth_rank"] = pd.to_numeric(
                player_stats["depth_rank"], errors="coerce"
            )
            player_stats["depth_rank"] = player_stats["depth_rank"].fillna(99.0)
            player_stats = player_stats.drop(columns=["player_name_norm"], errors="ignore")

            def add_dataset(target: str, positions: Iterable[str]) -> None:
                subset_all = player_stats[
                    player_stats["position"].isin(list(positions))
                ].copy()
                if subset_all.empty:
                    logging.debug(
                        "Skipping %s dataset because no positional rows are available", target
                    )
                    return

                subset_all["team"] = subset_all["team"].apply(normalize_team_abbr)
                subset_all["position"] = subset_all["position"].apply(normalize_position)
                subset_all["_usage_weight"] = compute_recency_usage_weights(subset_all)
                subset_all["_usage_weight"] = (
                    subset_all["_usage_weight"].replace([np.inf, -np.inf], np.nan).fillna(1.0)
                )

                labeled = subset_all[subset_all[target].notna()].copy()
                if labeled.empty:
                    logging.debug(
                        "Skipping %s dataset because no labeled rows are available", target
                    )
                    return

                labeled["is_synthetic"] = False
                labeled["sample_weight"] = labeled["_usage_weight"].clip(lower=1e-4)

                def _group_stats(frame: pd.DataFrame, cols: List[str]) -> Dict[Any, Dict[str, float]]:
                    if frame.empty:
                        return {}
                    stats: Dict[Any, Dict[str, float]] = {}
                    for key, group in frame.groupby(cols):
                        weights = group["_usage_weight"].clip(lower=1e-4)
                        values = group[target].astype(float)
                        if weights.sum() <= 0:
                            weights = pd.Series(1.0, index=values.index)
                        mean_val = float(np.average(values, weights=weights))
                        stats[key if isinstance(key, tuple) else key] = {
                            "mean": mean_val,
                            "weight": float(weights.sum()),
                        }
                    return stats

                team_pos_prior = _group_stats(labeled, ["team", "position"])
                pos_prior = _group_stats(labeled, ["position"])
                league_weights = labeled["_usage_weight"].clip(lower=1e-4)
                league_mean = float(np.average(labeled[target].astype(float), weights=league_weights))
                league_weight = float(league_weights.sum())

                placeholders = subset_all[subset_all[target].isna()].copy()
                synthetic_rows: List[Dict[str, Any]] = []
                if not placeholders.empty:
                    for _, row in placeholders.iterrows():
                        team_key = (row.get("team"), row.get("position"))
                        pos_key = row.get("position")
                        numerator = 0.0
                        weight_sum = 0.0
                        effective_weight = 0.0

                        team_stats = team_pos_prior.get(team_key)
                        if team_stats:
                            w = max(team_stats["weight"], 1e-4)
                            numerator += team_stats["mean"] * w
                            weight_sum += w
                            effective_weight += w

                        pos_stats = pos_prior.get(pos_key)
                        if pos_stats:
                            w = max(pos_stats["weight"] * 0.5, 1e-4)
                            numerator += pos_stats["mean"] * w
                            weight_sum += w
                            effective_weight += pos_stats["weight"]

                        if league_weight > 0:
                            league_w = max(league_weight * 0.25, 1e-4)
                            numerator += league_mean * league_w
                            weight_sum += league_w
                            effective_weight += league_weight

                        if weight_sum <= 0:
                            continue

                        target_estimate = numerator / weight_sum
                        synthetic = row.to_dict()
                        synthetic[target] = float(target_estimate)
                        synthetic["is_synthetic"] = True
                        influence = effective_weight / (effective_weight + 25.0)
                        synthetic["sample_weight"] = float(np.clip(influence, 0.05, 0.4))
                        synthetic_rows.append(synthetic)

                if synthetic_rows:
                    logging.debug(
                        "Generated %d prior rows for %s but leaving them out of model training",
                        len(synthetic_rows),
                        target,
                    )

                combined = labeled.drop(columns=["_usage_weight"], errors="ignore")
                datasets[target] = combined

            ordered_targets = [
                "passing_yards",
                "passing_tds",
                "rushing_yards",
                "rushing_tds",
                "receiving_yards",
                "receptions",
                "receiving_tds",
            ]

            for target in ordered_targets:
                positions = TARGET_ALLOWED_POSITIONS.get(target)
                if not positions:
                    continue
                add_dataset(target, positions)

        if self.team_strength_frame is None:
            self.team_strength_frame = team_strength
        if self.team_strength_frame is not None and not self.team_strength_frame.empty:
            sorted_strength = self.team_strength_frame.sort_values(["team", "season", "week"])
            self.team_strength_latest_by_season = sorted_strength.drop_duplicates(
                subset=["team", "season"], keep="last"
            )
            self.team_strength_latest_overall = sorted_strength.drop_duplicates(
                subset=["team"], keep="last"
            )
        else:
            empty_strength = team_strength.iloc[0:0]
            self.team_strength_latest_by_season = empty_strength
            self.team_strength_latest_overall = empty_strength

        if self.context_feature_frame is None:
            self.context_feature_frame = pd.DataFrame(
                columns=[
                    "team",
                    "venue",
                    "day_of_week",
                    "referee",
                    "avg_rush_yards",
                    "avg_rec_yards",
                    "avg_receptions",
                    "avg_rush_tds",
                    "avg_rec_tds",
                ]
            )

        if player_stats.empty:
            self.player_feature_frame = pd.DataFrame(columns=player_stats.columns)
        else:
            self.player_feature_frame = player_stats

        home_strength = team_strength.rename(
            columns={
                "team": "home_team",
                "offense_pass_rating": "home_offense_pass_rating",
                "offense_rush_rating": "home_offense_rush_rating",
                "defense_pass_rating": "home_defense_pass_rating",
                "defense_rush_rating": "home_defense_rush_rating",
                "pace_seconds_per_play": "home_pace_seconds_per_play",
                "offense_epa": "home_offense_epa",
                "defense_epa": "home_defense_epa",
                "offense_success_rate": "home_offense_success_rate",
                "defense_success_rate": "home_defense_success_rate",
                "travel_penalty": "home_travel_penalty",
                "rest_penalty": "home_rest_penalty",
                "weather_adjustment": "home_weather_adjustment",
                "avg_timezone_diff_hours": "home_timezone_diff_hours",
            }
        )
        away_strength = team_strength.rename(
            columns={
                "team": "away_team",
                "offense_pass_rating": "away_offense_pass_rating",
                "offense_rush_rating": "away_offense_rush_rating",
                "defense_pass_rating": "away_defense_pass_rating",
                "defense_rush_rating": "away_defense_rush_rating",
                "pace_seconds_per_play": "away_pace_seconds_per_play",
                "offense_epa": "away_offense_epa",
                "defense_epa": "away_defense_epa",
                "offense_success_rate": "away_offense_success_rate",
                "defense_success_rate": "away_defense_success_rate",
                "travel_penalty": "away_travel_penalty",
                "rest_penalty": "away_rest_penalty",
                "weather_adjustment": "away_weather_adjustment",
                "avg_timezone_diff_hours": "away_timezone_diff_hours",
            }
        )

        home_history = team_game_history[team_game_history["is_home"]].drop(
            columns=["team", "is_home"]
        )
        home_history = home_history.rename(
            columns={
                "game_id": "game_id",
                "rolling_points_for": "home_points_for_avg",
                "rolling_points_against": "home_points_against_avg",
                "rolling_point_diff": "home_point_diff_avg",
                "rolling_win_pct": "home_win_pct_recent",
                "prev_points_for": "home_prev_points_for",
                "prev_points_against": "home_prev_points_against",
                "prev_point_diff": "home_prev_point_diff",
                "rest_days": "home_rest_days",
                "rest_penalty": "home_rest_penalty",
                "travel_penalty": "home_travel_penalty_hist",
                "timezone_diff_hours": "home_timezone_diff_hours",
            }
        )

        away_history = team_game_history[~team_game_history["is_home"]].drop(
            columns=["team", "is_home"]
        )
        away_history = away_history.rename(
            columns={
                "game_id": "game_id",
                "rolling_points_for": "away_points_for_avg",
                "rolling_points_against": "away_points_against_avg",
                "rolling_point_diff": "away_point_diff_avg",
                "rolling_win_pct": "away_win_pct_recent",
                "prev_points_for": "away_prev_points_for",
                "prev_points_against": "away_prev_points_against",
                "prev_point_diff": "away_prev_point_diff",
                "rest_days": "away_rest_days",
                "rest_penalty": "away_rest_penalty",
                "travel_penalty": "away_travel_penalty_hist",
                "timezone_diff_hours": "away_timezone_diff_hours",
            }
        )

        games_context = (
            games.merge(
                home_strength,
                on=["home_team", "season", "week"],
                how="left",
            )
            .merge(
                away_strength,
                on=["away_team", "season", "week"],
                how="left",
            )
            .merge(home_history, on="game_id", how="left")
            .merge(away_history, on="game_id", how="left")
        )

        if "home_travel_penalty_hist" in games_context.columns:
            games_context["home_travel_penalty"] = games_context["home_travel_penalty"].combine_first(
                games_context["home_travel_penalty_hist"]
            )
            games_context.drop(columns=["home_travel_penalty_hist"], inplace=True)
        if "away_travel_penalty_hist" in games_context.columns:
            games_context["away_travel_penalty"] = games_context["away_travel_penalty"].combine_first(
                games_context["away_travel_penalty_hist"]
            )
            games_context.drop(columns=["away_travel_penalty_hist"], inplace=True)

        games_context["moneyline_diff"] = games_context["home_moneyline"] - games_context["away_moneyline"]
        games_context["implied_prob_diff"] = (
            games_context["home_implied_prob"] - games_context["away_implied_prob"]
        )
        games_context["implied_prob_sum"] = (
            games_context["home_implied_prob"] + games_context["away_implied_prob"]
        )

        games_context["point_diff"] = games_context["home_score"] - games_context["away_score"]
        games_labeled = games_context.dropna(subset=["home_score", "away_score"])
        if games_labeled.empty:
            logging.warning(
                "No completed games with scores available. Game outcome model will be skipped."
            )
        else:
            datasets["game_outcome"] = games_labeled

        return datasets

    # ------------------------------------------------------------------
    # Upcoming feature preparation
    # ------------------------------------------------------------------

    def _get_latest_team_strength(self, team: str, season: Optional[str]) -> Optional[pd.Series]:
        if self.team_strength_latest_by_season is not None and not self.team_strength_latest_by_season.empty:
            if season:
                match = self.team_strength_latest_by_season[
                    (self.team_strength_latest_by_season["team"] == team)
                    & (self.team_strength_latest_by_season["season"] == season)
                ]
                if not match.empty:
                    return match.iloc[0]
        if self.team_strength_latest_overall is not None and not self.team_strength_latest_overall.empty:
            match = self.team_strength_latest_overall[
                self.team_strength_latest_overall["team"] == team
            ]
            if not match.empty:
                return match.iloc[0]
        return None

    def _get_latest_team_history(self, team: str, season: Optional[str]) -> Optional[pd.Series]:
        if self.team_history_latest_by_season is not None and not self.team_history_latest_by_season.empty:
            if season:
                match = self.team_history_latest_by_season[
                    (self.team_history_latest_by_season["team"] == team)
                    & (self.team_history_latest_by_season["season"] == season)
                ]
                if not match.empty:
                    return match.iloc[0]
        if self.team_history_latest_overall is not None and not self.team_history_latest_overall.empty:
            match = self.team_history_latest_overall[
                self.team_history_latest_overall["team"] == team
            ]
            if not match.empty:
                return match.iloc[0]
        return None

    def prepare_upcoming_game_features(self, upcoming_games: pd.DataFrame) -> pd.DataFrame:
        if upcoming_games.empty:
            return upcoming_games.copy()

        features = upcoming_games.copy()
        features["start_time"] = pd.to_datetime(features["start_time"])
        if "day_of_week" not in features.columns or features["day_of_week"].isna().any():
            features["day_of_week"] = features["start_time"].dt.day_name()

        numeric_placeholders = {
            "home_offense_pass_rating": np.nan,
            "home_offense_rush_rating": np.nan,
            "home_defense_pass_rating": np.nan,
            "home_defense_rush_rating": np.nan,
            "home_pace_seconds_per_play": np.nan,
            "home_offense_epa": np.nan,
            "home_defense_epa": np.nan,
            "home_offense_success_rate": np.nan,
            "home_defense_success_rate": np.nan,
            "home_travel_penalty": np.nan,
            "home_rest_penalty": np.nan,
            "home_weather_adjustment": np.nan,
            "home_timezone_diff_hours": np.nan,
            "away_offense_pass_rating": np.nan,
            "away_offense_rush_rating": np.nan,
            "away_defense_pass_rating": np.nan,
            "away_defense_rush_rating": np.nan,
            "away_pace_seconds_per_play": np.nan,
            "away_offense_epa": np.nan,
            "away_defense_epa": np.nan,
            "away_offense_success_rate": np.nan,
            "away_defense_success_rate": np.nan,
            "away_travel_penalty": np.nan,
            "away_rest_penalty": np.nan,
            "away_weather_adjustment": np.nan,
            "away_timezone_diff_hours": np.nan,
            "home_points_for_avg": np.nan,
            "home_points_against_avg": np.nan,
            "home_point_diff_avg": np.nan,
            "home_win_pct_recent": np.nan,
            "home_prev_points_for": np.nan,
            "home_prev_points_against": np.nan,
            "home_prev_point_diff": np.nan,
            "home_rest_days": np.nan,
            "home_injury_total": 0.0,
            "away_points_for_avg": np.nan,
            "away_points_against_avg": np.nan,
            "away_point_diff_avg": np.nan,
            "away_win_pct_recent": np.nan,
            "away_prev_points_for": np.nan,
            "away_prev_points_against": np.nan,
            "away_prev_point_diff": np.nan,
            "away_rest_days": np.nan,
            "away_injury_total": 0.0,
            "wind_mph": np.nan,
            "humidity": np.nan,
        }
        for col, default in numeric_placeholders.items():
            if col not in features.columns:
                features[col] = default

        for idx, row in features.iterrows():
            season = row.get("season")
            home_team = row.get("home_team")
            away_team = row.get("away_team")

            if home_team:
                strength = self._get_latest_team_strength(home_team, season)
                if strength is not None:
                    features.at[idx, "home_offense_pass_rating"] = strength.get("offense_pass_rating")
                    features.at[idx, "home_offense_rush_rating"] = strength.get("offense_rush_rating")
                    features.at[idx, "home_defense_pass_rating"] = strength.get("defense_pass_rating")
                    features.at[idx, "home_defense_rush_rating"] = strength.get("defense_rush_rating")
                    features.at[idx, "home_pace_seconds_per_play"] = strength.get("pace_seconds_per_play")
                    features.at[idx, "home_offense_epa"] = strength.get("offense_epa")
                    features.at[idx, "home_defense_epa"] = strength.get("defense_epa")
                    features.at[idx, "home_offense_success_rate"] = strength.get("offense_success_rate")
                    features.at[idx, "home_defense_success_rate"] = strength.get("defense_success_rate")
                    features.at[idx, "home_travel_penalty"] = strength.get("travel_penalty")
                    features.at[idx, "home_rest_penalty"] = strength.get("rest_penalty")
                    features.at[idx, "home_weather_adjustment"] = strength.get("weather_adjustment")
                    features.at[idx, "home_timezone_diff_hours"] = strength.get("avg_timezone_diff_hours")
                history = self._get_latest_team_history(home_team, season)
                if history is not None:
                    features.at[idx, "home_points_for_avg"] = history.get("rolling_points_for")
                    features.at[idx, "home_points_against_avg"] = history.get("rolling_points_against")
                    features.at[idx, "home_point_diff_avg"] = history.get("rolling_point_diff")
                    features.at[idx, "home_win_pct_recent"] = history.get("rolling_win_pct")
                    features.at[idx, "home_prev_points_for"] = history.get("prev_points_for")
                    features.at[idx, "home_prev_points_against"] = history.get("prev_points_against")
                    features.at[idx, "home_prev_point_diff"] = history.get("prev_point_diff")
                    features.at[idx, "home_rest_days"] = history.get("rest_days")
                    if pd.isna(features.at[idx, "home_rest_penalty"]):
                        features.at[idx, "home_rest_penalty"] = history.get("rest_penalty")
                    if pd.isna(features.at[idx, "home_travel_penalty"]):
                        features.at[idx, "home_travel_penalty"] = history.get("travel_penalty")
                    if pd.isna(features.at[idx, "home_timezone_diff_hours"]):
                        features.at[idx, "home_timezone_diff_hours"] = history.get("timezone_diff_hours")

            if away_team:
                strength = self._get_latest_team_strength(away_team, season)
                if strength is not None:
                    features.at[idx, "away_offense_pass_rating"] = strength.get("offense_pass_rating")
                    features.at[idx, "away_offense_rush_rating"] = strength.get("offense_rush_rating")
                    features.at[idx, "away_defense_pass_rating"] = strength.get("defense_pass_rating")
                    features.at[idx, "away_defense_rush_rating"] = strength.get("defense_rush_rating")
                    features.at[idx, "away_pace_seconds_per_play"] = strength.get("pace_seconds_per_play")
                    features.at[idx, "away_offense_epa"] = strength.get("offense_epa")
                    features.at[idx, "away_defense_epa"] = strength.get("defense_epa")
                    features.at[idx, "away_offense_success_rate"] = strength.get("offense_success_rate")
                    features.at[idx, "away_defense_success_rate"] = strength.get("defense_success_rate")
                    features.at[idx, "away_travel_penalty"] = strength.get("travel_penalty")
                    features.at[idx, "away_rest_penalty"] = strength.get("rest_penalty")
                    features.at[idx, "away_weather_adjustment"] = strength.get("weather_adjustment")
                    features.at[idx, "away_timezone_diff_hours"] = strength.get("avg_timezone_diff_hours")
                history = self._get_latest_team_history(away_team, season)
                if history is not None:
                    features.at[idx, "away_points_for_avg"] = history.get("rolling_points_for")
                    features.at[idx, "away_points_against_avg"] = history.get("rolling_points_against")
                    features.at[idx, "away_point_diff_avg"] = history.get("rolling_point_diff")
                    features.at[idx, "away_win_pct_recent"] = history.get("rolling_win_pct")
                    features.at[idx, "away_prev_points_for"] = history.get("prev_points_for")
                    features.at[idx, "away_prev_points_against"] = history.get("prev_points_against")
                    features.at[idx, "away_prev_point_diff"] = history.get("prev_point_diff")
                    features.at[idx, "away_rest_days"] = history.get("rest_days")
                    if pd.isna(features.at[idx, "away_rest_penalty"]):
                        features.at[idx, "away_rest_penalty"] = history.get("rest_penalty")
                    if pd.isna(features.at[idx, "away_travel_penalty"]):
                        features.at[idx, "away_travel_penalty"] = history.get("travel_penalty")
                    if pd.isna(features.at[idx, "away_timezone_diff_hours"]):
                        features.at[idx, "away_timezone_diff_hours"] = history.get("timezone_diff_hours")

        fill_defaults = {col: 0.0 for col in numeric_placeholders.keys()}
        features[list(fill_defaults.keys())] = features[list(fill_defaults.keys())].fillna(fill_defaults)

        features["moneyline_diff"] = features["home_moneyline"] - features["away_moneyline"]
        features["implied_prob_diff"] = features["home_implied_prob"] - features["away_implied_prob"]
        features["implied_prob_sum"] = features["home_implied_prob"] + features["away_implied_prob"]

        return features

    def prepare_upcoming_player_features(
        self,
        upcoming_games: pd.DataFrame,
        starters_per_position: Optional[Dict[str, int]] = None,
        lineup_rows: Optional[pd.DataFrame] = None,
    ) -> pd.DataFrame:
        base_players = self.player_feature_frame

        if base_players is None:
            return pd.DataFrame()

        if (
            base_players.empty
            or upcoming_games.empty
        ):
            return pd.DataFrame()

        if starters_per_position is None:
            starters_per_position = {"QB": 1, "RB": 2, "WR": 3, "TE": 1}

        position_groups = {
            "QB": {"QB"},
            "RB": {"RB", "HB", "FB"},
            "WR": {"WR"},
            "TE": {"TE"},
        }

        def _is_stale_lineup_entry(row: Any, now: Optional[Union[str, dt.datetime]] = None) -> bool:
            if isinstance(row, pd.Series):
                series = row
            elif isinstance(row, dict):
                series = pd.Series(row)
            elif hasattr(row, "_asdict"):
                series = pd.Series(row._asdict())
            else:
                series = pd.Series({"updated_at": row})

            now_ts = (
                pd.Timestamp.now(tz="UTC")
                if now is None
                else pd.to_datetime(now, utc=True, errors="coerce")
            )
            if pd.isna(now_ts):
                now_ts = pd.Timestamp.now(tz="UTC")

            updated_at = pd.to_datetime(series.get("updated_at"), utc=True, errors="coerce")
            if pd.isna(updated_at):
                return False

            game_start = pd.to_datetime(series.get("game_start"), utc=True, errors="coerce")
            if not pd.isna(game_start):
                return updated_at < (
                    game_start - pd.Timedelta(days=LINEUP_MAX_AGE_BEFORE_GAME_DAYS)
                )

            return (now_ts - updated_at) > pd.Timedelta(days=LINEUP_STALENESS_DAYS)

        base_players = base_players.copy()

        latest_players = (
            base_players.sort_values("start_time")
            .groupby("player_id", as_index=False)
            .tail(1)
        )

        latest_players = latest_players.drop(columns=["player_key"], errors="ignore")

        if "position" in latest_players.columns:
            latest_players["position"] = latest_players["position"].apply(
                normalize_position
            )

        season_source = base_players.copy()
        season_source["team"] = season_source["team"].apply(normalize_team_abbr)
        season_source = season_source[season_source["team"].isin(TEAM_ABBR_CANONICAL.keys())]

        if not season_source.empty:
            aggregate_candidates = [
                "passing_attempts",
                "passing_yards",
                "passing_tds",
                "rushing_attempts",
                "rushing_yards",
                "rushing_tds",
                "receiving_targets",
                "receiving_yards",
                "receptions",
                "receiving_tds",
                "fantasy_points",
                "snap_count",
            ]
            present_metrics = [
                col for col in aggregate_candidates if col in season_source.columns
            ]
            if present_metrics:
                season_totals = (
                    season_source.groupby(["player_id", "team"], as_index=False)[
                        present_metrics
                    ].sum(min_count=1)
                )
                rename_map = {col: f"season_{col}" for col in present_metrics}
                season_totals = season_totals.rename(columns=rename_map)
                latest_players = latest_players.merge(
                    season_totals,
                    on=["player_id", "team"],
                    how="left",
                )

        injuries_latest = pd.DataFrame()
        if self.injury_frame is not None and not self.injury_frame.empty:
            injuries_latest = self.injury_frame.copy()
            injuries_latest["team"] = injuries_latest["team"].apply(normalize_team_abbr)
            injuries_latest["player_name_norm"] = injuries_latest["player_name"].apply(
                normalize_player_name
            )
            injuries_latest = injuries_latest[injuries_latest["player_name_norm"] != ""]

            if "status_original" not in injuries_latest.columns:
                injuries_latest["status_original"] = injuries_latest.get("status")
            injuries_latest["status_bucket"] = injuries_latest.apply(
                lambda row: compute_injury_bucket(
                    row.get("status_original") or row.get("status"),
                    row.get("description"),
                ),
                axis=1,
            )

            practice_source = injuries_latest.get("practice_status_raw")
            if practice_source is None:
                practice_source = injuries_latest.get("practice_status")
            if practice_source is None:
                practice_source = pd.Series("", index=injuries_latest.index)
            injuries_latest["_has_practice_report"] = (
                practice_source.astype(str).str.strip() != ""
            )
            injuries_latest["practice_status"] = practice_source.apply(
                normalize_practice_status
            )

            injuries_latest["report_time"] = pd.to_datetime(
                injuries_latest["report_time"], errors="coerce"
            )
            injuries_latest = injuries_latest.sort_values("report_time")
            injuries_latest = injuries_latest.drop_duplicates(
                subset=["team", "player_name_norm"], keep="last"
            )

            active_mask = (
                injuries_latest["_has_practice_report"]
                & injuries_latest["practice_status"].isin({"full", "available", "rest"})
            )
            injuries_latest.loc[
                active_mask & ~injuries_latest["status_bucket"].isin({"suspended"}),
                "status_bucket",
            ] = "other"
            injuries_latest = injuries_latest.drop(columns=["_has_practice_report"], errors="ignore")

        depth_latest = pd.DataFrame()
        if self.depth_chart_frame is not None and not self.depth_chart_frame.empty:
            depth_latest = self.depth_chart_frame.copy()
            depth_latest["team"] = depth_latest["team"].apply(normalize_team_abbr)
            depth_latest["position"] = depth_latest["position"].apply(normalize_position)
            depth_latest["player_name_norm"] = depth_latest["player_name"].apply(
                normalize_player_name
            )
            depth_latest = depth_latest[
                (depth_latest["player_name_norm"] != "")
                & (depth_latest["position"] != "")
            ]
            depth_latest["updated_at"] = pd.to_datetime(
                depth_latest["updated_at"], errors="coerce"
            )
            depth_latest["rank"] = depth_latest["rank"].apply(parse_depth_rank)
            if "depth_id" in depth_latest.columns:
                depth_latest["_lineup_entry"] = depth_latest["depth_id"].astype(str).str.startswith(
                    "msf-lineup:"
                )
            else:
                depth_latest["_lineup_entry"] = False

        if lineup_rows is not None and not lineup_rows.empty:
            lineup_latest = lineup_rows.copy()
            lineup_latest["team"] = lineup_latest["team"].apply(normalize_team_abbr)
            lineup_latest["position"] = lineup_latest["position"].apply(normalize_position)
            lineup_latest["player_name_norm"] = lineup_latest["player_name"].apply(
                normalize_player_name
            )
            lineup_latest = lineup_latest[
                (lineup_latest["player_name_norm"] != "")
                & (lineup_latest["position"] != "")
            ]
            lineup_latest["updated_at"] = pd.to_datetime(
                lineup_latest["updated_at"], errors="coerce"
            )
            if "game_start" in lineup_latest.columns:
                lineup_latest["game_start"] = pd.to_datetime(
                    lineup_latest["game_start"], errors="coerce", utc=True
                )
            lineup_latest["rank"] = lineup_latest["rank"].apply(parse_depth_rank)
            if "depth_id" in lineup_latest.columns:
                lineup_latest["_lineup_entry"] = True
            else:
                lineup_latest["depth_id"] = lineup_latest.apply(
                    lambda row: f"msf-lineup:{row['team']}:{row['position']}:{row['player_name_norm']}",
                    axis=1,
                )
                lineup_latest["_lineup_entry"] = True

            if depth_latest.empty:
                depth_latest = lineup_latest
            else:
                frames = [
                    frame
                    for frame in (depth_latest, lineup_latest)
                    if frame is not None and not frame.empty
                ]
                if frames:
                    depth_latest = safe_concat(frames, ignore_index=True, sort=False)

        if not depth_latest.empty:
            lineup_entry_mask = depth_latest.get("_lineup_entry")
            if lineup_entry_mask is not None:
                lineup_entry_mask = lineup_entry_mask.fillna(False)
                lineup_entry_mask = lineup_entry_mask.infer_objects(copy=False)
                lineup_entry_mask = lineup_entry_mask.astype(bool)
                if lineup_entry_mask.any():
                    stale_entries = depth_latest.apply(_is_stale_lineup_entry, axis=1)
                    stale_mask = lineup_entry_mask & stale_entries
                    if stale_mask.any():
                        logging.debug(
                            "Discarding %d stale lineup entries based on age relative to kickoff",
                            int(stale_mask.sum()),
                        )
                        depth_latest = depth_latest.loc[~stale_mask].copy()

            depth_latest = depth_latest.sort_values(
                ["_lineup_entry", "updated_at"], ascending=[True, True]
            )
            depth_latest = depth_latest.drop_duplicates(
                subset=["team", "position", "player_name_norm"], keep="last"
            )
            if "depth_id" in depth_latest.columns:
                depth_latest["_lineup_entry"] = depth_latest["depth_id"].astype(str).str.startswith(
                    "msf-lineup:"
                )
            else:
                depth_latest["_lineup_entry"] = False

        latest_players["player_name_norm"] = latest_players["player_name"].apply(
            normalize_player_name
        )
        latest_players["__pname_key"] = latest_players["player_name"].map(
            robust_player_name_key
        )

        if "depth_rank" not in latest_players.columns:
            latest_players["depth_rank"] = np.nan

        if "status_bucket" not in latest_players.columns:
            latest_players["status_bucket"] = np.nan
        if "practice_status" not in latest_players.columns:
            latest_players["practice_status"] = np.nan

        template_columns = latest_players.columns.tolist()

        existing_keys: set[Tuple[str, str]] = set(
            zip(latest_players["team"], latest_players["player_name_norm"])
        )

        additional_rows: List[Dict[str, Any]] = []

        if not depth_latest.empty:
            for depth_row in depth_latest.itertuples():
                key = (depth_row.team, depth_row.player_name_norm)
                if key in existing_keys:
                    continue

                row_series = pd.Series(depth_row._asdict())
                lineup_flag = row_series.get("_lineup_entry")
                if (
                    pd.notna(lineup_flag)
                    and bool(lineup_flag)
                    and _is_stale_lineup_entry(row_series)
                ):
                    continue

                placeholder: Dict[str, Any] = {
                    col: np.nan for col in template_columns if col not in {"player_id", "team", "position"}
                }
                placeholder.setdefault("status_bucket", "other")
                placeholder.setdefault("practice_status", "available")
                placeholder.setdefault(
                    "injury_priority", INJURY_STATUS_PRIORITY.get("other", 1)
                )

                # Ensure base identifiers exist even when the player has not logged stats yet.
                placeholder.update(
                    {
                        "player_id": f"depth_{depth_row.team}_{depth_row.player_name_norm}",
                        "player_name": getattr(depth_row, "player_name", ""),
                        "team": depth_row.team,
                        "position": depth_row.position,
                        "player_name_norm": depth_row.player_name_norm,
                        "depth_rank": getattr(depth_row, "rank", np.nan),
                    }
                )

                season_metric_defaults = {
                    col: 0.0
                    for col in template_columns
                    if col.startswith("season_")
                }
                placeholder.update(season_metric_defaults)

                additional_rows.append(placeholder)

        if additional_rows:
            additional_df = pd.DataFrame(additional_rows)
            missing_cols = set(template_columns) - set(additional_df.columns)
            for col in missing_cols:
                additional_df[col] = np.nan
            frames = [
                frame
                for frame in (
                    latest_players,
                    additional_df[template_columns],
                )
                if frame is not None and not frame.empty
            ]
            if frames:
                latest_players = safe_concat(
                    frames,
                    ignore_index=True,
                    sort=False,
                )
            existing_keys = set(
                zip(latest_players["team"], latest_players["player_name_norm"])
            )

        if not injuries_latest.empty:
            injury_placeholders: List[Dict[str, Any]] = []
            for injury_row in injuries_latest.itertuples():
                key = (injury_row.team, injury_row.player_name_norm)
                if key in existing_keys:
                    continue
                status_bucket = getattr(injury_row, "status_bucket", "other")
                if status_bucket in INACTIVE_INJURY_BUCKETS:
                    continue
                position = normalize_position(getattr(injury_row, "position", ""))
                if not position:
                    continue
                placeholder: Dict[str, Any] = {
                    col: np.nan
                    for col in template_columns
                    if col not in {"player_id", "team", "position"}
                }
                placeholder.update(
                    {
                        "player_id": f"injury_{injury_row.team}_{injury_row.player_name_norm}",
                        "player_name": getattr(injury_row, "player_name", ""),
                        "team": injury_row.team,
                        "position": position,
                        "player_name_norm": injury_row.player_name_norm,
                        "status_bucket": status_bucket,
                        "practice_status": getattr(
                            injury_row, "practice_status", "available"
                        ),
                    }
                )
                season_metric_defaults = {
                    col: 0.0
                    for col in template_columns
                    if col.startswith("season_")
                }
                placeholder.update(season_metric_defaults)
                placeholder.setdefault(
                    "injury_priority",
                    INJURY_STATUS_PRIORITY.get(
                        status_bucket, INJURY_STATUS_PRIORITY.get("other", 1)
                    ),
                )
                injury_placeholders.append(placeholder)

            if injury_placeholders:
                injury_df = pd.DataFrame(injury_placeholders)
                missing_cols = set(template_columns) - set(injury_df.columns)
                for col in missing_cols:
                    injury_df[col] = np.nan
                latest_players = safe_concat(
                    [latest_players, injury_df[template_columns]],
                    ignore_index=True,
                    sort=False,
                )
                existing_keys = set(
                    zip(latest_players["team"], latest_players["player_name_norm"])
                )

        if not injuries_latest.empty:
            latest_players = latest_players.merge(
                injuries_latest[
                    ["team", "player_name_norm", "status_bucket", "status", "practice_status"]
                ],
                on=["team", "player_name_norm"],
                how="left",
                suffixes=("", "_inj"),
            )

            if "status_bucket_inj" in latest_players.columns:
                latest_players["status_bucket"] = latest_players[
                    "status_bucket_inj"
                ].combine_first(latest_players.get("status_bucket"))
                latest_players = latest_players.drop(
                    columns=["status_bucket_inj"], errors="ignore"
                )

            if "practice_status_inj" in latest_players.columns:
                latest_players["practice_status"] = latest_players[
                    "practice_status_inj"
                ].combine_first(latest_players.get("practice_status"))
                latest_players = latest_players.drop(
                    columns=["practice_status_inj"], errors="ignore"
                )

            if "status_inj" in latest_players.columns and "status" not in latest_players:
                latest_players = latest_players.rename(
                    columns={"status_inj": "status"}
                )
        else:
            latest_players["status_bucket"] = latest_players.get("status_bucket", np.nan)
            latest_players["practice_status"] = latest_players.get(
                "practice_status", np.nan
            )

        if not depth_latest.empty:
            merge_columns = ["team", "position", "player_name_norm", "rank"]
            for optional in ("_lineup_entry", "depth_id", "updated_at"):
                if optional in depth_latest.columns:
                    merge_columns.append(optional)

            latest_players = latest_players.merge(
                depth_latest[merge_columns],
                on=["team", "position", "player_name_norm"],
                how="left",
                suffixes=("", "_depth"),
            )

            depth_rank_sources = [
                col
                for col in ("depth_rank", "rank_depth", "rank")
                if col in latest_players.columns
            ]

            if depth_rank_sources:
                latest_players["depth_rank"] = (
                    latest_players[depth_rank_sources]
                    .bfill(axis=1)
                    .iloc[:, 0]
                )
            else:
                latest_players["depth_rank"] = np.nan

            columns_to_drop = [
                col
                for col in ("rank_depth", "rank", "depth_id", "updated_at")
                if col in latest_players.columns and col != "depth_rank"
            ]
            if columns_to_drop:
                latest_players = latest_players.drop(
                    columns=columns_to_drop, errors="ignore"
                )
        else:
            latest_players["depth_rank"] = latest_players.get("depth_rank", np.nan)

        latest_players = ensure_lineup_players_in_latest(latest_players, lineup_rows)

        # --- Begin: require real production history (career/preseason/college allowed) ---
        base_players = self.player_feature_frame  # includes historical per-game rows
        if (
            base_players is None
            or "player_id" not in base_players.columns
            or "game_id" not in base_players.columns
        ):
            hist_counts = pd.DataFrame({"player_id": [], "hist_game_count": []})
        else:
            hist_counts = (
                base_players.groupby("player_id")["game_id"]
                .nunique(dropna=True)
                .rename("hist_game_count")
                .reset_index()
            )

        latest_players = latest_players.merge(hist_counts, on="player_id", how="left")
        latest_players["hist_game_count"] = latest_players["hist_game_count"].fillna(0).astype(int)

        # Sum any season_* totals we just merged earlier; benign if absent
        season_total_cols = [c for c in latest_players.columns if c.startswith("season_")]
        if season_total_cols:
            latest_players["_season_total_sum"] = latest_players[season_total_cols].sum(axis=1, numeric_only=True)
        else:
            latest_players["_season_total_sum"] = 0.0

        # Optional: include preseason / college if you add those tables later
        def _safe_read(name: str) -> pd.DataFrame:
            try:
                return pd.read_sql_table(name, self.engine).rename(columns=lambda c: str(c))
            except Exception:
                return pd.DataFrame()

        pre_cols = _safe_read("nfl_preseason_stats")
        col_cols = _safe_read("nfl_college_stats")

        def _count_hist(df: pd.DataFrame) -> pd.DataFrame:
            if df.empty or "player_id" not in df.columns:
                return pd.DataFrame({"player_id": [], "extra_hist_game_count": []})
            return (
                df.groupby("player_id")["game_id"].nunique(dropna=True)
                .rename("extra_hist_game_count")
                .reset_index()
            )

        extra_hist = []
        for df in (pre_cols, col_cols):
            part = _count_hist(df)
            if not part.empty:
                extra_hist.append(part)
        if extra_hist:
            extra_hist = pd.concat(extra_hist, ignore_index=True)
            extra_hist = extra_hist.groupby("player_id")["extra_hist_game_count"].sum().reset_index()
            latest_players = latest_players.merge(extra_hist, on="player_id", how="left")
            latest_players["extra_hist_game_count"] = latest_players["extra_hist_game_count"].fillna(0).astype(int)
        else:
            latest_players["extra_hist_game_count"] = 0

        # Final production gate:
        latest_players = latest_players[
            (latest_players["hist_game_count"] > 0)
            | (latest_players["extra_hist_game_count"] > 0)
            | (latest_players["_season_total_sum"] > 0)
        ].copy()

        # Clean up helper columns
        latest_players.drop(columns=["_season_total_sum"], inplace=True, errors="ignore")
        # --- End: require real production history ---

        latest_players["status_bucket"] = (
            latest_players["status_bucket"].fillna("other").apply(normalize_injury_status)
        )
        latest_players["practice_status"] = (
            latest_players["practice_status"].fillna("available").apply(normalize_practice_status)
        )
        latest_players["injury_priority"] = latest_players["status_bucket"].map(
            INJURY_STATUS_PRIORITY
        ).fillna(INJURY_STATUS_PRIORITY.get("other", 1))
        latest_players["practice_priority"] = latest_players["practice_status"].map(
            PRACTICE_STATUS_PRIORITY
        ).fillna(1)
        latest_players["depth_rank"] = pd.to_numeric(
            latest_players["depth_rank"], errors="coerce"
        )
        if "_lineup_entry" in latest_players.columns:
            lineup_mask = latest_players["_lineup_entry"].infer_objects(copy=False)
            lineup_mask = coerce_boolean_mask(lineup_mask)

            if lineup_mask.dtype != bool:
                lineup_mask = lineup_mask.astype(bool)
            starter_allowance = (
                latest_players["position"].fillna("").map(starters_per_position).fillna(1)
            )
            starter_mask = lineup_mask & (
                latest_players["depth_rank"].isna()
                | (latest_players["depth_rank"] <= starter_allowance)
            )
            latest_players["is_projected_starter"] = starter_mask
            latest_players = latest_players.drop(
                columns=["_lineup_entry"], errors="ignore"
            )
        else:
            latest_players["is_projected_starter"] = False
        latest_players["depth_rank"] = latest_players["depth_rank"].fillna(99.0)

        games = upcoming_games.copy()
        games["start_time"] = pd.to_datetime(games["start_time"], utc=True, errors="coerce")
        games = games[games["start_time"].notna()]
        eastern = ZoneInfo("America/New_York")
        if "local_start_time" in games.columns:
            games["local_start_time"] = pd.to_datetime(
                games["local_start_time"], utc=True, errors="coerce"
            ).dt.tz_convert(eastern)
        else:
            games["local_start_time"] = games["start_time"].dt.tz_convert(eastern)

        if "day_of_week" in games.columns:
            games["day_of_week"] = games["day_of_week"].where(
                games["day_of_week"].notna(), games["local_start_time"].dt.day_name()
            )
        else:
            games["day_of_week"] = games["local_start_time"].dt.day_name()
        games["home_team"] = games["home_team"].apply(normalize_team_abbr)
        games["away_team"] = games["away_team"].apply(normalize_team_abbr)

        selected_rows: List[pd.Series] = []

        for game in games.itertuples():
            game_id = getattr(game, "game_id")
            season = getattr(game, "season", None)
            week = getattr(game, "week", None)
            start_time = getattr(game, "start_time")
            venue = getattr(game, "venue", None)
            city = getattr(game, "city", None)
            state = getattr(game, "state", None)
            day_of_week = getattr(game, "day_of_week", None)
            referee = getattr(game, "referee", None)
            weather = getattr(game, "weather_conditions", None)
            temperature = getattr(game, "temperature_f", None)
            home_team = getattr(game, "home_team", None)
            away_team = getattr(game, "away_team", None)

            for team, opponent in ((away_team, home_team), (home_team, away_team)):
                if not team or not opponent:
                    continue

                candidates = latest_players[latest_players["team"] == team]
                if candidates.empty:
                    continue

                chosen_players: List[pd.Series] = []
                used_player_ids: set[str] = set()

                for pos_key, count in starters_per_position.items():
                    allowed_positions = position_groups.get(pos_key, {pos_key})
                    position_candidates = candidates[
                        candidates["position"].isin(allowed_positions)
                    ]
                    if position_candidates.empty:
                        continue
                    position_candidates = position_candidates.copy()

                    if "status_bucket" in position_candidates.columns:
                        filtered_candidates = position_candidates[
                            ~position_candidates["status_bucket"].isin(INACTIVE_INJURY_BUCKETS)
                        ]
                        if not filtered_candidates.empty:
                            position_candidates = filtered_candidates

                    if "injury_priority" not in position_candidates.columns:
                        position_candidates["injury_priority"] = INJURY_STATUS_PRIORITY.get(
                            "other", 1
                        )
                    else:
                        position_candidates["injury_priority"] = position_candidates[
                            "injury_priority"
                        ].fillna(INJURY_STATUS_PRIORITY.get("other", 1))

                    if "is_projected_starter" not in position_candidates.columns:
                        position_candidates["is_projected_starter"] = False
                    else:
                        position_candidates["is_projected_starter"] = (
                            position_candidates["is_projected_starter"].fillna(False).astype(bool)
                        )

                    position_candidates["practice_status"] = position_candidates[
                        "practice_status"
                    ].apply(normalize_practice_status)
                    practice_priority = position_candidates["practice_status"].map(
                        PRACTICE_STATUS_PRIORITY
                    ).fillna(1)
                    position_candidates["practice_priority"] = practice_priority

                    if pos_key == "QB":
                        sort_cols = [
                            "season_passing_attempts",
                            "season_passing_yards",
                            "season_fantasy_points",
                            "season_snap_count",
                            "passing_attempts",
                            "passing_yards",
                            "fantasy_points",
                            "snap_count",
                        ]
                    elif pos_key == "RB":
                        sort_cols = [
                            "season_rushing_attempts",
                            "season_rushing_yards",
                            "season_receiving_targets",
                            "season_snap_count",
                            "season_fantasy_points",
                            "rushing_attempts",
                            "rushing_yards",
                            "receiving_targets",
                            "snap_count",
                            "fantasy_points",
                        ]
                    elif pos_key == "WR":
                        sort_cols = [
                            "season_receiving_targets",
                            "season_receiving_yards",
                            "season_receptions",
                            "season_fantasy_points",
                            "receiving_targets",
                            "receiving_yards",
                            "receptions",
                            "fantasy_points",
                        ]
                    elif pos_key == "TE":
                        sort_cols = [
                            "season_receiving_targets",
                            "season_receptions",
                            "season_receiving_yards",
                            "season_fantasy_points",
                            "receiving_targets",
                            "receptions",
                            "receiving_yards",
                            "fantasy_points",
                        ]
                    else:
                        sort_cols = [
                            "season_snap_count",
                            "season_fantasy_points",
                            "snap_count",
                            "fantasy_points",
                        ]

                    sort_columns: List[str] = []
                    ascending_flags: List[bool] = []

                    if "is_projected_starter" in position_candidates.columns:
                        position_candidates["is_projected_starter"] = (
                            position_candidates["is_projected_starter"].fillna(False).astype(bool)
                        )
                        sort_columns.append("is_projected_starter")
                        ascending_flags.append(False)

                    if "depth_rank" in position_candidates.columns:
                        sort_columns.append("depth_rank")
                        ascending_flags.append(True)

                    sort_columns.append("injury_priority")
                    ascending_flags.append(False)
                    sort_columns.append("practice_priority")
                    ascending_flags.append(False)

                    for col in sort_cols:
                        if col not in position_candidates.columns:
                            position_candidates[col] = 0.0
                        else:
                            position_candidates[col] = position_candidates[col].fillna(0.0)
                        sort_columns.append(col)
                        ascending_flags.append(False)

                    position_candidates = position_candidates.sort_values(
                        sort_columns, ascending=ascending_flags
                    )

                    starters_first = position_candidates[
                        position_candidates["is_projected_starter"]
                    ]
                    backups_after = position_candidates[
                        ~position_candidates["is_projected_starter"]
                    ]
                    pos_selected = 0
                    for pool in (starters_first, backups_after):
                        if pos_selected >= count:
                            break
                        for _, player_row in pool.iterrows():
                            player_id = player_row.get("player_id")
                            if player_id in used_player_ids:
                                continue
                            chosen_players.append(player_row)
                            used_player_ids.add(player_id)
                            pos_selected += 1
                            if pos_selected >= count:
                                break

                if not chosen_players:
                    continue

                for player_row in chosen_players:
                    row_copy = player_row.copy()
                    row_copy["game_id"] = game_id
                    row_copy["season"] = season
                    row_copy["week"] = week
                    row_copy["start_time"] = start_time
                    row_copy["local_start_time"] = getattr(game, "local_start_time", pd.NaT)
                    row_copy["venue"] = venue
                    row_copy["city"] = city
                    row_copy["state"] = state
                    row_copy["day_of_week"] = day_of_week
                    row_copy["referee"] = referee
                    row_copy["weather_conditions"] = weather
                    row_copy["temperature_f"] = temperature
                    row_copy["home_team"] = home_team
                    row_copy["away_team"] = away_team
                    row_copy["opponent"] = opponent

                    strength = self._get_latest_team_strength(team, season)
                    if strength is not None:
                        row_copy["offense_pass_rating"] = strength.get("offense_pass_rating")
                        row_copy["offense_rush_rating"] = strength.get("offense_rush_rating")
                        row_copy["defense_pass_rating"] = strength.get("defense_pass_rating")
                        row_copy["defense_rush_rating"] = strength.get("defense_rush_rating")
                        row_copy["pace_seconds_per_play"] = strength.get("pace_seconds_per_play")
                        row_copy["offense_epa"] = strength.get("offense_epa")
                        row_copy["defense_epa"] = strength.get("defense_epa")
                        row_copy["offense_success_rate"] = strength.get("offense_success_rate")
                        row_copy["defense_success_rate"] = strength.get("defense_success_rate")
                        row_copy["travel_penalty"] = strength.get("travel_penalty")
                        row_copy["rest_penalty"] = strength.get("rest_penalty")
                        row_copy["weather_adjustment"] = strength.get("weather_adjustment")
                        row_copy["avg_timezone_diff_hours"] = strength.get("avg_timezone_diff_hours")

                    history = self._get_latest_team_history(team, season)
                    if history is not None:
                        if pd.isna(row_copy.get("rest_penalty")):
                            row_copy["rest_penalty"] = history.get("rest_penalty")
                        if pd.isna(row_copy.get("travel_penalty")):
                            row_copy["travel_penalty"] = history.get("travel_penalty")
                        if pd.isna(row_copy.get("avg_timezone_diff_hours")):
                            row_copy["avg_timezone_diff_hours"] = history.get("timezone_diff_hours")

                    opp_strength = self._get_latest_team_strength(opponent, season)
                    if opp_strength is not None:
                        row_copy["opp_offense_pass_rating"] = opp_strength.get("offense_pass_rating")
                        row_copy["opp_offense_rush_rating"] = opp_strength.get("offense_rush_rating")
                        row_copy["opp_defense_pass_rating"] = opp_strength.get("defense_pass_rating")
                        row_copy["opp_defense_rush_rating"] = opp_strength.get("defense_rush_rating")
                        row_copy["opp_pace_seconds_per_play"] = opp_strength.get("pace_seconds_per_play")
                        row_copy["opp_offense_epa"] = opp_strength.get("offense_epa")
                        row_copy["opp_defense_epa"] = opp_strength.get("defense_epa")
                        row_copy["opp_offense_success_rate"] = opp_strength.get("offense_success_rate")
                        row_copy["opp_defense_success_rate"] = opp_strength.get("defense_success_rate")
                        row_copy["opp_travel_penalty"] = opp_strength.get("travel_penalty")
                        row_copy["opp_rest_penalty"] = opp_strength.get("rest_penalty")
                        row_copy["opp_weather_adjustment"] = opp_strength.get("weather_adjustment")
                        row_copy["opp_timezone_diff_hours"] = opp_strength.get("avg_timezone_diff_hours")

                    opp_history = self._get_latest_team_history(opponent, season)
                    if opp_history is not None:
                        if pd.isna(row_copy.get("opp_rest_penalty")):
                            row_copy["opp_rest_penalty"] = opp_history.get("rest_penalty")
                        if pd.isna(row_copy.get("opp_travel_penalty")):
                            row_copy["opp_travel_penalty"] = opp_history.get("travel_penalty")
                        if pd.isna(row_copy.get("opp_timezone_diff_hours")):
                            row_copy["opp_timezone_diff_hours"] = opp_history.get("timezone_diff_hours")

                    selected_rows.append(row_copy)

        if not selected_rows:
            return pd.DataFrame()

        player_features = pd.DataFrame(selected_rows)

        # Merge contextual averages for updated venue/day/ref when available.
        if self.context_feature_frame is not None and not self.context_feature_frame.empty:
            contextual = self.context_feature_frame.rename(
                columns={
                    "avg_rush_yards": "avg_rush_yards_ctx",
                    "avg_rec_yards": "avg_rec_yards_ctx",
                    "avg_receptions": "avg_receptions_ctx",
                    "avg_rush_tds": "avg_rush_tds_ctx",
                    "avg_rec_tds": "avg_rec_tds_ctx",
                }
            )
            player_features = player_features.merge(
                contextual,
                on=["team", "venue", "day_of_week", "referee"],
                how="left",
            )
            for src, dest in [
                ("avg_rush_yards_ctx", "avg_rush_yards"),
                ("avg_rec_yards_ctx", "avg_rec_yards"),
                ("avg_receptions_ctx", "avg_receptions"),
                ("avg_rush_tds_ctx", "avg_rush_tds"),
                ("avg_rec_tds_ctx", "avg_rec_tds"),
            ]:
                if src in player_features.columns:
                    player_features[dest] = player_features[dest].where(
                        player_features[dest].notna(), player_features[src]
                    )
                    player_features = player_features.drop(columns=[src])

        player_features = player_features.drop(columns=["player_name_norm"], errors="ignore")

        return player_features

    def _compute_team_unit_strength(
        self, player_stats: pd.DataFrame, advanced_metrics: Optional[pd.DataFrame] = None
    ) -> pd.DataFrame:
        base_columns = [
            "season",
            "week",
            "team",
            "offense_pass_rating",
            "offense_rush_rating",
            "defense_pass_rating",
            "defense_rush_rating",
            "pace_seconds_per_play",
            "offense_epa",
            "defense_epa",
            "offense_success_rate",
            "defense_success_rate",
            "travel_penalty",
            "rest_penalty",
            "weather_adjustment",
            "avg_timezone_diff_hours",
        ]

        if player_stats.empty and (advanced_metrics is None or advanced_metrics.empty):
            return pd.DataFrame(columns=base_columns)

        stats = player_stats.copy()
        numeric_cols = [
            "rushing_yards",
            "rushing_attempts",
            "receiving_yards",
            "receiving_targets",
            "passing_yards",
            "passing_attempts",
            "rushing_tds",
            "passing_tds",
        ]
        for col in numeric_cols:
            if col not in stats.columns:
                stats[col] = 0.0
            stats[col] = stats[col].fillna(0.0)

        if "home_team" in stats.columns and "away_team" in stats.columns:
            stats = stats.copy()
            stats["opponent"] = np.where(
                stats["team"] == stats["home_team"], stats["away_team"], stats["home_team"]
            )
        else:
            stats["opponent"] = np.nan

        offense = (
            stats.dropna(subset=["team", "season", "week"])
            .groupby(["season", "week", "team"], as_index=False)
            .agg(
                rushing_yards=pd.NamedAgg(column="rushing_yards", aggfunc="sum"),
                rushing_attempts=pd.NamedAgg(column="rushing_attempts", aggfunc="sum"),
                receiving_yards=pd.NamedAgg(column="receiving_yards", aggfunc="sum"),
                receiving_targets=pd.NamedAgg(column="receiving_targets", aggfunc="sum"),
                passing_yards=pd.NamedAgg(column="passing_yards", aggfunc="sum"),
                passing_attempts=pd.NamedAgg(column="passing_attempts", aggfunc="sum"),
                rushing_tds=pd.NamedAgg(column="rushing_tds", aggfunc="sum"),
                passing_tds=pd.NamedAgg(column="passing_tds", aggfunc="sum"),
            )
        )

        defense = (
            stats.dropna(subset=["opponent", "season", "week"])
            .groupby(["season", "week", "opponent"], as_index=False)
            .agg(
                opp_rushing_yards=pd.NamedAgg(column="rushing_yards", aggfunc="sum"),
                opp_rushing_attempts=pd.NamedAgg(column="rushing_attempts", aggfunc="sum"),
                opp_receiving_yards=pd.NamedAgg(column="receiving_yards", aggfunc="sum"),
                opp_receiving_targets=pd.NamedAgg(column="receiving_targets", aggfunc="sum"),
                opp_passing_yards=pd.NamedAgg(column="passing_yards", aggfunc="sum"),
                opp_passing_attempts=pd.NamedAgg(column="passing_attempts", aggfunc="sum"),
            )
            .rename(columns={"opponent": "team"})
        )

        merged = offense.merge(defense, on=["season", "week", "team"], how="left")
        merged["plays"] = merged["rushing_attempts"] + merged["passing_attempts"]
        merged["yards_per_play"] = np.where(
            merged["plays"] > 0,
            (merged["rushing_yards"] + merged["passing_yards"]) / merged["plays"],
            np.nan,
        )
        merged["rush_per_attempt"] = np.where(
            merged["rushing_attempts"] > 0,
            merged["rushing_yards"] / merged["rushing_attempts"],
            np.nan,
        )
        merged["pass_per_attempt"] = np.where(
            merged["passing_attempts"] > 0,
            merged["passing_yards"] / merged["passing_attempts"],
            np.nan,
        )
        merged["pace_seconds_per_play"] = np.where(
            merged["plays"] > 0,
            3600.0 / merged["plays"],
            np.nan,
        )

        merged["offense_success_rate"] = np.clip(
            np.where(
                merged["plays"] > 0,
                (merged["rushing_yards"] + merged["passing_yards"]) / (merged["plays"] * 4.0),
                np.nan,
            ),
            0,
            1,
        )

        merged["allowed_rush_per_attempt"] = np.where(
            merged["opp_rushing_attempts"] > 0,
            merged["opp_rushing_yards"] / merged["opp_rushing_attempts"],
            np.nan,
        )
        merged["allowed_pass_per_attempt"] = np.where(
            merged["opp_passing_attempts"] > 0,
            merged["opp_passing_yards"] / merged["opp_passing_attempts"],
            np.nan,
        )
        merged["defense_success_rate"] = np.clip(
            np.where(
                merged["opp_rushing_attempts"] + merged["opp_passing_attempts"] > 0,
                1
                - (
                    (merged["opp_rushing_yards"] + merged["opp_passing_yards"]) /
                    ((merged["opp_rushing_attempts"] + merged["opp_passing_attempts"]) * 4.0)
                ),
                np.nan,
            ),
            0,
            1,
        )

        league = (
            merged.groupby(["season", "week"], as_index=False)[
                ["rush_per_attempt", "pass_per_attempt", "allowed_rush_per_attempt", "allowed_pass_per_attempt", "yards_per_play"]
            ]
            .mean()
            .rename(
                columns={
                    "rush_per_attempt": "league_rush_per_attempt",
                    "pass_per_attempt": "league_pass_per_attempt",
                    "allowed_rush_per_attempt": "league_allowed_rush_per_attempt",
                    "allowed_pass_per_attempt": "league_allowed_pass_per_attempt",
                    "yards_per_play": "league_yards_per_play",
                }
            )
        )

        merged = merged.merge(league, on=["season", "week"], how="left")
        merged["offense_rush_rating"] = (
            merged["rush_per_attempt"] - merged["league_rush_per_attempt"]
        )
        merged["offense_pass_rating"] = (
            merged["pass_per_attempt"] - merged["league_pass_per_attempt"]
        )
        merged["defense_rush_rating"] = (
            merged["league_allowed_rush_per_attempt"] - merged["allowed_rush_per_attempt"]
        )
        merged["defense_pass_rating"] = (
            merged["league_allowed_pass_per_attempt"] - merged["allowed_pass_per_attempt"]
        )

        merged["offense_epa"] = merged["offense_pass_rating"] + merged["offense_rush_rating"]
        merged["defense_epa"] = merged["defense_pass_rating"] + merged["defense_rush_rating"]
        merged["travel_penalty"] = np.nan
        merged["rest_penalty"] = np.nan
        merged["weather_adjustment"] = np.nan

        if "timezone_diff_hours" not in merged.columns:
            merged["timezone_diff_hours"] = np.nan

        result = merged[[
            "season",
            "week",
            "team",
            "offense_pass_rating",
            "offense_rush_rating",
            "defense_pass_rating",
            "defense_rush_rating",
            "pace_seconds_per_play",
            "offense_epa",
            "defense_epa",
            "offense_success_rate",
            "defense_success_rate",
            "travel_penalty",
            "rest_penalty",
            "weather_adjustment",
            "timezone_diff_hours",
        ]]

        result = result.rename(columns={"timezone_diff_hours": "avg_timezone_diff_hours"})

        if advanced_metrics is not None and not advanced_metrics.empty:
            adv_subset = advanced_metrics[[
                "season",
                "week",
                "team",
                "pace_seconds_per_play",
                "offense_epa",
                "defense_epa",
                "offense_success_rate",
                "defense_success_rate",
                "travel_penalty",
                "rest_penalty",
                "weather_adjustment",
            ]].drop_duplicates()
            if result.empty:
                result = adv_subset
                for col in [
                    "offense_pass_rating",
                    "offense_rush_rating",
                    "defense_pass_rating",
                    "defense_rush_rating",
                ]:
                    if col not in result:
                        result[col] = np.nan
            else:
                result = result.merge(
                    adv_subset,
                    on=["season", "week", "team"],
                    how="left",
                    suffixes=("", "_adv"),
                )
                for col in [
                    "pace_seconds_per_play",
                    "offense_epa",
                    "defense_epa",
                    "offense_success_rate",
                    "defense_success_rate",
                    "travel_penalty",
                    "rest_penalty",
                    "weather_adjustment",
                ]:
                    adv_col = f"{col}_adv"
                    if adv_col in result:
                        result[col] = result[col].combine_first(result[adv_col])
                        result.drop(columns=[adv_col], inplace=True)

        return result[base_columns]

    def _compute_contextual_averages(self, player_stats: pd.DataFrame) -> pd.DataFrame:
        if player_stats.empty:
            return pd.DataFrame(
                columns=
                [
                    "team",
                    "venue",
                    "day_of_week",
                    "referee",
                    "avg_rush_yards",
                    "avg_rec_yards",
                    "avg_receptions",
                    "avg_rush_tds",
                    "avg_rec_tds",
                ]
            )

        context = (
            player_stats.groupby(["team", "venue", "day_of_week", "referee"])
            .agg(
                avg_rush_yards=pd.NamedAgg(column="rushing_yards", aggfunc="mean"),
                avg_rec_yards=pd.NamedAgg(column="receiving_yards", aggfunc="mean"),
                avg_receptions=pd.NamedAgg(column="receptions", aggfunc="mean"),
                avg_rush_tds=pd.NamedAgg(column="rushing_tds", aggfunc="mean"),
                avg_rec_tds=pd.NamedAgg(column="receiving_tds", aggfunc="mean"),
            )
            .reset_index()
        )
        return context

    def _compute_team_game_rolling_stats(self, games: pd.DataFrame) -> pd.DataFrame:
        """Create rolling scoring, travel, and rest indicators for each team game."""

        base_columns = [
            "game_id",
            "season",
            "week",
            "start_time",
            "team",
            "opponent",
            "is_home",
            "rolling_points_for",
            "rolling_points_against",
            "rolling_point_diff",
            "rolling_win_pct",
            "prev_points_for",
            "prev_points_against",
            "prev_point_diff",
            "rest_days",
            "rest_penalty",
            "timezone_diff_hours",
            "travel_penalty",
        ]

        if games.empty:
            return pd.DataFrame(columns=base_columns)

        games = games.copy()
        games["start_time"] = pd.to_datetime(games["start_time"], utc=True, errors="coerce")
        games = games[games["start_time"].notna()]
        games["home_team"] = games["home_team"].apply(normalize_team_abbr)
        games["away_team"] = games["away_team"].apply(normalize_team_abbr)
        games = games.dropna(subset=["home_team", "away_team"])

        def _team_zone(team: Optional[str]) -> ZoneInfo:
            tz_name = TEAM_TIMEZONES.get(team or "", "UTC")
            try:
                return ZoneInfo(tz_name)
            except Exception:
                return ZoneInfo("UTC")

        def _tz_offset_hours(ts: dt.datetime, team: Optional[str]) -> float:
            if ts is None or pd.isna(ts):
                return 0.0
            if ts.tzinfo is None:
                ts = ts.replace(tzinfo=dt.timezone.utc)
            zone = _team_zone(team)
            offset = ts.astimezone(zone).utcoffset()
            if offset is None:
                return 0.0
            return offset.total_seconds() / 3600.0

        home = games[[
            "game_id",
            "season",
            "week",
            "start_time",
            "home_team",
            "away_team",
            "home_score",
            "away_score",
        ]].rename(
            columns={
                "home_team": "team",
                "away_team": "opponent",
                "home_score": "points_for",
                "away_score": "points_against",
            }
        )
        home["is_home"] = True
        home["venue_team"] = home["team"]

        away = games[[
            "game_id",
            "season",
            "week",
            "start_time",
            "away_team",
            "home_team",
            "away_score",
            "home_score",
        ]].rename(
            columns={
                "away_team": "team",
                "home_team": "opponent",
                "away_score": "points_for",
                "home_score": "points_against",
            }
        )
        away["is_home"] = False
        away["venue_team"] = away["opponent"]

        team_games = safe_concat([home, away], ignore_index=True)
        team_games = team_games.dropna(subset=["team", "opponent"])

        team_games["team"] = team_games["team"].apply(normalize_team_abbr)
        team_games["opponent"] = team_games["opponent"].apply(normalize_team_abbr)
        team_games = team_games.dropna(subset=["team", "opponent"])

        team_games["timezone_diff_hours"] = team_games.apply(
            lambda row: abs(
                _tz_offset_hours(row["start_time"], row["team"]) -
                _tz_offset_hours(row["start_time"], row.get("venue_team"))
            ),
            axis=1,
        )

        team_games = team_games.sort_values([
            "team",
            "season",
            "start_time",
            "game_id",
        ]).reset_index(drop=True)

        def compute_group(group: pd.DataFrame) -> pd.DataFrame:
            group = group.sort_values("start_time").copy()
            win_flag = np.where(
                group["points_for"].notna() & group["points_against"].notna(),
                (group["points_for"] > group["points_against"]).astype(float),
                np.nan,
            )

            group["prev_points_for"] = group["points_for"].shift(1)
            group["prev_points_against"] = group["points_against"].shift(1)
            group["prev_point_diff"] = (
                group["prev_points_for"] - group["prev_points_against"]
            )

            rolling_points_for = (
                group["points_for"].rolling(window=5, min_periods=1).mean()
            )
            rolling_points_against = (
                group["points_against"].rolling(window=5, min_periods=1).mean()
            )
            rolling_point_diff = (
                (group["points_for"] - group["points_against"]).rolling(window=5, min_periods=1).mean()
            )
            rolling_win_pct = (
                pd.Series(win_flag, index=group.index)
                .rolling(window=5, min_periods=1)
                .mean()
            )

            group["rolling_points_for"] = rolling_points_for.shift(1)
            group["rolling_points_against"] = rolling_points_against.shift(1)
            group["rolling_point_diff"] = rolling_point_diff.shift(1)
            group["rolling_win_pct"] = rolling_win_pct.shift(1)

            rest_days = group["start_time"].diff().dt.total_seconds() / 86400.0
            group["rest_days"] = rest_days
            group["rest_penalty"] = rest_days.apply(
                lambda value: max(0.0, 6.0 - value) if pd.notna(value) else np.nan
            )
            group["travel_penalty"] = np.where(
                group["is_home"],
                0.0,
                group["timezone_diff_hours"].fillna(0.0) / 3.0,
            )

            return group

        grouped_frames: List[pd.DataFrame] = []
        for _, group in team_games.groupby(["team", "season"], sort=False):
            grouped_frames.append(compute_group(group))

        if grouped_frames:
            team_games = safe_concat(grouped_frames, ignore_index=True)
        else:
            team_games = team_games.iloc[0:0]

        team_games = team_games.drop(columns=["venue_team"], errors="ignore")

        return team_games[base_columns]


# ---------------------------------------------------------------------------
# Modeling pipeline
# ---------------------------------------------------------------------------


class ModelTrainer:
    def __init__(self, engine: Engine, db: NFLDatabase, run_id: Optional[str] = None):
        self.engine = engine
        self.db = db
        self.feature_builder = FeatureBuilder(engine)
        self.run_id = run_id or uuid.uuid4().hex
        self.model_uncertainty: Dict[str, Dict[str, float]] = {}
        self.target_priors: Dict[str, Dict[str, Any]] = {}
        self.prior_engines: Dict[str, Optional[Dict[str, Any]]] = {}
        self.special_models: Dict[str, Dict[str, Any]] = {}
        self.feature_column_map: Dict[str, List[str]] = {}

    @staticmethod
    def _is_lineup_starter(position: str, rank: Optional[int]) -> bool:
        pos = normalize_position(position)
        if pos == "QB":
            return (rank or 99) == 1
        if pos == "RB":
            return (rank or 99) == 1
        if pos == "WR":
            return (rank or 99) in {1, 2, 3}
        if pos == "TE":
            return (rank or 99) == 1
        return False

    def apply_lineup_gate(
        self,
        player_df: pd.DataFrame,
        respect_lineups: bool = True,
        lineup_df: Optional[pd.DataFrame] = None,
    ) -> pd.DataFrame:
        if player_df.empty:
            return player_df

        game_ids = sorted(set(map(str, player_df["game_id"].astype(str).tolist())))
        roster_frames: List[pd.DataFrame] = []
        allowed_lineup_keys: Set[Tuple[str, str, str, str]] = set()
        lineup_audit_frame = pd.DataFrame()
        lineup_roster_full = pd.DataFrame()

        if lineup_df is not None and not lineup_df.empty:
            lineup_roster = lineup_df.copy()
            lineup_roster["game_id"] = lineup_roster["game_id"].astype(str)
            lineup_roster["team"] = lineup_roster["team"].apply(normalize_team_abbr)
            lineup_roster["position"] = lineup_roster["position"].apply(normalize_position)
            lineup_roster = lineup_roster[
                lineup_roster["position"].isin({"QB", "RB", "WR", "TE"})
            ]
            if not lineup_roster.empty:
                lineup_roster["player_id"] = lineup_roster["player_id"].fillna("").astype(str)
                lineup_roster["player_name"] = lineup_roster["player_name"].fillna("")
                if "__pname_key" not in lineup_roster.columns:
                    lineup_roster["__pname_key"] = ""
                name_seed = (
                    lineup_roster.get("first_name", "").fillna("")
                    + " "
                    + lineup_roster.get("last_name", "").fillna("")
                ).str.strip()
                fallback_name = lineup_roster["player_name"]
                lineup_roster["__pname_key"] = lineup_roster["__pname_key"].fillna("")
                need_key = lineup_roster["__pname_key"] == ""
                lineup_roster.loc[need_key, "__pname_key"] = name_seed.where(
                    name_seed != "", fallback_name
                )[need_key].map(robust_player_name_key)
                lineup_roster["__pname_key"] = lineup_roster["__pname_key"].fillna("")
                lineup_roster = lineup_roster[lineup_roster["__pname_key"] != ""].copy()
                lineup_roster["depth_rank"] = lineup_roster["rank"].apply(parse_depth_rank)
                lineup_roster["depth_rank"] = lineup_roster["depth_rank"].apply(
                    lambda val: int(val) if pd.notna(val) else None
                )
                lineup_roster["is_starter"] = lineup_roster.apply(
                    lambda row: 1
                    if self._is_lineup_starter(row["position"], row["depth_rank"])
                    else 0,
                    axis=1,
                )
                lineup_roster["source"] = "msf-lineup"
                if respect_lineups:
                    allowed_lineup_keys_all = {
                        (str(gid), team, name, pos)
                        for gid, team, name, pos in zip(
                            lineup_roster["game_id"],
                            lineup_roster["team"],
                            lineup_roster["__pname_key"],
                            lineup_roster["position"],
                        )
                        if name
                    }
                    allowed_lineup_keys_starters = {
                        key
                        for key, starter in zip(
                            zip(
                                lineup_roster["game_id"],
                                lineup_roster["team"],
                                lineup_roster["__pname_key"],
                                lineup_roster["position"],
                            ),
                            lineup_roster["is_starter"],
                        )
                        if starter == 1 and key[2]
                    }
                    allowed_lineup_keys_starters = {
                        (str(gid), team, name, pos)
                        for gid, team, name, pos in allowed_lineup_keys_starters
                    }
                else:
                    allowed_lineup_keys_all = {
                        (str(gid), team, name, pos)
                        for gid, team, name, pos in zip(
                            lineup_roster["game_id"],
                            lineup_roster["team"],
                            lineup_roster["__pname_key"],
                            lineup_roster["position"],
                        )
                        if name
                    }
                    allowed_lineup_keys_starters = allowed_lineup_keys_all.copy()
                lineup_roster_full = lineup_roster.copy()
                lineup_audit_frame = lineup_roster.copy()
                lineup_export = lineup_roster.drop(columns=["__pname_key"], errors="ignore")
                needed_cols = [
                    "game_id",
                    "team",
                    "player_id",
                    "player_name",
                    "position",
                    "depth_rank",
                    "is_starter",
                    "source",
                ]
                for col in needed_cols:
                    if col not in lineup_export.columns:
                        lineup_export[col] = np.nan
                roster_frames.append(lineup_export[needed_cols])

        if not roster_frames:
            logging.info(
                "No lineup rows supplied for %d games; leaving player pool unchanged",
                len(game_ids),
            )
            return player_df

        roster = safe_concat(roster_frames, ignore_index=True)
        roster["game_id"] = roster["game_id"].astype(str)

        if "source" in roster.columns:
            roster["_lineup_priority"] = roster["source"].apply(
                lambda src: 0 if str(src).startswith("msf-lineup") else 1
            )
        else:
            roster["_lineup_priority"] = 1
        roster = roster.sort_values(
            ["game_id", "team", "player_id", "player_name", "_lineup_priority"]
        )
        roster = roster.drop_duplicates(
            subset=["game_id", "team", "player_id", "player_name"], keep="first"
        )
        roster = roster.drop(columns=["_lineup_priority"], errors="ignore")

        def _nname(series: pd.Series) -> pd.Series:
            return series.fillna("").map(robust_player_name_key)

        player_df = player_df.copy()
        if "game_id" not in player_df.columns:
            player_df["game_id"] = ""
        player_df["game_id"] = player_df["game_id"].astype(str)
        player_df["player_id"] = player_df["player_id"].fillna("").astype(str)
        player_df["team"] = player_df["team"].apply(normalize_team_abbr)
        if "position" in player_df.columns:
            player_df["position"] = player_df["position"].apply(normalize_position)
        else:
            player_df["position"] = ""
        player_df["__pname_key"] = _nname(player_df["player_name"])

        if not lineup_roster_full.empty:
            overrides = lineup_roster_full[
                ["game_id", "team", "player_id", "__pname_key", "position"]
            ].copy()
            overrides["game_id"] = overrides["game_id"].astype(str)
            overrides["team"] = overrides["team"].apply(normalize_team_abbr)
            overrides["player_id"] = overrides["player_id"].fillna("").astype(str)
            overrides["__pname_key"] = overrides["__pname_key"].fillna("")
            overrides["position"] = overrides["position"].apply(normalize_position)

            pid_override: Dict[Tuple[str, str], Tuple[str, str]] = {}
            name_override: Dict[Tuple[str, str], Tuple[str, str]] = {}

            for _, row in overrides.iterrows():
                team_pos = (row["team"], row["position"])

                player_id_value = row.get("player_id", "")
                if isinstance(player_id_value, str):
                    player_id_value = player_id_value.strip()
                if player_id_value:
                    pid_override[(row["game_id"], player_id_value)] = team_pos

                name_key_value = row.get("__pname_key", "")
                if isinstance(name_key_value, str):
                    name_key_value = name_key_value.strip()
                if name_key_value:
                    name_override[(row["game_id"], name_key_value)] = team_pos

            player_df["_gid"] = player_df["game_id"].astype(str)
            player_df["_pid"] = player_df.get("player_id", "").fillna("").astype(str)

            team_overrides: List[Optional[str]] = []
            pos_overrides: List[Optional[str]] = []

            name_keys = player_df["__pname_key"].fillna("")
            for gid, pid, name_key in zip(player_df["_gid"], player_df["_pid"], name_keys):
                override = pid_override.get((gid, pid)) if pid else None
                if override is None and name_key:
                    override = name_override.get((gid, name_key))
                if override is None:
                    team_overrides.append(None)
                    pos_overrides.append(None)
                else:
                    team_overrides.append(override[0])
                    pos_overrides.append(override[1])

            team_overrides_series = pd.Series(team_overrides, index=player_df.index)
            pos_overrides_series = pd.Series(pos_overrides, index=player_df.index)

            team_mask = team_overrides_series.notna()
            if team_mask.any():
                player_df.loc[team_mask, "team"] = team_overrides_series[team_mask]

            pos_mask = pos_overrides_series.notna()
            if pos_mask.any():
                player_df.loc[pos_mask, "position"] = pos_overrides_series[pos_mask]

            player_df.drop(columns=["_gid", "_pid"], inplace=True)

        player_df["team"] = player_df["team"].apply(normalize_team_abbr)
        roster = roster.copy()
        roster["player_id"] = roster["player_id"].fillna("").astype(str)
        roster["team"] = roster["team"].apply(normalize_team_abbr)
        roster["position"] = roster["position"].apply(normalize_position)
        roster["__pname_key"] = _nname(roster["player_name"])

        roster_subset = roster[[
            "game_id",
            "team",
            "player_id",
            "__pname_key",
            "position",
            "depth_rank",
            "is_starter",
        ]]

        merged = player_df.merge(
            roster_subset.drop(columns=["__pname_key"], errors="ignore"),
            how="left",
            left_on=["game_id", "team", "player_id"],
            right_on=["game_id", "team", "player_id"],
            suffixes=("", "_r"),
        ).copy()

        merged["game_id"] = merged["game_id"].astype(str)
        merged["team"] = merged["team"].apply(normalize_team_abbr)
        merged["position"] = merged["position"].apply(normalize_position)
        if "is_placeholder" not in merged.columns:
            merged["is_placeholder"] = False
        else:
            merged["is_placeholder"] = merged["is_placeholder"].fillna(False)

        numeric_columns: List[str] = [
            col
            for col in merged.columns
            if pd.api.types.is_numeric_dtype(merged[col])
            and col not in {"depth_rank", "is_starter", "_lineup_hit"}
        ]

        merged["_placeholder_weight"] = compute_recency_usage_weights(merged)

        def _compute_weighted_baseline(
            frame: pd.DataFrame, group_cols: List[str]
        ) -> pd.DataFrame:
            if frame.empty or not numeric_columns:
                return pd.DataFrame()

            def _agg(group: pd.DataFrame) -> pd.Series:
                weights = group["_placeholder_weight"].fillna(0.0)
                positive_weight = float(weights[weights > 0].sum())
                result: Dict[str, float] = {}
                for column in numeric_columns:
                    values = group[column]
                    mask = values.notna()
                    if mask.any():
                        use_weights = weights[mask]
                        if use_weights.sum() > 0:
                            result[column] = float(
                                np.average(values[mask], weights=use_weights)
                            )
                        else:
                            result[column] = float(values[mask].mean())
                    else:
                        result[column] = np.nan
                if positive_weight <= 0:
                    positive_weight = float(len(group))
                result["_weight"] = positive_weight
                return pd.Series(result)

            baseline = (
                frame.groupby(group_cols, dropna=False, group_keys=False)
                .apply(_agg, include_groups=False)
                .sort_index()
            )
            baseline.index = baseline.index.set_names(group_cols)
            return baseline

        if numeric_columns:
            game_team_pos_baseline = _compute_weighted_baseline(
                merged, ["game_id", "team", "position"]
            )
            team_context_baseline = _compute_weighted_baseline(merged, ["game_id", "team"])
            team_pos_baseline = _compute_weighted_baseline(merged, ["team", "position"])
            pos_baseline = _compute_weighted_baseline(merged, ["position"])

            weights_all = merged["_placeholder_weight"].fillna(0.0)
            league_stats: Dict[str, float] = {}
            for column in numeric_columns:
                values = merged[column]
                mask = values.notna()
                if mask.any():
                    use_weights = weights_all[mask]
                    if use_weights.sum() > 0:
                        league_stats[column] = float(
                            np.average(values[mask], weights=use_weights)
                        )
                    else:
                        league_stats[column] = float(values[mask].mean())
                else:
                    league_stats[column] = np.nan
            positive_weight = float(weights_all[weights_all > 0].sum())
            if positive_weight <= 0:
                positive_weight = float(len(merged))
            league_stats["_weight"] = positive_weight
            league_baseline = pd.Series(league_stats)
        else:
            game_team_pos_baseline = pd.DataFrame()
            team_context_baseline = pd.DataFrame()
            team_pos_baseline = pd.DataFrame()
            pos_baseline = pd.DataFrame()
            league_baseline = pd.Series(dtype=float)

        mask_missing = merged["depth_rank"].isna()
        if mask_missing.any():
            fallback = (
                merged.loc[mask_missing, ["game_id", "team", "__pname_key", "position"]]
                .merge(
                    roster_subset,
                    how="left",
                    on=["game_id", "team", "__pname_key", "position"],
                )[["depth_rank", "is_starter"]]
            )
            fallback.index = merged.index[mask_missing]
            for column in ("depth_rank", "is_starter"):
                merged.loc[fallback.index, column] = fallback[column]

        merged["_lineup_hit"] = merged["depth_rank"].notna()

        def _assign_numeric_defaults(
            placeholder: Dict[str, Any], values: Optional[pd.Series]
        ) -> None:
            if values is None or not numeric_columns:
                return
            for column in numeric_columns:
                if column not in values:
                    continue
                value = values[column]
                if pd.isna(value):
                    continue
                if column not in placeholder or pd.isna(placeholder[column]):
                    placeholder[column] = value

        def _build_placeholder_row(lineup_row: pd.Series) -> Optional[Dict[str, Any]]:
            game_id_value = str(lineup_row.get("game_id", "")).strip()
            team_value = normalize_team_abbr(lineup_row.get("team"))
            position_value = normalize_position(lineup_row.get("position"))
            if not game_id_value or not team_value or not position_value:
                return None

            name_key = lineup_row.get("__pname_key", "") or ""
            if not name_key:
                name_seed = " ".join(
                    part
                    for part in [
                        str(lineup_row.get("first_name", "")).strip(),
                        str(lineup_row.get("last_name", "")).strip(),
                    ]
                    if part
                ) or str(lineup_row.get("player_name", "")).strip()
                name_key = robust_player_name_key(name_seed)
            if not name_key:
                return None

            template_pool = merged[
                (merged["game_id"].astype(str) == game_id_value)
                & (merged["team"] == team_value)
            ]
            if template_pool.empty:
                template_pool = merged[merged["game_id"].astype(str) == game_id_value]
            position_pool = pd.DataFrame()
            if template_pool.empty:
                base_values = {col: np.nan for col in merged.columns}
            else:
                position_pool = template_pool[template_pool["position"] == position_value]
                if position_pool.empty:
                    position_pool = template_pool
                base_row = position_pool.iloc[0]
                base_values = {col: base_row.get(col, np.nan) for col in merged.columns}
            fallback_candidates: List[pd.Series] = []
            if numeric_columns:
                if not position_pool.empty:
                    numeric_defaults = position_pool[numeric_columns].mean()
                    numeric_defaults = numeric_defaults.reindex(numeric_columns)
                    try:
                        pool_weight = float(
                            position_pool["_placeholder_weight"].fillna(0.0).sum()
                        )
                    except KeyError:
                        pool_weight = float(len(position_pool))
                    numeric_defaults.loc["_weight"] = pool_weight
                    fallback_candidates.append(numeric_defaults)

                def _append_baseline(
                    source: pd.DataFrame, key: Tuple[Any, ...]
                ) -> None:
                    if source is None or getattr(source, "empty", True):
                        return
                    try:
                        series = source.loc[key]
                    except KeyError:
                        return
                    if isinstance(series, pd.DataFrame):
                        if series.empty:
                            return
                        series = series.iloc[0]
                    fallback_candidates.append(series)

                _append_baseline(
                    team_context_baseline, (game_id_value, team_value)
                )
                _append_baseline(
                    game_team_pos_baseline, (game_id_value, team_value, position_value)
                )
                _append_baseline(team_pos_baseline, (team_value, position_value))
                _append_baseline(pos_baseline, (position_value,))
                if isinstance(league_baseline, pd.Series) and not league_baseline.empty:
                    fallback_candidates.append(league_baseline)

            player_name_value = str(lineup_row.get("player_name", "")).strip()
            if not player_name_value:
                first = str(lineup_row.get("first_name", "")).strip()
                last = str(lineup_row.get("last_name", "")).strip()
                player_name_value = " ".join(part for part in [first, last] if part)

            placeholder: Dict[str, Any] = dict(base_values)
            placeholder.pop("_placeholder_weight", None)
            placeholder["game_id"] = game_id_value
            placeholder["team"] = team_value
            if "opponent" in placeholder and pd.isna(placeholder["opponent"]):
                opp_pool = merged[
                    (merged["game_id"].astype(str) == game_id_value)
                    & (merged["team"] != team_value)
                ]
                if not opp_pool.empty:
                    placeholder["opponent"] = opp_pool.iloc[0].get("team")
            placeholder["position"] = position_value
            placeholder["player_name"] = player_name_value
            if "player_name_norm" in placeholder:
                placeholder["player_name_norm"] = normalize_player_name(
                    player_name_value
                )
            placeholder["__pname_key"] = name_key

            raw_player_id = lineup_row.get("player_id")
            if isinstance(raw_player_id, str) and raw_player_id.strip():
                player_id_value = raw_player_id.strip()
            else:
                player_id_value = f"lineup_{team_value}_{name_key}"
            placeholder["player_id"] = player_id_value

            depth_rank_value = parse_depth_rank(lineup_row.get("rank"))
            placeholder["depth_rank"] = depth_rank_value
            starter_flag = 1 if self._is_lineup_starter(position_value, depth_rank_value) else 0
            placeholder["is_starter"] = starter_flag
            placeholder["_lineup_hit"] = True
            placeholder["is_placeholder"] = True

            for defaults in fallback_candidates:
                _assign_numeric_defaults(placeholder, defaults)

            status_bucket = lineup_row.get("status_bucket")
            practice_status = lineup_row.get("practice_status")
            if status_bucket:
                status_bucket = normalize_injury_status(status_bucket)
                practice_status = normalize_practice_status(practice_status)
            else:
                status_bucket, practice_status = interpret_playing_probability(
                    lineup_row.get("playing_probability")
                )
                status_bucket = normalize_injury_status(status_bucket)
                practice_status = normalize_practice_status(practice_status)
            placeholder["status_bucket"] = status_bucket
            placeholder["practice_status"] = practice_status
            if "injury_priority" in placeholder:
                placeholder["injury_priority"] = INJURY_STATUS_PRIORITY.get(
                    status_bucket, INJURY_STATUS_PRIORITY.get("other", 1)
                )
            if "practice_priority" in placeholder:
                placeholder["practice_priority"] = PRACTICE_STATUS_PRIORITY.get(
                    practice_status, PRACTICE_STATUS_PRIORITY.get("available", 1)
                )

            updated_at = lineup_row.get("updated_at")
            if "updated_at" in placeholder:
                placeholder["updated_at"] = updated_at
            game_start_value = lineup_row.get("game_start")
            if "game_start" in placeholder:
                placeholder["game_start"] = game_start_value
            if "first_name" in placeholder:
                placeholder["first_name"] = lineup_row.get("first_name", "")
            if "last_name" in placeholder:
                placeholder["last_name"] = lineup_row.get("last_name", "")
            if "source" in placeholder and not placeholder.get("source"):
                placeholder["source"] = "msf-lineup"
            if "is_projected_starter" in placeholder:
                placeholder["is_projected_starter"] = True

            return placeholder

        if respect_lineups and not lineup_roster_full.empty:
            normalized_lineup = lineup_roster_full.copy()
            normalized_lineup["game_id"] = normalized_lineup["game_id"].astype(str)
            normalized_lineup["team"] = normalized_lineup["team"].apply(normalize_team_abbr)
            normalized_lineup["position"] = normalized_lineup["position"].apply(normalize_position)
            if "__pname_key" not in normalized_lineup.columns:
                normalized_lineup["__pname_key"] = normalized_lineup["player_name"].map(
                    robust_player_name_key
                )
            normalized_lineup["__pname_key"] = normalized_lineup["__pname_key"].fillna("")
            normalized_lineup = normalized_lineup[normalized_lineup["__pname_key"] != ""]

            existing_lineup_keys: Set[Tuple[str, str, str, str]] = set(
                zip(
                    merged["game_id"].astype(str),
                    merged["team"],
                    merged["__pname_key"],
                    merged["position"].apply(normalize_position),
                )
            )

            placeholder_rows: List[Dict[str, Any]] = []
            for _, lineup_row in normalized_lineup.iterrows():
                key = (
                    lineup_row.get("game_id", ""),
                    lineup_row.get("team"),
                    lineup_row.get("__pname_key", ""),
                    normalize_position(lineup_row.get("position")),
                )
                if key in existing_lineup_keys:
                    continue
                placeholder = _build_placeholder_row(lineup_row)
                if placeholder is None:
                    continue
                placeholder_rows.append(placeholder)
                existing_lineup_keys.add(key)

            if placeholder_rows:
                placeholder_df = pd.DataFrame(placeholder_rows)
                merged = safe_concat([merged, placeholder_df], ignore_index=True, sort=False)

        merged["_lineup_hit"] = merged["depth_rank"].notna()

        if respect_lineups and not lineup_audit_frame.empty:
            self._audit_lineup_matches(lineup_audit_frame, player_df, merged)

        candidate_pool = merged.copy()
        initial_candidate_count = len(candidate_pool)

        allowed_lineup_keys = locals().get("allowed_lineup_keys_all", set())
        starter_lineup_keys = locals().get("allowed_lineup_keys_starters", set())

        if respect_lineups and allowed_lineup_keys:
            key_series = pd.Series(
                list(
                    zip(
                        merged["game_id"].astype(str),
                        merged["team"],
                        merged["__pname_key"],
                        merged["position"].apply(normalize_position),
                    )
                ),
                index=merged.index,
            )
            allowed_mask = key_series.isin(allowed_lineup_keys) | merged["position"].isin(
                ["K", "DEF"]
            )
            merged = merged[allowed_mask]
        else:
            key_series = pd.Series(
                list(
                    zip(
                        merged["game_id"].astype(str),
                        merged["team"],
                        merged["__pname_key"],
                        merged["position"].apply(normalize_position),
                    )
                ),
                index=merged.index,
            )

        merged.loc[:, "depth_rank"] = merged["depth_rank"].fillna(9).astype(int)
        merged.loc[:, "is_starter"] = merged["is_starter"].fillna(0).astype(int)

        merged_before_filter = merged.copy()

        if respect_lineups:
            matched_count = int(merged_before_filter["_lineup_hit"].sum())
            logging.info(
                "Roster gate respected lineups: kept %d of %d players (matched=%d)",
                len(merged_before_filter[merged_before_filter["_lineup_hit"]]),
                initial_candidate_count,
                matched_count,
            )
            merged = merged_before_filter[merged_before_filter["_lineup_hit"]].copy()
        else:
            merged = merged_before_filter

        merged["_usage_confidence"] = compute_recency_usage_weights(merged)
        merged = merged.drop(columns=["_placeholder_weight"], errors="ignore")
        return merged.drop(columns=["__pname_key", "_lineup_hit"], errors="ignore")

    def _audit_lineup_matches(
        self,
        lineup_df: pd.DataFrame,
        player_df: pd.DataFrame,
        merged_df: pd.DataFrame,
    ) -> None:
        if lineup_df.empty or merged_df.empty:
            return

        try:
            lineup = lineup_df.copy()
            lineup["game_id"] = lineup["game_id"].astype(str)
            lineup["team"] = lineup["team"].apply(normalize_team_abbr)
            lineup["position"] = lineup["position"].apply(normalize_position)
            lineup = lineup[lineup["position"].isin({"QB", "RB", "WR", "TE"})]
            if lineup.empty:
                return

            if "__pname_key" not in lineup.columns:
                lineup["__pname_key"] = ""
            name_seed = (
                lineup.get("first_name", "").fillna("")
                + " "
                + lineup.get("last_name", "").fillna("")
            ).str.strip()
            fallback = lineup.get("player_name", "").fillna("")
            need_key = lineup["__pname_key"].fillna("") == ""
            lineup.loc[need_key, "__pname_key"] = name_seed.where(
                name_seed != "", fallback
            )[need_key].map(robust_player_name_key)
            lineup["__pname_key"] = lineup["__pname_key"].fillna("")
            lineup = lineup[lineup["__pname_key"] != ""]
            if lineup.empty:
                return

            players = player_df.copy()
            players["game_id"] = players["game_id"].astype(str)
            players["team"] = players["team"].apply(normalize_team_abbr)
            players["position"] = players["position"].apply(normalize_position)
            if "__pname_key" not in players.columns:
                players["__pname_key"] = players["player_name"].map(
                    robust_player_name_key
                )

            matched_keys = set(
                zip(
                    merged_df.loc[merged_df["_lineup_hit"], "game_id"].astype(str),
                    merged_df.loc[merged_df["_lineup_hit"], "team"],
                    merged_df.loc[merged_df["_lineup_hit"], "__pname_key"],
                    merged_df.loc[merged_df["_lineup_hit"], "position"].apply(
                        normalize_position
                    ),
                )
            )

            reported: Set[Tuple[str, str, str]] = set()
            for _, row in lineup.iterrows():
                game_id_value = str(row.get("game_id"))
                team_value = row.get("team")
                pname_key_value = row.get("__pname_key", "")
                position_value = normalize_position(row.get("position", ""))

                key = (game_id_value, team_value, pname_key_value, position_value)
                if key in matched_keys:
                    continue
                summary_key = (game_id_value, team_value, pname_key_value)
                if summary_key in reported:
                    continue
                team_pool = players[
                    (players["game_id"] == game_id_value)
                    & (players["team"] == team_value)
                ]
                reasons: List[str] = []
                if team_pool.empty:
                    reasons.append("team missing in features")
                else:
                    name_pool = team_pool[team_pool["__pname_key"] == pname_key_value]
                    if name_pool.empty:
                        reasons.append("not in latest_players")
                    else:
                        pos_pool = name_pool[
                            name_pool["position"].apply(normalize_position)
                            == position_value
                        ]
                        if pos_pool.empty:
                            reasons.append("position mismatch")
                        else:
                            inactive_mask = pd.Series(False, index=pos_pool.index)
                            if "status_bucket" in pos_pool.columns:
                                inactive_mask = pos_pool["status_bucket"].isin(
                                    INACTIVE_INJURY_BUCKETS
                                )
                                if inactive_mask.any():
                                    reasons.append("inactive status filtered")
                            if not inactive_mask.any():
                                reasons.append("present but filtered")

                if not reasons:
                    reasons.append("unmatched")

                player_label = str(row.get("player_name", "")).strip()
                if not player_label:
                    first = str(row.get("first_name", "")).strip()
                    last = str(row.get("last_name", "")).strip()
                    player_label = " ".join(
                        part for part in [first, last] if part
                    ).strip()
                player_label = player_label or pname_key_value or "(unknown)"

                logging.warning(
                    "[%s %s %s-%s] %s: %s",
                    game_id_value,
                    team_value,
                    position_value,
                    row.get("rank", ""),
                    player_label,
                    ", ".join(reasons),
                )
                reported.add(summary_key)
        except Exception:
            logging.debug("Lineup audit diagnostics failed", exc_info=True)

    def _compute_target_priors(self, df: pd.DataFrame, target: str) -> Dict[str, Any]:
        priors: Dict[str, Any] = {
            "league": {"mean": np.nan, "weight": 0.0},
            "position": {},
            "team_position": {},
        }
        if df.empty or target not in df.columns:
            return priors

        working = df.copy()
        if "team" in working.columns:
            working["team"] = working["team"].apply(normalize_team_abbr)
        if "position" in working.columns:
            working["position"] = working["position"].apply(normalize_position)

        mask_actual = working[target].notna()
        if "is_synthetic" in working.columns:
            mask_actual &= ~working["is_synthetic"].astype(bool)
        actual = working[mask_actual]
        if actual.empty:
            return priors

        weights_all = (
            actual.get("sample_weight", pd.Series(1.0, index=actual.index))
            .astype(float)
            .clip(lower=1e-4)
        )
        values_all = actual[target].astype(float)
        priors["league"] = {
            "mean": float(np.average(values_all, weights=weights_all)),
            "weight": float(weights_all.sum()),
        }

        for (team, position), group in actual.groupby(["team", "position"]):
            group_weights = (
                group.get("sample_weight", pd.Series(1.0, index=group.index))
                .astype(float)
                .clip(lower=1e-4)
            )
            group_values = group[target].astype(float)
            priors["team_position"][(team, position)] = {
                "mean": float(np.average(group_values, weights=group_weights)),
                "weight": float(group_weights.sum()),
            }

        for position, group in actual.groupby(["position"]):
            group_weights = (
                group.get("sample_weight", pd.Series(1.0, index=group.index))
                .astype(float)
                .clip(lower=1e-4)
            )
            group_values = group[target].astype(float)
            priors["position"][position] = {
                "mean": float(np.average(group_values, weights=group_weights)),
                "weight": float(group_weights.sum()),
            }

        return priors

    def _resolve_prior(
        self,
        target: str,
        team: Optional[str],
        position: Optional[str],
    ) -> Tuple[float, float]:
        priors = self.target_priors.get(target)
        if not priors:
            return (np.nan, 0.0)

        team_norm = normalize_team_abbr(team) if team else None
        pos_norm = normalize_position(position) if position else None

        if team_norm and pos_norm:
            entry = priors["team_position"].get((team_norm, pos_norm))
            if entry:
                return (entry.get("mean", np.nan), entry.get("weight", 0.0))

        if pos_norm:
            entry = priors["position"].get(pos_norm)
            if entry:
                return (entry.get("mean", np.nan), entry.get("weight", 0.0))

        league_entry = priors.get("league", {})
        return (
            league_entry.get("mean", np.nan),
            league_entry.get("weight", 0.0),
        )

    def _build_neighbor_engine(
        self,
        transformer: ColumnTransformer,
        X_train: pd.DataFrame,
        y_train: pd.Series,
        train_df: pd.DataFrame,
        feature_columns: List[str],
        train_weights: pd.Series,
        target: str,
    ) -> Optional[Dict[str, Any]]:
        try:
            mask = (~train_df.get("is_synthetic", False).astype(bool)) & y_train.notna()
        except Exception:
            mask = y_train.notna()

        if not mask.any():
            return None

        feature_subset = X_train.loc[mask, feature_columns]
        if feature_subset.empty:
            return None

        try:
            transformed = transformer.transform(feature_subset)
        except Exception:
            logging.debug("Failed to transform features for neighbor prior on %s", target, exc_info=True)
            return None

        if hasattr(transformed, "toarray"):
            matrix = transformed.toarray()
        else:
            matrix = np.asarray(transformed)

        if matrix.shape[0] < 3:
            return None

        neighbor_count = int(min(25, matrix.shape[0]))
        try:
            nn = NearestNeighbors(n_neighbors=neighbor_count)
            nn.fit(matrix)
        except Exception:
            logging.debug("Unable to fit neighbor model for %s", target, exc_info=True)
            return None

        weight_array = (
            train_weights.loc[mask]
            .astype(float)
            .replace([np.inf, -np.inf], np.nan)
            .fillna(1.0)
            .clip(lower=1e-4)
            .to_numpy()
        )
        target_array = y_train.loc[mask].astype(float).to_numpy()

        smoothing = float(np.median(weight_array) * neighbor_count)
        smoothing = max(smoothing, 5.0)

        return {
            "transformer": transformer,
            "feature_columns": list(feature_columns),
            "nn": nn,
            "targets": target_array,
            "weights": weight_array,
            "smoothing": smoothing,
            "n_neighbors": neighbor_count,
        }

    def calibrate_player_predictions(
        self,
        target: str,
        feature_slice: pd.DataFrame,
        predictions: np.ndarray,
    ) -> np.ndarray:
        if feature_slice is None or feature_slice.empty:
            return predictions

        preds = np.asarray(predictions, dtype=float)
        if preds.size == 0:
            return preds

        special_entry = self.special_models.get(target, {}) if hasattr(self, "special_models") else {}
        calibration_info = special_entry.get("calibration") if isinstance(special_entry, dict) else None
        if calibration_info and calibration_info.get("method") == "logistic":
            try:
                model = calibration_info.get("model")
                if model is not None:
                    preds = model.predict_proba(preds.reshape(-1, 1))[:, 1]
            except Exception:
                logging.debug("Unable to apply stored calibration for %s", target, exc_info=True)

        features = feature_slice.copy()
        if "team" in features.columns:
            features["team"] = features["team"].apply(normalize_team_abbr)
        if "position" in features.columns:
            features["position"] = features["position"].apply(normalize_position)

        usage_conf = features.get("_usage_confidence", pd.Series(0.5, index=features.index))
        usage_conf = pd.to_numeric(usage_conf, errors="coerce").fillna(0.5).clip(0.0, 1.0)
        is_placeholder = features.get("is_placeholder", pd.Series(False, index=features.index))
        is_placeholder = coerce_boolean_mask(is_placeholder)

        neighbor_engine = self.prior_engines.get(target)
        neighbor_means = np.full(len(features), np.nan, dtype=float)
        neighbor_supports = np.zeros(len(features), dtype=float)
        neighbor_strengths = np.zeros(len(features), dtype=float)

        if neighbor_engine:
            required_cols = neighbor_engine.get("feature_columns", [])
            if required_cols:
                aligned = features.reindex(columns=required_cols, fill_value=np.nan)
                try:
                    transformed = neighbor_engine["transformer"].transform(aligned)
                    if hasattr(transformed, "toarray"):
                        matrix = transformed.toarray()
                    else:
                        matrix = np.asarray(transformed)
                    distances, indices = neighbor_engine["nn"].kneighbors(
                        matrix, return_distance=True
                    )
                    neighbor_targets = neighbor_engine["targets"][indices]
                    base_weights = neighbor_engine["weights"][indices]
                    inv_distance = 1.0 / (distances + 1e-6)
                    weighted = base_weights * inv_distance
                    weight_sums = weighted.sum(axis=1)
                    valid_mask = weight_sums > 0
                    if np.any(valid_mask):
                        neighbor_means[valid_mask] = (
                            (weighted[valid_mask] * neighbor_targets[valid_mask]).sum(axis=1)
                            / weight_sums[valid_mask]
                        )
                        neighbor_supports[valid_mask] = weight_sums[valid_mask]
                        smoothing = float(neighbor_engine.get("smoothing", 10.0))
                        neighbor_strengths[valid_mask] = neighbor_supports[valid_mask] / (
                            neighbor_supports[valid_mask] + smoothing
                        )
                except Exception:
                    logging.debug(
                        "Unable to apply neighbor prior for %s during calibration", target, exc_info=True
                    )

        for idx, (row_idx, row) in enumerate(features.iterrows()):
            confidence = (
                float(usage_conf.loc[row_idx]) if row_idx in usage_conf.index else 0.5
            )
            placeholder_flag = (
                bool(is_placeholder.loc[row_idx]) if row_idx in is_placeholder.index else False
            )

            # Skip calibration when we already have a confident, data-backed projection.
            if not placeholder_flag and confidence >= 0.6:
                continue

            prior_mean, prior_weight = self._resolve_prior(
                target,
                row.get("team"),
                row.get("position"),
            )

            neighbor_mean = neighbor_means[idx]
            neighbor_conf = neighbor_strengths[idx]
            neighbor_weight = neighbor_supports[idx]

            combined_mean = np.nan
            combined_weight = 0.0

            if not np.isnan(neighbor_mean) and neighbor_conf > 0:
                neighbor_support = max(neighbor_weight, 0.0)
                if not np.isnan(prior_mean) and prior_weight > 0:
                    combined_mean = (
                        neighbor_mean * neighbor_support + prior_mean * prior_weight
                    ) / (neighbor_support + prior_weight)
                    combined_weight = neighbor_support + prior_weight
                else:
                    combined_mean = neighbor_mean
                    combined_weight = neighbor_support
            elif not np.isnan(prior_mean) and prior_weight > 0:
                combined_mean = prior_mean
                combined_weight = prior_weight
            else:
                combined_mean = neighbor_mean if not np.isnan(neighbor_mean) else prior_mean
                if np.isnan(combined_mean):
                    continue

            prior_strength = 0.0
            if combined_weight > 0:
                prior_strength = combined_weight / (combined_weight + 25.0)

            mix_strength = max(prior_strength, neighbor_conf)

            if placeholder_flag:
                base_alpha = max(0.35, 1.0 - confidence) * mix_strength
                alpha = np.clip(base_alpha, 0.0, 0.45)
            else:
                base_alpha = (1.0 - confidence) * mix_strength
                alpha = np.clip(base_alpha, 0.0, 0.25)

            if alpha <= 0:
                continue

            current_pred = preds[idx]
            if np.isnan(current_pred) or np.isinf(current_pred):
                preds[idx] = combined_mean
            else:
                preds[idx] = (1 - alpha) * current_pred + alpha * combined_mean

        if target in NON_NEGATIVE_TARGETS:
            np.maximum(preds, 0.0, out=preds)

        return preds

    # ------------------------------------------------------------------
    # Chronological splitting utilities
    # ------------------------------------------------------------------

    def _sort_by_time(self, df: pd.DataFrame) -> pd.DataFrame:
        if "start_time" in df.columns:
            return df.sort_values("start_time")
        if {"season", "week"}.issubset(df.columns):
            return df.sort_values(["season", "week"])
        if "week" in df.columns:
            return df.sort_values("week")
        return df.sort_index()

    def _chronological_split(
        self,
        df: pd.DataFrame,
        holdout_fraction: float = 0.2,
    ) -> Tuple[pd.DataFrame, pd.DataFrame, pd.DataFrame]:
        df_sorted = self._sort_by_time(df).reset_index(drop=True)
        if len(df_sorted) < 5:
            split_index = max(1, len(df_sorted) - 1)
        else:
            holdout_size = max(1, int(len(df_sorted) * holdout_fraction))
            if holdout_size >= len(df_sorted):
                holdout_size = max(1, len(df_sorted) - 1)
            split_index = len(df_sorted) - holdout_size

        if split_index <= 0 or split_index >= len(df_sorted):
            split_index = max(1, len(df_sorted) - 1)

        train_df = df_sorted.iloc[:split_index]
        test_df = df_sorted.iloc[split_index:]
        return train_df, test_df, df_sorted

    def _build_time_series_cv(self, n_samples: int) -> TimeSeriesSplit:
        if n_samples < 3:
            raise ValueError("At least 3 samples are required for time series CV.")

        n_splits = min(5, max(2, n_samples - 1))
        if n_splits >= n_samples:
            n_splits = n_samples - 1
        return TimeSeriesSplit(n_splits=n_splits)

    @staticmethod
    def _gb_param_grid(prefix: str) -> Dict[str, List[Any]]:
        """Gradient boosting hyperparameter search space helper."""

        return {
            f"{prefix}learning_rate": [0.01, 0.05, 0.1, 0.2],
            f"{prefix}n_estimators": [100, 200, 300, 400],
            f"{prefix}max_depth": [2, 3, 4],
            f"{prefix}subsample": [0.6, 0.8, 1.0],
        }

    def train(self) -> Dict[str, Pipeline]:
        datasets = self.feature_builder.build_features()
        models: Dict[str, Pipeline] = {}

        for target, df in datasets.items():
            if target == "game_outcome":
                model = self._train_game_models(df)
                models.update(model)
                continue

            prepared = self._prepare_regression_training_data(df, target)
            if prepared is None:
                continue

            sorted_df, feature_columns, weight_series = prepared
            try:
                model, _summary = self._train_regression_model(
                    sorted_df,
                    feature_columns,
                    target,
                    weight_series=weight_series,
                )
            except RuntimeError:
                raise

            if model is not None:
                models[target] = model
        return models

    def _prepare_regression_training_data(
        self, df: pd.DataFrame, target: str
    ) -> Optional[Tuple[pd.DataFrame, List[str], Optional[pd.Series]]]:
        if len(df) < 20 or target not in df.columns or df[target].nunique() <= 1:
            logging.warning(
                "Not enough data to train %s model (rows=%d, unique targets=%d).",
                target,
                len(df),
                df[target].nunique() if target in df.columns else 0,
            )
            return None

        df = df.copy()
        if "sample_weight" not in df.columns:
            df["sample_weight"] = 1.0
        else:
            df["sample_weight"] = (
                pd.to_numeric(df["sample_weight"], errors="coerce")
                .replace([np.inf, -np.inf], np.nan)
                .fillna(1.0)
                .clip(lower=1e-4)
            )
        if "is_synthetic" not in df.columns:
            df["is_synthetic"] = False
        else:
            df["is_synthetic"] = df["is_synthetic"].fillna(False).astype(bool)

        self.target_priors[target] = self._compute_target_priors(df, target)

        ignore_columns = {target, "sample_weight", "is_synthetic"}
        feature_columns: List[str] = []
        for col in df.columns:
            if col in ignore_columns:
                continue
            series = df[col]
            if not pd.api.types.is_numeric_dtype(series):
                continue
            if not series.notna().any():
                continue
            feature_columns.append(col)

        if not feature_columns:
            logging.warning("No usable numeric features available to train %s model; skipping.", target)
            return None

        sorted_df = self._sort_by_time(df).reset_index(drop=True)
        weight_series = sorted_df.get("sample_weight")
        self.prior_engines[target] = None
        return sorted_df, feature_columns, weight_series


    def _train_regression_model(
        self,
        sorted_df: pd.DataFrame,
        feature_columns: List[str],
        target: str,
        weight_series: Optional[pd.Series] = None,
        *,
        vig_threshold: float = 0.02,
        min_edge: float = 0.0,
    ) -> Tuple[Pipeline, Dict[str, Any]]:
        """
        Walk-forward, season/week-ordered evaluation with betting diagnostics.
        Aborts (raises RuntimeError) if ROI lower CI bound <= vig_threshold.
        """
        import math
        from sklearn.base import clone
        from sklearn.ensemble import GradientBoostingRegressor
        from sklearn.pipeline import Pipeline
        from sklearn.impute import SimpleImputer
        from sklearn.preprocessing import StandardScaler

        df = sorted_df.copy()
<<<<<<< HEAD

        def _american_to_prob(series: pd.Series) -> pd.Series:
            odds = pd.to_numeric(series, errors="coerce")
            prob = pd.Series(np.nan, index=odds.index, dtype=float)
            if odds is None:
                return prob
            positive = odds >= 0
            prob.loc[positive] = 100.0 / (odds.loc[positive] + 100.0)
            prob.loc[~positive] = (-odds.loc[~positive]) / ((-odds.loc[~positive]) + 100.0)
            return prob

        if target.endswith("_win_prob"):
            for side in ("home", "away"):
                prob_col = f"{side}_implied_prob"
                moneyline_col = f"{side}_moneyline"
                if prob_col not in df.columns:
                    df[prob_col] = np.nan
                if moneyline_col in df.columns:
                    derived = _american_to_prob(df[moneyline_col])
                    df[prob_col] = df[prob_col].fillna(derived)
=======
>>>>>>> b28bd62d

        def _as_weight_array(series: Optional[pd.Series]) -> Optional[np.ndarray]:
            if series is None:
                return None
            if isinstance(series, pd.Series):
                arr = (
                    pd.to_numeric(series, errors="coerce")
                    .fillna(1.0)
                    .clip(lower=1e-6)
                    .astype(float)
                    .to_numpy()
                )
            else:
                arr = np.asarray(series, dtype=float)
                arr = np.where(np.isfinite(arr), arr, 1.0)
                arr = np.clip(arr, 1e-6, None)
            return arr

        def _weighted_metrics(
            y_true: Union[pd.Series, np.ndarray],
            y_pred: Union[pd.Series, np.ndarray],
            weights: Optional[Union[pd.Series, np.ndarray]],
        ) -> Tuple[float, float, float]:
            from math import sqrt
            from sklearn.metrics import mean_absolute_error, mean_squared_error, r2_score

            y_t = np.asarray(y_true, dtype=float)
            y_p = np.asarray(y_pred, dtype=float)
            w = None if weights is None else np.asarray(weights, dtype=float)
            if w is not None and w.shape != y_t.shape:
                w = None
            r2 = float(r2_score(y_t, y_p, sample_weight=w)) if y_t.size else float("nan")
            mae = float(mean_absolute_error(y_t, y_p, sample_weight=w)) if y_t.size else float("nan")
            if y_t.size:
                mse = mean_squared_error(y_t, y_p, sample_weight=w)
                rmse = float(sqrt(mse))
            else:
                rmse = float("nan")
            return r2, mae, rmse

        # Require time keys
        if not {"season", "week"}.issubset(df.columns):
            raise ValueError(f"{target}: requires 'season' and 'week' columns for walk-forward CV")

        # Build a clean matrix
        X_all = df[feature_columns]
        y_all = df[target]
        w_all = _as_weight_array(weight_series)  # existing helper

        # Simple preprocessor; keep your original encoder if you had one upstream
        preprocessor = Pipeline(
            steps=[
                ("impute", SimpleImputer(strategy="median")),
                ("scale", StandardScaler(with_mean=False)),
            ]
        )
<<<<<<< HEAD

        base_est = GradientBoostingRegressor(random_state=42)
        model = Pipeline([("preprocessor", preprocessor), ("regressor", base_est)])

        # ---- Walk-forward splits by unique (season, week) keys (expanding window) ----
        df["_sw"] = list(zip(df["season"].astype(str), df["week"].astype(int, errors="ignore").fillna(0).astype(int)))
        sw_keys = pd.Series(df["_sw"].unique().tolist())
        # sort season/week by real world order: season asc, week asc
        sw_keys = sw_keys.sort_values(key=lambda s: s.map(lambda x: (x[0], x[1]))).tolist()

        # at least 3 folds: train on >=1, validate on the next, keep rolling
        folds = []
        for i in range(1, len(sw_keys) - 1):
            train_keys = set(sw_keys[:i])        # everything strictly before validation
            valid_key = sw_keys[i]               # one time-slice as validation
            train_idx = df["_sw"].isin(train_keys).values
            valid_idx = (df["_sw"] == valid_key).values
            if train_idx.sum() >= 120 and valid_idx.sum() >= 30:  # reasonable sample minimums
                folds.append((train_idx, valid_idx))

        per_fold = []
        fold_details: List[Dict[str, Any]] = []
        idx_all: List[np.ndarray] = []
        used_walk_forward = True

        if not folds:
            # Fallback to a simple chronological holdout when there are not enough
            # season/week buckets to run the expanding walk-forward evaluation.
            logging.warning(
                "%s: insufficient time slices for walk-forward; fitting single model with holdout diagnostics.",
                target,
            )

            valid_size = max(1, min(max(len(df) // 5, 10), len(df) // 2))
            train_size = len(df) - valid_size
            if train_size <= 0:
                train_size = max(len(df) - 1, 1)
                valid_size = len(df) - train_size

            train_idx = np.zeros(len(df), dtype=bool)
            valid_idx = np.zeros(len(df), dtype=bool)
            train_idx[:train_size] = True
            valid_idx[train_size:train_size + valid_size] = True

            folds = [(train_idx, valid_idx)]
            used_walk_forward = False

        # ---- Run walk-forward (or fallback holdout) evaluation ----
        for k, (tr_idx, va_idx) in enumerate(folds, 1):
            X_tr, y_tr = X_all.loc[tr_idx], y_all.loc[tr_idx]
            X_va, y_va = X_all.loc[va_idx], y_all.loc[va_idx]
            w_tr = w_all[tr_idx] if w_all is not None else None
            w_va = w_all[va_idx] if w_all is not None else None

            est = clone(model)
            fit_kwargs = {"regressor__sample_weight": w_tr} if w_tr is not None else {}
            est.fit(X_tr, y_tr, **fit_kwargs)

            y_hat = est.predict(X_va)
            idx = np.where(va_idx)[0]
            idx_all.append(idx)

            fold_details.append(
                {
                    "fold": k,
                    "indices": idx,
                    "y_true": np.asarray(y_va, dtype=float),
                    "y_pred": np.asarray(y_hat, dtype=float),
                    "weights": np.asarray(w_va, dtype=float) if w_va is not None else None,
                }
            )

        if fold_details:
            preds_all = np.concatenate([detail["y_pred"] for detail in fold_details])
            idx_all = np.concatenate(idx_all)
        else:
            preds_all = np.array([])
            idx_all = np.array([])

        out_df = df.iloc[idx_all].copy() if idx_all.size else df.iloc[0:0].copy()
        out_df["_y_pred"] = preds_all
        out_df["_abs_err"] = (out_df[target] - out_df["_y_pred"]).abs()

        calibration_record: Optional[Dict[str, Any]] = None
        if fold_details and preds_all.size:
            y_true_all = np.concatenate([detail["y_true"] for detail in fold_details])
            weight_stacks = [
                detail["weights"]
                if detail["weights"] is not None
                else np.ones_like(detail["y_true"], dtype=float)
                for detail in fold_details
            ]
            weights_all = np.concatenate(weight_stacks) if weight_stacks else None

            if target.endswith("_win_prob") and np.unique(y_true_all).size > 1:
                try:
                    from sklearn.linear_model import LogisticRegression

                    lr = LogisticRegression(max_iter=1000)
                    X_cal = preds_all.reshape(-1, 1)
                    lr.fit(X_cal, y_true_all, sample_weight=weights_all)
                    calibrated = lr.predict_proba(X_cal)[:, 1]

                    start = 0
                    for detail in fold_details:
                        fold_len = len(detail["y_pred"])
                        detail["final_pred"] = calibrated[start:start + fold_len]
                        start += fold_len

                    preds_all = calibrated
                    out_df["_y_pred"] = calibrated
                    out_df["_abs_err"] = (out_df[target] - out_df["_y_pred"]).abs()
                    calibration_record = {"method": "logistic", "model": lr}
                except Exception:
                    logging.debug("Failed to fit logistic calibration for %s", target, exc_info=True)

        if fold_details:
            for detail in fold_details:
                if "final_pred" not in detail:
                    detail["final_pred"] = detail["y_pred"]
                weights_fold = detail["weights"]
                r2, mae, rmse = _weighted_metrics(detail["y_true"], detail["final_pred"], weights_fold)
                per_fold.append(
                    {
                        "fold": detail["fold"],
                        "n": int(len(detail["y_true"])),
                        "r2": r2,
                        "mae": float(mae),
                        "rmse": float(rmse),
                    }
                )

=======

        base_est = GradientBoostingRegressor(random_state=42)
        model = Pipeline([("preprocessor", preprocessor), ("regressor", base_est)])

        # ---- Walk-forward splits by unique (season, week) keys (expanding window) ----
        df["_sw"] = list(zip(df["season"].astype(str), df["week"].astype(int, errors="ignore").fillna(0).astype(int)))
        sw_keys = pd.Series(df["_sw"].unique().tolist())
        # sort season/week by real world order: season asc, week asc
        sw_keys = sw_keys.sort_values(key=lambda s: s.map(lambda x: (x[0], x[1]))).tolist()

        # at least 3 folds: train on >=1, validate on the next, keep rolling
        folds = []
        for i in range(1, len(sw_keys) - 1):
            train_keys = set(sw_keys[:i])        # everything strictly before validation
            valid_key = sw_keys[i]               # one time-slice as validation
            train_idx = df["_sw"].isin(train_keys).values
            valid_idx = (df["_sw"] == valid_key).values
            if train_idx.sum() >= 200 and valid_idx.sum() >= 50:  # reasonable sample minimums
                folds.append((train_idx, valid_idx))

        per_fold = []
        preds_all = []
        idx_all = []
        used_walk_forward = True

        if not folds:
            # Fallback to a simple chronological holdout when there are not enough
            # season/week buckets to run the expanding walk-forward evaluation.
            logging.warning(
                "%s: insufficient time slices for walk-forward; fitting single model with holdout diagnostics.",
                target,
            )

            valid_size = max(1, min(max(len(df) // 5, 10), len(df) // 2))
            train_size = len(df) - valid_size
            if train_size <= 0:
                train_size = max(len(df) - 1, 1)
                valid_size = len(df) - train_size

            train_idx = np.zeros(len(df), dtype=bool)
            valid_idx = np.zeros(len(df), dtype=bool)
            train_idx[:train_size] = True
            valid_idx[train_size:train_size + valid_size] = True

            folds = [(train_idx, valid_idx)]
            used_walk_forward = False

        # ---- Run walk-forward (or fallback holdout) evaluation ----
        for k, (tr_idx, va_idx) in enumerate(folds, 1):
            X_tr, y_tr = X_all.iloc[tr_idx], y_all.iloc[tr_idx]
            X_va, y_va = X_all.iloc[va_idx], y_all.iloc[va_idx]
            w_tr = w_all[tr_idx] if w_all is not None else None

            est = clone(model)
            fit_kwargs = {"regressor__sample_weight": w_tr} if w_tr is not None else {}
            est.fit(X_tr, y_tr, **fit_kwargs)

            y_hat = est.predict(X_va)
            preds_all.append(y_hat)
            idx_all.append(np.where(va_idx)[0])

            r2, mae, rmse = _weighted_metrics(y_va, y_hat, None)
            per_fold.append({"fold": k, "n": int(len(y_va)), "r2": r2, "mae": float(mae), "rmse": float(rmse)})

        preds_all = np.concatenate(preds_all)
        idx_all = np.concatenate(idx_all)
        out_df = df.iloc[idx_all].copy()
        out_df["_y_pred"] = preds_all
        out_df["_abs_err"] = (out_df[target] - out_df["_y_pred"]).abs()

>>>>>>> b28bd62d
        # ---- Betting diagnostics ----
        # 1) MAE vs "closing lines" (if present)
        closing_cols = [c for c in out_df.columns if c.startswith("line_") or c.endswith("_implied_prob")]
        mae_vs_closing = None
        if target.endswith("_win_prob"):
            # join to implied probs derived from moneylines already in games table
            # Expect columns like 'home_implied_prob'/'away_implied_prob' from ingest (see _ingest_odds)
            side = out_df.get("team_side")  # optional column you may carry ("home"/"away")
            if side is not None and "home_implied_prob" in out_df and "away_implied_prob" in out_df:
                cl = np.where(side == "home", out_df["home_implied_prob"], out_df["away_implied_prob"])
                mae_vs_closing = float(np.nanmean(np.abs(out_df["_y_pred"] - cl)))
        elif closing_cols:
            # e.g., player props with 'line_receiving_yards', etc.
            # Choose the first matching line as a reference
            ref = out_df[closing_cols[0]].astype(float)
            mae_vs_closing = float(np.nanmean(np.abs(out_df["_y_pred"] - ref)))

        # 2) EV rule → pick bets → compute hit rate & ROI (+ CI)
        def _american_to_payout(odds: float) -> float:
            # Net profit per unit staked if it wins
            if odds >= 0:
                return odds / 100.0
            return 100.0 / (-odds)

        # For game win-prob targets
        roi, roi_lo, roi_hi, hit_rate, n_bets = None, None, None, None, 0
        if target.endswith("_win_prob") and {"home_moneyline", "away_moneyline"}.issubset(out_df.columns):
            # Choose side with positive edge > min_edge
            choose_home = out_df["_y_pred"] - out_df.get("home_implied_prob", np.nan).values
            choose_away = (1.0 - out_df["_y_pred"]) - out_df.get("away_implied_prob", np.nan).values

            pick_home = (choose_home > min_edge) & out_df["home_moneyline"].notna()
            pick_away = (choose_away > min_edge) & out_df["away_moneyline"].notna()

            picks = []
            # Home picks
            if pick_home.any():
                h = out_df.loc[pick_home, ["home_moneyline", "home_team", "away_team", "home_score", "away_score", "_y_pred"]].copy()
                h["price"] = h["home_moneyline"].astype(float)
                h["side_win"] = (h["home_score"] > h["away_score"]).astype(int)  # realized outcome
                h["p_model"] = h["_y_pred"].clip(0.0, 1.0)
                h["payout"] = h["price"].map(_american_to_payout)
                picks.append(h[["p_model", "side_win", "payout"]])

            # Away picks
            if pick_away.any():
                a = out_df.loc[pick_away, ["away_moneyline", "home_team", "away_team", "home_score", "away_score", "_y_pred"]].copy()
                a["price"] = a["away_moneyline"].astype(float)
                a["side_win"] = (a["away_score"] > a["home_score"]).astype(int)
                a["p_model"] = (1.0 - a["_y_pred"]).clip(0.0, 1.0)
                a["payout"] = a["price"].map(_american_to_payout)
                picks.append(a[["p_model", "side_win", "payout"]])

            if picks:
                picks = pd.concat(picks, ignore_index=True)
                n_bets = len(picks)

                # 1u flat stake return per bet: +payout if win, -1 if loss
                returns = np.where(picks["side_win"] == 1, picks["payout"].values, -1.0)
                roi = float(np.mean(returns))  # average per-bet return (units per unit staked)

                # Normal-approx CI for mean with finite-sample correction
                m = returns.mean()
                s = returns.std(ddof=1) if n_bets > 1 else 0.0
                z = 1.96
                se = s / math.sqrt(max(n_bets, 1))
                roi_lo, roi_hi = float(m - z * se), float(m + z * se)

                # Hit rate
                hit_rate = float(np.mean(picks["side_win"]))

        # Persist backtest metrics per fold + overall
        for row in per_fold:
            self.db.record_backtest_metrics(self.run_id, f"{target}_fold{row['fold']}", row, sample_size=row["n"])

        evaluation_mode = "walk-forward" if used_walk_forward else "holdout"

<<<<<<< HEAD
        if per_fold:
            summary = {
                "folds": len(per_fold),
                "r2_mean": float(np.mean([r["r2"] for r in per_fold])),
                "mae_mean": float(np.mean([r["mae"] for r in per_fold])),
                "rmse_mean": float(np.mean([r["rmse"] for r in per_fold])),
                "mae_vs_closing": mae_vs_closing,
                "roi": roi,
                "roi_ci": (roi_lo, roi_hi) if roi_lo is not None else None,
                "hit_rate": hit_rate,
                "bets": n_bets,
                "mode": evaluation_mode,
            }
        else:
            summary = {
                "folds": 0,
                "r2_mean": float("nan"),
                "mae_mean": float("nan"),
                "rmse_mean": float("nan"),
                "mae_vs_closing": mae_vs_closing,
                "roi": roi,
                "roi_ci": (roi_lo, roi_hi) if roi_lo is not None else None,
                "hit_rate": hit_rate,
                "bets": n_bets,
                "mode": evaluation_mode,
            }
=======
        summary = {
            "folds": len(per_fold),
            "r2_mean": float(np.mean([r["r2"] for r in per_fold])),
            "mae_mean": float(np.mean([r["mae"] for r in per_fold])),
            "rmse_mean": float(np.mean([r["rmse"] for r in per_fold])),
            "mae_vs_closing": mae_vs_closing,
            "roi": roi,
            "roi_ci": (roi_lo, roi_hi) if roi_lo is not None else None,
            "hit_rate": hit_rate,
            "bets": n_bets,
            "mode": evaluation_mode,
        }
>>>>>>> b28bd62d
        self.db.record_backtest_metrics(self.run_id, target, summary, sample_size=int(len(out_df)))

        logging.info(
            "%s %s | folds=%d | MAE=%.3f | RMSE=%.3f | MAE_vs_close=%s | ROI=%s (CI=%s) | bets=%d",
            target,
            evaluation_mode,
            summary["folds"],
            summary["mae_mean"],
            summary["rmse_mean"],
            f"{summary['mae_vs_closing']:.3f}" if summary["mae_vs_closing"] is not None else "n/a",
            f"{summary['roi']:.3f}" if summary["roi"] is not None else "n/a",
            f"({summary['roi_ci'][0]:.3f},{summary['roi_ci'][1]:.3f})" if summary["roi_ci"] else "n/a",
            summary["bets"],
        )

        # ---- Deployment guard: beat the vig with lower CI bound ----
        if summary["roi_ci"] is not None:
            roi_lower = summary["roi_ci"][0]
            if not (roi_lower > vig_threshold):
                raise RuntimeError(
                    f"{target}: ROI lower CI {roi_lower:.3f} does not beat vig threshold {vig_threshold:.3f}. Aborting deployment."
                )

<<<<<<< HEAD
        special_entry = self.special_models.get(target, {}).copy()
        if calibration_record is not None:
            special_entry["calibration"] = calibration_record

=======
>>>>>>> b28bd62d
        # Finally fit on ALL data for live predictions
        fit_kwargs = {"regressor__sample_weight": w_all} if w_all is not None else {}
        model.fit(X_all, y_all, **fit_kwargs)
        setattr(model, "feature_columns", list(feature_columns))
        setattr(model, "allowed_positions", TARGET_ALLOWED_POSITIONS.get(target))
        setattr(model, "target_name", target)
        self.feature_column_map[target] = list(feature_columns)
        self.model_uncertainty[target] = {"rmse": summary["rmse_mean"], "mae": summary["mae_mean"]}

        # Supplemental pricing models for prop markets
        fitted_preprocessor = None
        processed_cache: Optional[pd.DataFrame] = None
        processed_feature_names: List[str] = []

        if hasattr(model, "named_steps"):
            fitted_preprocessor = model.named_steps.get("preprocessor")

        def _prepare_processed_frame() -> Optional[pd.DataFrame]:
            nonlocal processed_cache, processed_feature_names
            if processed_cache is not None:
                return processed_cache
            if fitted_preprocessor is None:
                return None
            try:
                transformed = fitted_preprocessor.transform(X_all)
            except Exception:
                logging.debug("Unable to transform features for pricing models on %s", target, exc_info=True)
                return None
            if hasattr(transformed, "toarray"):
                transformed = transformed.toarray()
            processed_cache = pd.DataFrame(
                transformed,
                index=X_all.index,
                columns=[f"feature_{i}" for i in range(transformed.shape[1])],
            )
            processed_feature_names = list(processed_cache.columns)
            return processed_cache

        if target in {"receiving_yards", "receptions", "passing_yards"}:
            processed = _prepare_processed_frame()
            if processed is not None and len(processed) >= 100:
                try:
                    quant_model = QuantileYards()
                    quant_model.fit(processed, y_all.astype(float))
<<<<<<< HEAD
                    special_entry.update(
                        {
                            "type": "quantile",
                            "model": quant_model,
                            "preprocessor": fitted_preprocessor,
                            "feature_columns": list(feature_columns),
                            "feature_names": processed_feature_names,
                            "allowed_positions": TARGET_ALLOWED_POSITIONS.get(target),
                        }
                    )
=======
                    self.special_models[target] = {
                        "type": "quantile",
                        "model": quant_model,
                        "preprocessor": fitted_preprocessor,
                        "feature_columns": list(feature_columns),
                        "feature_names": processed_feature_names,
                        "allowed_positions": TARGET_ALLOWED_POSITIONS.get(target),
                    }
>>>>>>> b28bd62d
                except Exception:
                    logging.exception("Failed to train quantile model for %s", target, exc_info=True)

        if target in {"receiving_tds", "rushing_tds"}:
            processed = _prepare_processed_frame()
            positives = int((y_all > 0).sum())
            negatives = int((y_all <= 0).sum())
            if (
                processed is not None
                and len(processed) >= 150
                and positives >= 5
                and negatives >= 5
            ):
                try:
                    n_splits = max(2, min(5, positives, negatives))
                    hurdle_model = HurdleTDModel()
                    hurdle_model.fit(processed, y_all.astype(float), n_splits=n_splits)
<<<<<<< HEAD
                    special_entry.update(
                        {
                            "type": "hurdle",
                            "model": hurdle_model,
                            "preprocessor": fitted_preprocessor,
                            "feature_columns": list(feature_columns),
                            "feature_names": processed_feature_names,
                            "allowed_positions": TARGET_ALLOWED_POSITIONS.get(target),
                        }
                    )
                except Exception:
                    logging.exception("Failed to train hurdle TD model for %s", target, exc_info=True)

        if special_entry:
            self.special_models[target] = special_entry
=======
                    self.special_models[target] = {
                        "type": "hurdle",
                        "model": hurdle_model,
                        "preprocessor": fitted_preprocessor,
                        "feature_columns": list(feature_columns),
                        "feature_names": processed_feature_names,
                        "allowed_positions": TARGET_ALLOWED_POSITIONS.get(target),
                    }
                except Exception:
                    logging.exception("Failed to train hurdle TD model for %s", target, exc_info=True)
>>>>>>> b28bd62d

        return model, summary

    def _train_game_models(self, df: pd.DataFrame) -> Dict[str, Pipeline]:
        if len(df) < 20 or df["game_result"].nunique() <= 1:
            logging.warning(
                "Not enough completed games (%d) with outcomes to train game-level models.",
                len(df),
            )
            return {}

        df = df.copy()

        numeric_features = [
            "week",
            "temperature_f",
            "wind_mph",
            "humidity",
            "home_moneyline",
            "away_moneyline",
            "home_implied_prob",
            "away_implied_prob",
            "moneyline_diff",
            "implied_prob_diff",
            "implied_prob_sum",
            "home_offense_pass_rating",
            "home_offense_rush_rating",
            "home_defense_pass_rating",
            "home_defense_rush_rating",
            "home_pace_seconds_per_play",
            "home_offense_epa",
            "home_defense_epa",
            "home_offense_success_rate",
            "home_defense_success_rate",
            "home_travel_penalty",
            "home_rest_penalty",
            "home_weather_adjustment",
            "home_timezone_diff_hours",
            "home_points_for_avg",
            "home_points_against_avg",
            "home_point_diff_avg",
            "home_win_pct_recent",
            "home_prev_points_for",
            "home_prev_points_against",
            "home_prev_point_diff",
            "home_rest_days",
            "away_offense_pass_rating",
            "away_offense_rush_rating",
            "away_defense_pass_rating",
            "away_defense_rush_rating",
            "away_pace_seconds_per_play",
            "away_offense_epa",
            "away_defense_epa",
            "away_offense_success_rate",
            "away_defense_success_rate",
            "away_travel_penalty",
            "away_rest_penalty",
            "away_weather_adjustment",
            "away_timezone_diff_hours",
            "away_points_for_avg",
            "away_points_against_avg",
            "away_point_diff_avg",
            "away_win_pct_recent",
            "away_prev_points_for",
            "away_prev_points_against",
            "away_prev_point_diff",
            "away_rest_days",
        ]

        injury_columns = [
            col
            for col in df.columns
            if col.startswith("home_injury_") or col.startswith("away_injury_")
        ]
        numeric_features.extend(sorted(injury_columns))

        categorical_features = [
            "venue",
            "day_of_week",
            "referee",
            "weather_conditions",
            "home_team",
            "away_team",
        ]

        available_numeric = [
            col for col in numeric_features if col in df.columns and df[col].notna().any()
        ]
        dropped_numeric = sorted(set(numeric_features) - set(available_numeric))
        if dropped_numeric:
            logging.debug(
                "Dropping numeric game features with no observed values: %s",
                ", ".join(dropped_numeric),
            )

        available_categorical = [
            col for col in categorical_features if col in df.columns and df[col].notna().any()
        ]
        dropped_categorical = sorted(set(categorical_features) - set(available_categorical))
        if dropped_categorical:
            logging.debug(
                "Dropping categorical game features with no observed values: %s",
                ", ".join(dropped_categorical),
            )

        if not available_numeric and not available_categorical:
            logging.warning(
                "No usable features with observed values available to train game-level models.",
            )
            return {}

        feature_columns = available_numeric + available_categorical

        train_df, test_df, sorted_df = self._chronological_split(df)
        X_train = train_df[feature_columns]
        X_test = test_df[feature_columns]

        y_winner_train = (train_df["game_result"] == "home").astype(int)
        y_winner_test = (test_df["game_result"] == "home").astype(int)

        y_home_train = train_df["home_score"]
        y_home_test = test_df["home_score"]

        y_away_train = train_df["away_score"]
        y_away_test = test_df["away_score"]

        transformers = []
        if available_numeric:
            transformers.append(
                (
                    "num",
                    Pipeline([("imputer", SimpleImputer()), ("scaler", StandardScaler())]),
                    available_numeric,
                )
            )
        if available_categorical:
            transformers.append(
                (
                    "cat",
                    Pipeline(
                        [
                            (
                                "imputer",
                                SimpleImputer(strategy="constant", fill_value="missing"),
                            ),
                            ("onehot", OneHotEncoder(handle_unknown="ignore")),
                        ]
                    ),
                    available_categorical,
                )
            )

        preprocessor = ColumnTransformer(transformers=transformers)

        baseline_clf = Pipeline(
            [
                ("preprocessor", clone(preprocessor)),
                ("classifier", GradientBoostingClassifier(random_state=42)),
            ]
        )
        baseline_home = Pipeline(
            [
                ("preprocessor", clone(preprocessor)),
                ("regressor", GradientBoostingRegressor(random_state=42)),
            ]
        )
        baseline_away = Pipeline(
            [
                ("preprocessor", clone(preprocessor)),
                ("regressor", GradientBoostingRegressor(random_state=42)),
            ]
        )

        baseline_clf.fit(X_train, y_winner_train)
        baseline_home.fit(X_train, y_home_train)
        baseline_away.fit(X_train, y_away_train)

        logging.info(
            "Trained game outcome classifier (baseline), accuracy=%.3f",
            baseline_clf.score(X_test, y_winner_test),
        )
        logging.info(
            "Trained home score regressor (baseline), R^2=%.3f",
            baseline_home.score(X_test, y_home_test),
        )
        logging.info(
            "Trained away score regressor (baseline), R^2=%.3f",
            baseline_away.score(X_test, y_away_test),
        )

        tuned_clf = Pipeline(
            [
                ("preprocessor", clone(preprocessor)),
                ("classifier", GradientBoostingClassifier(random_state=42)),
            ]
        )
        tuned_home = Pipeline(
            [
                ("preprocessor", clone(preprocessor)),
                ("regressor", GradientBoostingRegressor(random_state=42)),
            ]
        )
        tuned_away = Pipeline(
            [
                ("preprocessor", clone(preprocessor)),
                ("regressor", GradientBoostingRegressor(random_state=42)),
            ]
        )

        try:
            cv = self._build_time_series_cv(len(X_train))
        except ValueError as exc:
            logging.warning(
                "Skipping hyperparameter tuning for game models due to insufficient data: %s",
                exc,
            )
            best_clf = tuned_clf.fit(X_train, y_winner_train)
            best_reg_home = tuned_home.fit(X_train, y_home_train)
            best_reg_away = tuned_away.fit(X_train, y_away_train)
        else:
            clf_search = RandomizedSearchCV(
                estimator=tuned_clf,
                param_distributions=self._gb_param_grid("classifier__"),
                n_iter=10,
                scoring="roc_auc",
                cv=cv,
                random_state=42,
                n_jobs=-1,
            )
            clf_search.fit(X_train, y_winner_train)
            best_clf = clf_search.best_estimator_
            logging.info(
                "Best parameters for game winner model: %s (CV ROC-AUC=%.3f)",
                clf_search.best_params_,
                clf_search.best_score_,
            )

            home_search = RandomizedSearchCV(
                estimator=tuned_home,
                param_distributions=self._gb_param_grid("regressor__"),
                n_iter=10,
                scoring="neg_mean_absolute_error",
                cv=cv,
                random_state=42,
                n_jobs=-1,
            )
            home_search.fit(X_train, y_home_train)
            best_reg_home = home_search.best_estimator_
            logging.info(
                "Best parameters for home score model: %s (CV MAE=%.3f)",
                home_search.best_params_,
                -home_search.best_score_,
            )

            away_search = RandomizedSearchCV(
                estimator=tuned_away,
                param_distributions=self._gb_param_grid("regressor__"),
                n_iter=10,
                scoring="neg_mean_absolute_error",
                cv=cv,
                random_state=42,
                n_jobs=-1,
            )
            away_search.fit(X_train, y_away_train)
            best_reg_away = away_search.best_estimator_
            logging.info(
                "Best parameters for away score model: %s (CV MAE=%.3f)",
                away_search.best_params_,
                -away_search.best_score_,
            )

        rf_clf = Pipeline(
            [
                ("preprocessor", clone(preprocessor)),
                (
                    "classifier",
                    RandomForestClassifier(
                        n_estimators=500,
                        random_state=42,
                        min_samples_leaf=2,
                        n_jobs=-1,
                    ),
                ),
            ]
        )

        stack_clf = StackingClassifier(
            estimators=[("gbm", clone(best_clf)), ("rf", rf_clf)],
            final_estimator=LogisticRegression(max_iter=1000),
            passthrough=False,
            n_jobs=-1,
        )

        try:
            calibrated_clf: Pipeline = CalibratedClassifierCV(
                estimator=stack_clf,
                method="sigmoid",
                cv=min(3, max(2, len(np.unique(y_winner_train)))),
            )
            calibrated_clf.fit(X_train, y_winner_train)
            final_clf: Pipeline = calibrated_clf
        except ValueError as exc:
            logging.warning("Calibration skipped for game winner model: %s", exc)
            final_clf = stack_clf.fit(X_train, y_winner_train)

        rf_home = Pipeline(
            [
                ("preprocessor", clone(preprocessor)),
                (
                    "regressor",
                    RandomForestRegressor(
                        n_estimators=600,
                        random_state=42,
                        min_samples_leaf=2,
                        n_jobs=-1,
                    ),
                ),
            ]
        )
        final_home = StackingRegressor(
            estimators=[("gbm", clone(best_reg_home)), ("rf", rf_home)],
            final_estimator=GradientBoostingRegressor(
                random_state=42, learning_rate=0.05, max_depth=3, n_estimators=200
            ),
            passthrough=False,
            n_jobs=-1,
        )
        final_home.fit(X_train, y_home_train)

        rf_away = Pipeline(
            [
                ("preprocessor", clone(preprocessor)),
                (
                    "regressor",
                    RandomForestRegressor(
                        n_estimators=600,
                        random_state=42,
                        min_samples_leaf=2,
                        n_jobs=-1,
                    ),
                ),
            ]
        )
        final_away = StackingRegressor(
            estimators=[("gbm", clone(best_reg_away)), ("rf", rf_away)],
            final_estimator=GradientBoostingRegressor(
                random_state=42, learning_rate=0.05, max_depth=3, n_estimators=200
            ),
            passthrough=False,
            n_jobs=-1,
        )
        final_away.fit(X_train, y_away_train)

        if hasattr(final_clf, "predict_proba"):
            winner_proba = final_clf.predict_proba(X_test)[:, 1]
        else:
            decision = final_clf.decision_function(X_test)
            winner_proba = 1.0 / (1.0 + np.exp(-decision))
        winner_pred = (winner_proba >= 0.5).astype(int)
        winner_accuracy = accuracy_score(y_winner_test, winner_pred)
        try:
            winner_roc_auc = roc_auc_score(y_winner_test, winner_proba)
        except ValueError:
            winner_roc_auc = float("nan")
        try:
            winner_log_loss = log_loss(y_winner_test, winner_proba, labels=[0, 1])
        except ValueError:
            winner_log_loss = float("nan")
        try:
            winner_brier = brier_score_loss(y_winner_test, winner_proba)
        except ValueError:
            winner_brier = float("nan")

        logging.info(
            "Game winner holdout metrics | accuracy=%.3f | ROC-AUC=%s | log_loss=%s | brier=%s",
            winner_accuracy,
            f"{winner_roc_auc:.3f}" if not np.isnan(winner_roc_auc) else "nan",
            f"{winner_log_loss:.3f}" if not np.isnan(winner_log_loss) else "nan",
            f"{winner_brier:.3f}" if not np.isnan(winner_brier) else "nan",
        )

        home_pred = final_home.predict(X_test)
        home_r2 = final_home.score(X_test, y_home_test)
        home_mae = mean_absolute_error(y_home_test, home_pred)
        home_rmse = float(np.sqrt(mean_squared_error(y_home_test, home_pred)))
        logging.info(
            "Home score holdout metrics | R^2=%.3f | MAE=%.3f | RMSE=%.3f",
            home_r2,
            home_mae,
            home_rmse,
        )

        away_pred = final_away.predict(X_test)
        away_r2 = final_away.score(X_test, y_away_test)
        away_mae = mean_absolute_error(y_away_test, away_pred)
        away_rmse = float(np.sqrt(mean_squared_error(y_away_test, away_pred)))
        logging.info(
            "Away score holdout metrics | R^2=%.3f | MAE=%.3f | RMSE=%.3f",
            away_r2,
            away_mae,
            away_rmse,
        )

        # Supplemental Poisson totals model for pricing
        try:
            poisson_pre = clone(preprocessor)
            poisson_pre.fit(sorted_df[feature_columns])

            transformed_train = poisson_pre.transform(X_train)
            transformed_test = poisson_pre.transform(X_test)
            transformed_full = poisson_pre.transform(sorted_df[feature_columns])

            if hasattr(transformed_train, "toarray"):
                transformed_train = transformed_train.toarray()
            if hasattr(transformed_test, "toarray"):
                transformed_test = transformed_test.toarray()
            if hasattr(transformed_full, "toarray"):
                transformed_full = transformed_full.toarray()

            try:
                feature_names_out = list(poisson_pre.get_feature_names_out())
            except Exception:
                feature_names_out = []

            expected_cols = transformed_train.shape[1]
            if not feature_names_out or len(feature_names_out) != expected_cols:
                logging.debug(
                    "Poisson preprocessor feature name mismatch: expected %d, got %d; "
                    "using generic feature names.",
                    expected_cols,
                    len(feature_names_out),
                )
                feature_names_out = [f"feature_{i}" for i in range(expected_cols)]

            train_processed = pd.DataFrame(
                transformed_train,
                columns=feature_names_out,
                index=X_train.index,
            )
            test_processed = pd.DataFrame(
                transformed_test,
                columns=feature_names_out,
                index=X_test.index,
            )
            full_processed = pd.DataFrame(
                transformed_full,
                columns=feature_names_out,
                index=sorted_df.index,
            )

            poisson_model = TeamPoissonTotals(alpha=1.0)
            poisson_model.fit(train_processed, y_home_train, train_processed, y_away_train)
            lam_home, lam_away = poisson_model.predict_lambda(test_processed, test_processed)
            rmse_home_pois = compute_rmse(y_home_test, lam_home)
            rmse_away_pois = compute_rmse(y_away_test, lam_away)
            logging.info(
                "Poisson team totals holdout | Home RMSE=%.2f Away RMSE=%.2f",
                rmse_home_pois,
                rmse_away_pois,
            )

            poisson_model.fit(
                full_processed,
                sorted_df["home_score"],
                full_processed,
                sorted_df["away_score"],
            )
            self.special_models["team_poisson"] = {
                "type": "poisson",
                "model": poisson_model,
                "preprocessor": poisson_pre,
                "feature_columns": list(feature_columns),
                "feature_names": feature_names_out,
            }
        except Exception:
            logging.exception("Failed to fit Poisson totals model", exc_info=True)

        self.db.record_backtest_metrics(
            self.run_id,
            "game_winner",
            {
                "accuracy": winner_accuracy,
                "roc_auc": winner_roc_auc,
                "log_loss": winner_log_loss,
                "brier": winner_brier,
            },
            sample_size=len(y_winner_test),
        )
        self.db.record_backtest_metrics(
            self.run_id,
            "home_points",
            {"r2": home_r2, "mae": home_mae, "rmse": home_rmse},
            sample_size=len(y_home_test),
        )
        self.db.record_backtest_metrics(
            self.run_id,
            "away_points",
            {"r2": away_r2, "mae": away_mae, "rmse": away_rmse},
            sample_size=len(y_away_test),
        )

        self.model_uncertainty["game_winner"] = {
            "log_loss": winner_log_loss,
            "brier": winner_brier,
            "accuracy": winner_accuracy,
        }
        self.model_uncertainty["home_points"] = {"rmse": home_rmse, "mae": home_mae}
        self.model_uncertainty["away_points"] = {"rmse": away_rmse, "mae": away_mae}

        X_full = sorted_df[feature_columns]
        y_winner_full = (sorted_df["game_result"] == "home").astype(int)
        final_clf.fit(X_full, y_winner_full)
        final_home.fit(X_full, sorted_df["home_score"])
        final_away.fit(X_full, sorted_df["away_score"])

        setattr(final_clf, "feature_columns", feature_columns)
        setattr(final_home, "feature_columns", feature_columns)
        setattr(final_away, "feature_columns", feature_columns)

        return {
            "game_winner": final_clf,
            "home_points": final_home,
            "away_points": final_away,
        }


# ---------------------------------------------------------------------------
# Prediction utilities
# ---------------------------------------------------------------------------


def predict_upcoming_games(
    models: Dict[str, Pipeline],
    engine: Engine,
    model_uncertainty: Optional[Dict[str, Dict[str, float]]] = None,
    output_path: Optional[Path] = None,
    save_json: bool = False,
    ingestor: Optional["NFLIngestor"] = None,
    trainer: Optional["ModelTrainer"] = None,
    config: Optional[NFLConfig] = None,
) -> Dict[str, pd.DataFrame]:
    feature_builder = FeatureBuilder(engine)
    feature_builder.build_features()
    model_uncertainty = model_uncertainty or {}

    base_games = pd.read_sql_table("nfl_games", engine).rename(columns=lambda col: str(col))
    base_games["start_time"] = pd.to_datetime(base_games["start_time"])
    base_games["day_of_week"] = base_games["day_of_week"].where(
        base_games["day_of_week"].notna(), base_games["start_time"].dt.day_name()
    )

    games_source = feature_builder.games_frame
    if games_source is not None and not games_source.empty:
        games_source = games_source.copy()
        games_source = games_source.rename(columns=lambda col: str(col))
    else:
        games_source = base_games

    games_source["start_time"] = pd.to_datetime(games_source["start_time"])
    games_source["day_of_week"] = games_source["day_of_week"].where(
        games_source["day_of_week"].notna(), games_source["start_time"].dt.day_name()
    )

    if "odds_updated" not in games_source.columns:
        games_source["odds_updated"] = pd.NaT

    upcoming_mask = (games_source["status"].isin(["upcoming", "scheduled", "inprogress"])) | games_source["home_score"].isna()
    upcoming = games_source.loc[upcoming_mask].copy()
    if upcoming.empty:
        logging.warning("No upcoming games found for prediction")
        return {"games": pd.DataFrame(), "players": pd.DataFrame()}

    upcoming["home_team"] = upcoming["home_team"].apply(normalize_team_abbr)
    upcoming["away_team"] = upcoming["away_team"].apply(normalize_team_abbr)
    upcoming = upcoming[upcoming["home_team"].notna() & upcoming["away_team"].notna()]
    if upcoming.empty:
        logging.warning("Upcoming games are missing team assignments after normalization")
        return {"games": pd.DataFrame(), "players": pd.DataFrame()}

    upcoming["start_time"] = pd.to_datetime(upcoming["start_time"], utc=True, errors="coerce")
    upcoming = upcoming[upcoming["start_time"].notna()]
    if upcoming.empty:
        logging.warning("Upcoming games are missing valid start times after normalization")
        return {"games": pd.DataFrame(), "players": pd.DataFrame()}

    eastern = ZoneInfo("America/New_York")
    upcoming["local_start_time"] = upcoming["start_time"].dt.tz_convert(eastern)
    upcoming["local_day_of_week"] = upcoming["local_start_time"].dt.day_name()
    upcoming["day_of_week"] = upcoming["day_of_week"].where(
        upcoming["day_of_week"].notna(), upcoming["local_day_of_week"]
    )

    now_utc = dt.datetime.now(dt.timezone.utc)
    lookback = now_utc - pd.Timedelta(hours=12)
    lookahead = now_utc + pd.Timedelta(days=7, hours=12)
    in_window_mask = (upcoming["start_time"] >= lookback) & (
        upcoming["start_time"] <= lookahead
    )
    window_games = upcoming.loc[in_window_mask].copy()

    if window_games.empty:
        earliest_start = upcoming["start_time"].min()
        if pd.isna(earliest_start):
            logging.warning("No upcoming games have a valid kickoff time available")
            return {"games": pd.DataFrame(), "players": pd.DataFrame()}
        week_start = earliest_start.normalize() - pd.to_timedelta(earliest_start.weekday(), unit="D")
        week_end = week_start + pd.Timedelta(days=7)
        week_mask = (upcoming["start_time"] >= week_start) & (
            upcoming["start_time"] <= week_end
        )
        window_games = upcoming.loc[week_mask].copy()
        if window_games.empty:
            logging.warning("No upcoming games within the current week window")
            return {"games": pd.DataFrame(), "players": pd.DataFrame()}
        logging.info(
            "Falling back to earliest scheduled week %s-%s with %d games",
            week_start.date(),
            week_end.date(),
            len(window_games),
        )

    upcoming = window_games.copy()

    desired_days = {"Thursday", "Sunday", "Monday"}
    upcoming = upcoming[upcoming["local_day_of_week"].isin(desired_days)]
    if upcoming.empty:
        logging.warning("No Thursday/Sunday/Monday games available for prediction")
        return {"games": pd.DataFrame(), "players": pd.DataFrame()}

    upcoming.loc[:, "_priority"] = upcoming["game_id"].apply(
        lambda value: 0 if isinstance(value, str) and value.isdigit() else 1
    )
    upcoming = upcoming.sort_values(
        ["_priority", "odds_updated", "start_time"], ascending=[True, False, True]
    )
    upcoming = upcoming.drop_duplicates(
        subset=["home_team", "away_team", "start_time"], keep="first"
    )
    upcoming = upcoming.drop(columns="_priority", errors="ignore")

    upcoming = upcoming.sort_values("start_time").reset_index(drop=True)

    def _ensure_model_features(frame: pd.DataFrame, model: Pipeline) -> pd.DataFrame:
        columns: Optional[Iterable[str]] = getattr(model, "feature_columns", None)
        if not columns:
            target_key = getattr(model, "target_name", None)
            if trainer is not None and target_key:
                columns = trainer.feature_column_map.get(target_key)
        if not columns:
            columns = getattr(model, "feature_names_in_", None)

        if not columns:
            numeric_cols = frame.select_dtypes(include=[np.number, bool]).columns.tolist()
            if not numeric_cols:
                return frame
            return frame.loc[:, numeric_cols]

        column_list = list(columns)
        if not column_list:
            numeric_cols = frame.select_dtypes(include=[np.number, bool]).columns.tolist()
            if not numeric_cols:
                return frame
            return frame.loc[:, numeric_cols]

        frame = frame.copy()
        for col in column_list:
            if col not in frame.columns:
                frame[col] = np.nan

        return frame.reindex(columns=column_list)

    # Game-level predictions
    game_models_present = all(key in models for key in ("game_winner", "home_points", "away_points"))
    if not game_models_present:
        logging.error("Missing trained game-level models. Cannot generate scoreboard predictions.")
        return {"games": pd.DataFrame(), "players": pd.DataFrame()}

    game_features = feature_builder.prepare_upcoming_game_features(upcoming)
    home_features = _ensure_model_features(game_features, models["home_points"])
    away_features = _ensure_model_features(game_features, models["away_points"])
    winner_features = _ensure_model_features(game_features, models["game_winner"])

    away_predictions = models["away_points"].predict(away_features)
    home_predictions = models["home_points"].predict(home_features)
    winner_probs = models["game_winner"].predict_proba(winner_features)[:, 1]

    scoreboard = upcoming[[
        "game_id",
        "start_time",
        "local_start_time",
        "away_team",
        "home_team",
    ]].copy()
    scoreboard["away_score"] = away_predictions
    scoreboard["home_score"] = home_predictions
    scoreboard["home_win_probability"] = winner_probs

    home_unc = (model_uncertainty.get("home_points") or {})
    away_unc = (model_uncertainty.get("away_points") or {})
    winner_unc = (model_uncertainty.get("game_winner") or {})

    home_rmse = float(home_unc.get("rmse")) if home_unc.get("rmse") is not None else np.nan
    away_rmse = float(away_unc.get("rmse")) if away_unc.get("rmse") is not None else np.nan

    def _interval_bounds(series: pd.Series, rmse: float) -> Tuple[pd.Series, pd.Series]:
        if pd.isna(rmse):
            return pd.Series(np.nan, index=series.index), pd.Series(np.nan, index=series.index)
        lower = series - rmse
        upper = series + rmse
        return lower.clip(lower=0.0), upper.clip(lower=0.0)

    home_lower, home_upper = _interval_bounds(scoreboard["home_score"], home_rmse)
    away_lower, away_upper = _interval_bounds(scoreboard["away_score"], away_rmse)
    scoreboard["home_score_lower"] = home_lower
    scoreboard["home_score_upper"] = home_upper
    scoreboard["away_score_lower"] = away_lower
    scoreboard["away_score_upper"] = away_upper

    scoreboard["home_win_log_loss"] = winner_unc.get("log_loss")
    scoreboard["home_win_brier"] = winner_unc.get("brier")
    scoreboard["home_win_accuracy"] = winner_unc.get("accuracy")
    scoreboard["date"] = scoreboard["local_start_time"].dt.date.astype(str)
    scoreboard = scoreboard[
        [
            "game_id",
            "date",
            "start_time",
            "local_start_time",
            "away_team",
            "home_team",
            "away_score",
            "home_score",
            "away_score_lower",
            "away_score_upper",
            "home_score_lower",
            "home_score_upper",
            "home_win_probability",
            "home_win_log_loss",
            "home_win_brier",
            "home_win_accuracy",
        ]
    ].rename(
        columns={
            "away_team": "away_team_abbr",
            "home_team": "home_team_abbr",
        }
    )
    scoreboard = scoreboard.sort_values(["date", "start_time", "game_id"]).reset_index(drop=True)

    # Player-level predictions
    lineup_df = pd.DataFrame()
    if ingestor is not None:
        lineup_cache: Dict[Tuple[str, str, str], List[Dict[str, Any]]] = {}
        lineup_records: Dict[Tuple[str, str, str, str], Dict[str, Any]] = {}
        for game in upcoming.itertuples():
            season_val = getattr(game, "season", None)
            start_time = getattr(game, "start_time", None)
            away_team = getattr(game, "away_team", None)
            home_team = getattr(game, "home_team", None)
            if not away_team or not home_team:
                continue
            rows = ingestor.fetch_lineup_rows(
                start_time,
                away_team,
                home_team,
                cache=lineup_cache,
            )
            for row in rows:
                team = normalize_team_abbr(row.get("team"))
                position = normalize_position(row.get("position"))
                if not team or not position:
                    continue
                player_name = row.get("player_name") or ""
                first_name = row.get("first_name") or ""
                last_name = row.get("last_name") or ""
                name_for_key = " ".join(part for part in [first_name, last_name] if part) or player_name
                pname_key = row.get("__pname_key") or robust_player_name_key(name_for_key)
                if not player_name or not pname_key:
                    continue
                player_name_norm = normalize_player_name(player_name)
                raw_player_id = row.get("player_id")
                player_id = (
                    str(raw_player_id)
                    if raw_player_id not in (None, "")
                    else f"lineup_{team}_{pname_key}"
                )
                updated_at = row.get("updated_at")
                if isinstance(updated_at, str):
                    updated_at = parse_dt(updated_at)
                depth_id = row.get("depth_id")
                if not depth_id:
                    depth_id = f"msf-lineup:{team}:{position}:{pname_key}"

                status_bucket = row.get("status_bucket")
                practice_status = row.get("practice_status")
                if status_bucket:
                    status_bucket = normalize_injury_status(status_bucket)
                    practice_status = normalize_practice_status(practice_status)
                else:
                    status_bucket, practice_status = interpret_playing_probability(
                        row.get("playing_probability")
                    )
                    status_bucket = normalize_injury_status(status_bucket)
                    practice_status = normalize_practice_status(practice_status)

                record = {
                    "game_id": str(getattr(game, "game_id", "")),
                    "depth_id": depth_id,
                    "team": team,
                    "position": position,
                    "player_id": player_id,
                    "player_name": player_name,
                    "first_name": first_name,
                    "last_name": last_name,
                    "rank": row.get("rank"),
                    "updated_at": updated_at,
                    "player_name_norm": player_name_norm,
                    "__pname_key": pname_key,
                    "game_start": row.get("game_start") or start_time,
                    "side": row.get("side"),
                    "base_pos": row.get("base_pos") or position,
                    "playing_probability": row.get("playing_probability"),
                    "player_team": row.get("player_team"),
                    "status_bucket": status_bucket,
                    "practice_status": practice_status,
                }
                key = (record["game_id"], team, pname_key, position)
                existing = lineup_records.get(key)
                existing_ts = existing.get("updated_at") if existing else None
                existing_ts = pd.to_datetime(existing_ts) if existing_ts is not None else None
                new_ts = pd.to_datetime(updated_at) if updated_at is not None else None
                if existing is None or (existing_ts or pd.Timestamp.min) <= (new_ts or pd.Timestamp.max):
                    lineup_records[key] = record

        if lineup_records:
            lineup_df = pd.DataFrame(lineup_records.values())

    player_features = feature_builder.prepare_upcoming_player_features(
        upcoming,
        lineup_rows=lineup_df if not lineup_df.empty else None,
    )
    respect_lineups = True if config is None else bool(config.respect_lineups)
    if trainer is not None:
        player_features = trainer.apply_lineup_gate(
            player_features,
            respect_lineups=respect_lineups,
            lineup_df=lineup_df if not lineup_df.empty else None,
        )
    elif respect_lineups:
        logging.warning(
            "Respect-lineups flag enabled but no trainer provided; skipping roster gating",
        )
    player_predictions = pd.DataFrame()
    if not player_features.empty:
        player_predictions = player_features[
            ["game_id", "team", "player_id", "player_name", "position"]
        ].copy()
        if "_usage_confidence" in player_features.columns:
            player_predictions["_usage_confidence"] = player_features[
                "_usage_confidence"
            ].values
        if "is_placeholder" in player_features.columns:
            player_predictions["is_placeholder"] = (
                player_features["is_placeholder"].astype(bool).values
            )

        for target, model in models.items():
            if target in {"game_winner", "home_points", "away_points"}:
                continue

            allowed_positions = getattr(
                model, "allowed_positions", TARGET_ALLOWED_POSITIONS.get(target)
            )
            if allowed_positions:
                mask = player_predictions["position"].isin(allowed_positions)
            else:
                mask = pd.Series(True, index=player_predictions.index)

            target_values = pd.Series(np.nan, index=player_predictions.index, dtype=float)
            if mask.any():
                features_for_model = _ensure_model_features(
                    player_features.loc[mask], model
                )
                try:
                    preds = model.predict(features_for_model)
                except Exception:
                    logging.exception("Failed to generate predictions for %s", target)
                    continue
                if trainer is not None:
                    preds = trainer.calibrate_player_predictions(
                        target,
                        player_features.loc[mask],
                        preds,
                    )
                if target in NON_NEGATIVE_TARGETS:
                    preds = np.maximum(np.asarray(preds, dtype=float), 0.0)
                target_values.loc[mask] = preds
            player_predictions[f"pred_{target}"] = target_values.values

        for column in [
            "pred_passing_yards",
            "pred_rushing_yards",
            "pred_receiving_yards",
            "pred_receptions",
            "pred_rushing_tds",
            "pred_receiving_tds",
            "pred_passing_tds",
        ]:
            if column not in player_predictions.columns:
                player_predictions[column] = np.nan

        value_columns = [
            "pred_passing_yards",
            "pred_rushing_yards",
            "pred_receiving_yards",
            "pred_receptions",
            "pred_rushing_tds",
            "pred_receiving_tds",
            "pred_passing_tds",
        ]
        player_predictions[value_columns] = (
            player_predictions[value_columns].fillna(0.0).clip(lower=0.0)
        )

        qb_mask = player_predictions["position"] == "QB"
        rb_mask = player_predictions["position"] == "RB"
        wr_mask = player_predictions["position"] == "WR"
        te_mask = player_predictions["position"] == "TE"

        # Quarterbacks: retain passing and rushing yardage, suppress receiving metrics
        player_predictions.loc[qb_mask, [
            "pred_receiving_yards",
            "pred_receptions",
            "pred_receiving_tds",
        ]] = 0.0

        # Rushing output is meaningful for quarterbacks and running backs.
        rushing_allowed_mask = qb_mask | rb_mask
        player_predictions.loc[~rushing_allowed_mask, "pred_rushing_yards"] = 0.0
        player_predictions.loc[~rushing_allowed_mask, "pred_rushing_tds"] = 0.0

        # Pass catchers (RB/WR/TE) retain receiving metrics; others zeroed out
        receivers_mask = rb_mask | wr_mask | te_mask
        player_predictions.loc[~receivers_mask, [
            "pred_receiving_yards",
            "pred_receptions",
            "pred_receiving_tds",
        ]] = 0.0

        # Non-quarterbacks should not have passing output
        player_predictions.loc[~qb_mask, [
            "pred_passing_yards",
            "pred_passing_tds",
        ]] = 0.0

        player_predictions["pred_touchdowns"] = (
            player_predictions["pred_rushing_tds"].fillna(0)
            + player_predictions["pred_receiving_tds"].fillna(0)
            + player_predictions["pred_passing_tds"].fillna(0)
        )

    priced_results: Dict[str, pd.DataFrame] = {}
    if trainer is not None and player_features is not None:
        specials = getattr(trainer, "special_models", {}) or {}
        player_pred_tables: Dict[str, pd.DataFrame] = {}

        def _build_player_index(frame: pd.DataFrame) -> pd.DataFrame:
            cols = [
                col
                for col in ["player_id", "player_name", "team", "opponent", "position"]
                if col in frame.columns
            ]
            return frame[cols].copy()

        for target in ("receiving_yards", "receptions", "passing_yards"):
            info = specials.get(target)
            if not info or info.get("type") != "quantile":
                continue
            allowed = info.get("allowed_positions")
            mask = (
                player_features["position"].isin(allowed)
                if allowed and "position" in player_features.columns
                else pd.Series(True, index=player_features.index)
            )
            subset = player_features.loc[mask].copy()
            if subset.empty:
                continue
            features_subset = _ensure_model_features(
                subset, SimpleNamespace(feature_columns=info.get("feature_columns", []))
            )
            player_index = _build_player_index(subset)
            table = make_quantile_pred_table(
                info["model"],
                info["preprocessor"],
                info.get("feature_names"),
                features_subset,
                player_index,
                target,
            )
            if not table.empty:
                player_pred_tables[target] = table

        anytime_table = pd.DataFrame()
        for target in ("receiving_tds", "rushing_tds"):
            info = specials.get(target)
            if not info or info.get("type") != "hurdle":
                continue
            allowed = info.get("allowed_positions")
            mask = (
                player_features["position"].isin(allowed)
                if allowed and "position" in player_features.columns
                else pd.Series(True, index=player_features.index)
            )
            subset = player_features.loc[mask].copy()
            if subset.empty:
                continue
            features_subset = _ensure_model_features(
                subset, SimpleNamespace(feature_columns=info.get("feature_columns", []))
            )
            player_index = _build_player_index(subset)
            table = make_anytime_td_table(
                info["model"],
                info["preprocessor"],
                info.get("feature_names"),
                features_subset,
                player_index,
            )
            if table.empty:
                continue
            if anytime_table.empty:
                anytime_table = table
            else:
                key_cols = [col for col in ["player_id", "team", "opponent"] if col in table.columns]
                merged = anytime_table.merge(
                    table,
                    on=key_cols,
                    how="outer",
                    suffixes=("_a", "_b"),
                )
                merged["anytime_prob"] = merged[["anytime_prob_a", "anytime_prob_b"]].mean(axis=1)
                anytime_table = merged.drop(columns=["anytime_prob_a", "anytime_prob_b"], errors="ignore")
        if not anytime_table.empty:
            player_pred_tables["anytime_td"] = anytime_table

        poisson_info = specials.get("team_poisson")
        feats_home = pd.DataFrame()
        feats_away = pd.DataFrame()
        if poisson_info and not game_features.empty:
            base_features = _ensure_model_features(
                game_features,
                SimpleNamespace(feature_columns=poisson_info.get("feature_columns", [])),
            )
            processed = _transform_with_feature_names(
                poisson_info["preprocessor"],
                base_features,
                poisson_info.get("feature_names"),
            )
            feats_home = processed.copy()
            feats_away = processed.copy()

        if player_pred_tables or not feats_home.empty:
            start_min = upcoming["start_time"].min()
            start_max = upcoming["start_time"].max()
            if pd.isna(start_min) or pd.isna(start_max):
                week_key = dt.datetime.now(dt.timezone.utc).strftime("%Y%m%d")
            else:
                start_min_ts = pd.to_datetime(start_min)
                start_max_ts = pd.to_datetime(start_max)
                if start_min_ts.tzinfo is None:
                    start_min_ts = start_min_ts.tz_localize(dt.timezone.utc)
                else:
                    start_min_ts = start_min_ts.tz_convert(dt.timezone.utc)
                if start_max_ts.tzinfo is None:
                    start_max_ts = start_max_ts.tz_localize(dt.timezone.utc)
                else:
                    start_max_ts = start_max_ts.tz_convert(dt.timezone.utc)
                start_min = start_min_ts.tz_localize(None)
                start_max = start_max_ts.tz_localize(None)
                week_key = f"{start_min.strftime('%Y%m%d')}_{start_max.strftime('%Y%m%d')}"

            odds_players_df = pd.DataFrame(
                columns=[
                    "market",
                    "player_id",
                    "player_name",
                    "team",
                    "opponent",
                    "line",
                    "american_odds",
                    "sportsbook",
                    "event_id",
                ]
            )
            odds_games_df = pd.DataFrame(
                columns=[
                    "market",
                    "game_id",
                    "away_team",
                    "home_team",
                    "side",
                    "total",
                    "american_odds",
                    "sportsbook",
                    "event_id",
                    "last_update",
                ]
            )

            if ingestor is not None and getattr(ingestor, "odds_client", None) is not None:
                try:
                    odds_payload = ingestor.odds_client.fetch_odds()
                    odds_players_df, odds_games_df = extract_pricing_odds(
                        odds_payload,
                        valid_game_ids=upcoming["game_id"].astype(str).unique(),
                    )
                    logging.info(
                        "Collected %d totals rows and %d player prop rows for pricing",
                        len(odds_games_df),
                        len(odds_players_df),
                    )
                except Exception as exc:
                    logging.warning("Failed to fetch odds for pricing: %s", exc)

            out_dir = Path("pricing_outputs")
            priced_results = emit_priced_picks(
                week_key=week_key,
                player_pred_tables=player_pred_tables,
                odds_players=odds_players_df,
                week_games_df=upcoming[["game_id", "away_team", "home_team"]].copy(),
                feats_home=feats_home,
                feats_away=feats_away,
                odds_games=odds_games_df,
                tpois=(poisson_info or {}).get("model") if poisson_info else None,
                out_dir=out_dir,
            )

    # Reporting output
    def _format_table(headers: Sequence[str], rows: Sequence[Sequence[str]], aligns=None) -> List[str]:
        if aligns is None:
            aligns = ["left"] * len(headers)

        widths = [len(str(header)) for header in headers]
        for row in rows:
            for idx, cell in enumerate(row):
                widths[idx] = max(widths[idx], len(str(cell)))

        def _fmt(cell: str, width: int, align: str) -> str:
            text = str(cell)
            if align == "right":
                return text.rjust(width)
            if align == "center":
                return text.center(width)
            return text.ljust(width)

        sep = "+".join([""] + ["-" * (w + 2) for w in widths] + [""])
        header_line = "| " + " | ".join(
            _fmt(header, width, align)
            for header, width, align in zip(headers, widths, aligns)
        ) + " |"

        table_lines = [sep, header_line, sep]
        for row in rows:
            formatted = "| " + " | ".join(
                _fmt(cell, width, align)
                for cell, width, align in zip(row, widths, aligns)
            ) + " |"
            table_lines.append(formatted)
        table_lines.append(sep)
        return table_lines

    lines: List[str] = []

    if not scoreboard.empty:
        scoreboard_rows: List[List[str]] = []
        for row in scoreboard.itertuples(index=False):
            away_low = row.away_score_lower if not pd.isna(row.away_score_lower) else row.away_score
            away_high = row.away_score_upper if not pd.isna(row.away_score_upper) else row.away_score
            home_low = row.home_score_lower if not pd.isna(row.home_score_lower) else row.home_score
            home_high = row.home_score_upper if not pd.isna(row.home_score_upper) else row.home_score

            scoreboard_rows.append(
                [
                    str(row.date),
                    row.away_team_abbr,
                    row.home_team_abbr,
                    f"{row.away_score:.2f} ({away_low:.2f}-{away_high:.2f})",
                    f"{row.home_score:.2f} ({home_low:.2f}-{home_high:.2f})",
                ]
            )

        lines.extend(
            _format_table(
                ["Date", "Away", "Home", "Away Score ±RMSE", "Home Score ±RMSE"],
                scoreboard_rows,
                aligns=["left", "left", "left", "right", "right"],
            )
        )

    if winner_unc:
        lines.append("")
        lines.append("Game winner calibration:")
        if winner_unc.get("log_loss") is not None:
            lines.append(f"  Log loss: {winner_unc['log_loss']:.3f}")
        if winner_unc.get("brier") is not None:
            lines.append(f"  Brier score: {winner_unc['brier']:.3f}")
        if winner_unc.get("accuracy") is not None:
            lines.append(f"  Validation accuracy: {winner_unc['accuracy']:.3f}")

    position_order = {"QB": 0, "RB": 1, "HB": 1, "FB": 1, "WR": 2, "TE": 3}

    if not player_predictions.empty:
        for game in scoreboard.itertuples(index=False):
            lines.append("")
            lines.append(f"{game.away_team_abbr} at {game.home_team_abbr}")
            lines.append("".ljust(len(lines[-1]), "-"))

            game_players = player_predictions[player_predictions["game_id"] == game.game_id]
            for team in [game.away_team_abbr, game.home_team_abbr]:
                team_players = game_players[game_players["team"] == team].copy()
                if team_players.empty:
                    continue

                team_players["_pos_order"] = team_players["position"].map(position_order).fillna(9)
                team_players = team_players.sort_values(
                    ["_pos_order", "pred_touchdowns", "pred_receptions"], ascending=[True, False, False]
                )

                rows: List[List[str]] = []
                def _non_negative(val: float) -> float:
                    try:
                        numeric = float(val)
                    except (TypeError, ValueError):
                        return 0.0
                    if math.isnan(numeric) or math.isinf(numeric):
                        return 0.0
                    return numeric if numeric >= 0.0 else 0.0

                for player in team_players.itertuples(index=False):
                    name = player.player_name or "Unknown Player"

                    rushing_tds = getattr(player, "pred_rushing_tds", 0.0)
                    if pd.isna(rushing_tds):
                        rushing_tds = 0.0

                    display_touchdowns = player.pred_touchdowns
                    if pd.isna(display_touchdowns):
                        display_touchdowns = 0.0

                    if player.position == "QB":
                        display_touchdowns = rushing_tds

                    rows.append(
                        [
                            name,
                            player.position,
                            f"{_non_negative(player.pred_passing_yards):.2f}",
                            f"{_non_negative(player.pred_rushing_yards):.2f}",
                            f"{_non_negative(player.pred_receiving_yards):.2f}",
                            f"{_non_negative(player.pred_receptions):.2f}",
                            f"{_non_negative(display_touchdowns):.2f}",
                            f"{_non_negative(player.pred_passing_tds):.2f}",
                        ]
                    )

                if rows:
                    lines.append("")
                    lines.append(f"{team} Starters")
                    lines.extend(
                        _format_table(
                            [
                                "Player",
                                "Pos",
                                "Pass Yds",
                                "Rush Yds",
                                "Rec Yds",
                                "Receptions",
                                "Rush TDs",
                                "Pass TDs",
                            ],
                            rows,
                            aligns=[
                                "left",
                                "center",
                                "right",
                                "right",
                                "right",
                                "right",
                                "right",
                                "right",
                            ],
                        )
                    )

    report_text = "\n".join(lines)
    print(report_text)

    if save_json and output_path is not None:
        games_payload = scoreboard.copy()
        games_payload["start_time"] = games_payload["start_time"].astype(str)
        if "local_start_time" in games_payload.columns:
            games_payload["local_start_time"] = games_payload["local_start_time"].astype(str)

        players_payload = player_predictions.drop(
            columns=[col for col in player_predictions.columns if col.startswith("_")],
            errors="ignore",
        )
        if "start_time" in players_payload.columns:
            players_payload["start_time"] = players_payload["start_time"].astype(str)
        if "local_start_time" in players_payload.columns:
            players_payload["local_start_time"] = players_payload["local_start_time"].astype(str)

        output_payload = {
            "games": games_payload.to_dict(orient="records"),
            "players": players_payload.to_dict(orient="records"),
        }
        output_path.write_text(json.dumps(output_payload, indent=2))
        logging.info("Saved prediction summary to %s", output_path)

    result_payload = {"games": scoreboard, "players": player_predictions}
    if priced_results:
        result_payload["priced"] = priced_results
    return result_payload


# ---------------------------------------------------------------------------
# Main entry point
# ---------------------------------------------------------------------------


def setup_logging(level: str) -> None:
    logging.basicConfig(
        level=getattr(logging, level.upper(), logging.INFO),
        format="%(asctime)s | %(levelname)8s | %(name)s | %(message)s",
    )


def parse_args() -> argparse.Namespace:
    parser = argparse.ArgumentParser(description="NFL betting analytics pipeline")
    parser.add_argument("--config", type=str, help="Optional path to JSON config file")
    parser.add_argument("--predict", action="store_true", help="Generate predictions for upcoming games")
    parser.add_argument("--output", type=Path, default=Path("predictions.json"), help="Where to save predictions")
    parser.add_argument(
        "--respect-lineups",
        action="store_true",
        default=None,
        help="Filter modeling and props to starters from MSF lineup.json when available",
    )
    return parser.parse_args()


def load_config(path: Optional[str]) -> NFLConfig:
    config = NFLConfig()
    if not path:
        return config

    with open(path, "r", encoding="utf-8") as f:
        payload = json.load(f)
    for field in dataclasses.fields(config):
        if field.name in payload:
            setattr(config, field.name, payload[field.name])
    return config


def main() -> None:
    args = parse_args()
    config = load_config(args.config)
    if getattr(args, "respect_lineups", None) is not None:
        config.respect_lineups = bool(args.respect_lineups)
    setup_logging(config.log_level)

    logging.info("Connecting to PostgreSQL at %s", config.pg_url)
    engine = create_engine(config.pg_url, future=True)
    db = NFLDatabase(engine)

    msf_client = MySportsFeedsClient(NFL_API_USER, NFL_API_PASS)
    odds_client = OddsApiClient(ODDS_API_KEY)
    supplemental_loader = SupplementalDataLoader(config)

    ingestor = NFLIngestor(db, msf_client, odds_client, supplemental_loader)
    ingestor.ingest(config.seasons)

    trainer = ModelTrainer(engine, db)
    try:
        models = trainer.train()
    except RuntimeError as exc:
        logging.error("Unable to train models: %s", exc)
        logging.error(
            "Model training requires historical games and player statistics. "
            "Ensure ingestion succeeded (check API credentials, plan access, and season settings) before rerunning."
        )
        if args.predict:
            logging.error("Prediction generation skipped because models were not trained.")
        return

    if not models:
        logging.warning(
            "No models were trained. Verify that sufficient labeled data exists in the database before requesting predictions."
        )
        if args.predict:
            logging.error("Prediction generation skipped because no models were available.")
        return

    predict_upcoming_games(
        models,
        engine,
        trainer.model_uncertainty,
        output_path=args.output if args.predict else None,
        save_json=args.predict,
        ingestor=ingestor,
        trainer=trainer,
        config=config,
    )


if __name__ == "__main__":
    main()<|MERGE_RESOLUTION|>--- conflicted
+++ resolved
@@ -362,7 +362,6 @@
         lambda_home: np.ndarray,
         lambda_away: np.ndarray,
         total: float,
-<<<<<<< HEAD
     ) -> np.ndarray:
         """Exact probability the combined score exceeds the listed total."""
 
@@ -435,99 +434,6 @@
             probs[idx] = TeamPoissonTotals._home_win_probability_pair(lh, la)
 
         return probs.reshape(lam_home.shape)
-=======
-    ) -> np.ndarray:
-        """Exact probability the combined score exceeds the listed total."""
-
-        lam_home = np.asarray(lambda_home, dtype=float)
-        lam_away = np.asarray(lambda_away, dtype=float)
-        combined = lam_home + lam_away
-
-        totals = np.broadcast_to(np.asarray(total, dtype=float), combined.shape).astype(float)
-        flat_combined = combined.reshape(-1)
-        flat_totals = totals.reshape(-1)
-
-        probs = np.empty_like(flat_combined)
-        for idx, (lam, line) in enumerate(zip(flat_combined, flat_totals)):
-            threshold = math.floor(line)
-            cdf_val = TeamPoissonTotals._poisson_cdf(lam, threshold)
-            probs[idx] = max(0.0, min(1.0, 1.0 - cdf_val))
-
-        return probs.reshape(combined.shape)
-
-    @staticmethod
-    def _home_win_probability_pair(lam_h: float, lam_a: float, tol: float = 1e-10) -> float:
-        if lam_h < 0 or lam_a < 0:
-            return 0.5
-
-        pmf_home = math.exp(-lam_h)
-        pmf_away = math.exp(-lam_a)
-        cdf_home = pmf_home
-
-        prob_home_win = 0.0
-        prob_tie = pmf_home * pmf_away
-        cdf_away_prev = pmf_away
-
-        max_rate = max(lam_h, lam_a)
-        max_iter = max(50, int(math.ceil(max_rate + 10.0 * math.sqrt(max_rate + 1.0))))
-
-        for k in range(1, max_iter + 1):
-            pmf_home *= lam_h / k if lam_h > 0 else 0.0
-            pmf_away *= lam_a / k if lam_a > 0 else 0.0
-
-            prob_home_win += pmf_home * cdf_away_prev
-            prob_tie += pmf_home * pmf_away
-
-            cdf_home = min(1.0, cdf_home + pmf_home)
-            cdf_away_prev = min(1.0, cdf_away_prev + pmf_away)
-
-            if (1.0 - cdf_home) < tol and (1.0 - cdf_away_prev) < tol:
-                break
-
-        if cdf_home < 1.0:
-            prob_home_win += (1.0 - cdf_home) * cdf_away_prev
-
-        probability = prob_home_win + 0.5 * prob_tie
-        return float(min(1.0, max(0.0, probability)))
-
-    @staticmethod
-    def win_probability(
-        lambda_home: np.ndarray,
-        lambda_away: np.ndarray,
-    ) -> np.ndarray:
-        """Deterministic estimate of home win probability from Poisson rates."""
-
-        lam_home = np.asarray(lambda_home, dtype=float)
-        lam_away = np.asarray(lambda_away, dtype=float)
-
-        flat_home = lam_home.reshape(-1)
-        flat_away = lam_away.reshape(-1)
-        probs = np.empty_like(flat_home)
-
-        for idx, (lh, la) in enumerate(zip(flat_home, flat_away)):
-            probs[idx] = TeamPoissonTotals._home_win_probability_pair(lh, la)
-
-        return probs.reshape(lam_home.shape)
-
-    @staticmethod
-    def win_probability(
-        lambda_home: np.ndarray,
-        lambda_away: np.ndarray,
-        sims: int = 5000,
-        seed: Optional[int] = None,
-    ) -> np.ndarray:
-        """Monte Carlo estimate of home win probability from Poisson rates."""
-
-        rng = np.random.default_rng(seed)
-        probabilities: List[float] = []
-        for lam_h, lam_a in zip(lambda_home, lambda_away):
-            home_sims = rng.poisson(lam_h, sims)
-            away_sims = rng.poisson(lam_a, sims)
-            win_prob = np.mean(home_sims > away_sims)
-            tie_prob = np.mean(home_sims == away_sims)
-            probabilities.append(float(win_prob + 0.5 * tie_prob))
-        return np.asarray(probabilities, dtype=float)
->>>>>>> b28bd62d
 
 
 def pick_best_odds(odds_df: pd.DataFrame, by_cols: Iterable[str], price_col: str) -> pd.DataFrame:
@@ -7369,7 +7275,6 @@
         from sklearn.preprocessing import StandardScaler
 
         df = sorted_df.copy()
-<<<<<<< HEAD
 
         def _american_to_prob(series: pd.Series) -> pd.Series:
             odds = pd.to_numeric(series, errors="coerce")
@@ -7390,8 +7295,6 @@
                 if moneyline_col in df.columns:
                     derived = _american_to_prob(df[moneyline_col])
                     df[prob_col] = df[prob_col].fillna(derived)
-=======
->>>>>>> b28bd62d
 
         def _as_weight_array(series: Optional[pd.Series]) -> Optional[np.ndarray]:
             if series is None:
@@ -7448,7 +7351,6 @@
                 ("scale", StandardScaler(with_mean=False)),
             ]
         )
-<<<<<<< HEAD
 
         base_est = GradientBoostingRegressor(random_state=42)
         model = Pipeline([("preprocessor", preprocessor), ("regressor", base_est)])
@@ -7581,78 +7483,6 @@
                     }
                 )
 
-=======
-
-        base_est = GradientBoostingRegressor(random_state=42)
-        model = Pipeline([("preprocessor", preprocessor), ("regressor", base_est)])
-
-        # ---- Walk-forward splits by unique (season, week) keys (expanding window) ----
-        df["_sw"] = list(zip(df["season"].astype(str), df["week"].astype(int, errors="ignore").fillna(0).astype(int)))
-        sw_keys = pd.Series(df["_sw"].unique().tolist())
-        # sort season/week by real world order: season asc, week asc
-        sw_keys = sw_keys.sort_values(key=lambda s: s.map(lambda x: (x[0], x[1]))).tolist()
-
-        # at least 3 folds: train on >=1, validate on the next, keep rolling
-        folds = []
-        for i in range(1, len(sw_keys) - 1):
-            train_keys = set(sw_keys[:i])        # everything strictly before validation
-            valid_key = sw_keys[i]               # one time-slice as validation
-            train_idx = df["_sw"].isin(train_keys).values
-            valid_idx = (df["_sw"] == valid_key).values
-            if train_idx.sum() >= 200 and valid_idx.sum() >= 50:  # reasonable sample minimums
-                folds.append((train_idx, valid_idx))
-
-        per_fold = []
-        preds_all = []
-        idx_all = []
-        used_walk_forward = True
-
-        if not folds:
-            # Fallback to a simple chronological holdout when there are not enough
-            # season/week buckets to run the expanding walk-forward evaluation.
-            logging.warning(
-                "%s: insufficient time slices for walk-forward; fitting single model with holdout diagnostics.",
-                target,
-            )
-
-            valid_size = max(1, min(max(len(df) // 5, 10), len(df) // 2))
-            train_size = len(df) - valid_size
-            if train_size <= 0:
-                train_size = max(len(df) - 1, 1)
-                valid_size = len(df) - train_size
-
-            train_idx = np.zeros(len(df), dtype=bool)
-            valid_idx = np.zeros(len(df), dtype=bool)
-            train_idx[:train_size] = True
-            valid_idx[train_size:train_size + valid_size] = True
-
-            folds = [(train_idx, valid_idx)]
-            used_walk_forward = False
-
-        # ---- Run walk-forward (or fallback holdout) evaluation ----
-        for k, (tr_idx, va_idx) in enumerate(folds, 1):
-            X_tr, y_tr = X_all.iloc[tr_idx], y_all.iloc[tr_idx]
-            X_va, y_va = X_all.iloc[va_idx], y_all.iloc[va_idx]
-            w_tr = w_all[tr_idx] if w_all is not None else None
-
-            est = clone(model)
-            fit_kwargs = {"regressor__sample_weight": w_tr} if w_tr is not None else {}
-            est.fit(X_tr, y_tr, **fit_kwargs)
-
-            y_hat = est.predict(X_va)
-            preds_all.append(y_hat)
-            idx_all.append(np.where(va_idx)[0])
-
-            r2, mae, rmse = _weighted_metrics(y_va, y_hat, None)
-            per_fold.append({"fold": k, "n": int(len(y_va)), "r2": r2, "mae": float(mae), "rmse": float(rmse)})
-
-        preds_all = np.concatenate(preds_all)
-        idx_all = np.concatenate(idx_all)
-        out_df = df.iloc[idx_all].copy()
-        out_df["_y_pred"] = preds_all
-        out_df["_abs_err"] = (out_df[target] - out_df["_y_pred"]).abs()
-
->>>>>>> b28bd62d
         # ---- Betting diagnostics ----
         # 1) MAE vs "closing lines" (if present)
         closing_cols = [c for c in out_df.columns if c.startswith("line_") or c.endswith("_implied_prob")]
@@ -7730,7 +7560,6 @@
 
         evaluation_mode = "walk-forward" if used_walk_forward else "holdout"
 
-<<<<<<< HEAD
         if per_fold:
             summary = {
                 "folds": len(per_fold),
@@ -7757,20 +7586,6 @@
                 "bets": n_bets,
                 "mode": evaluation_mode,
             }
-=======
-        summary = {
-            "folds": len(per_fold),
-            "r2_mean": float(np.mean([r["r2"] for r in per_fold])),
-            "mae_mean": float(np.mean([r["mae"] for r in per_fold])),
-            "rmse_mean": float(np.mean([r["rmse"] for r in per_fold])),
-            "mae_vs_closing": mae_vs_closing,
-            "roi": roi,
-            "roi_ci": (roi_lo, roi_hi) if roi_lo is not None else None,
-            "hit_rate": hit_rate,
-            "bets": n_bets,
-            "mode": evaluation_mode,
-        }
->>>>>>> b28bd62d
         self.db.record_backtest_metrics(self.run_id, target, summary, sample_size=int(len(out_df)))
 
         logging.info(
@@ -7794,13 +7609,10 @@
                     f"{target}: ROI lower CI {roi_lower:.3f} does not beat vig threshold {vig_threshold:.3f}. Aborting deployment."
                 )
 
-<<<<<<< HEAD
         special_entry = self.special_models.get(target, {}).copy()
         if calibration_record is not None:
             special_entry["calibration"] = calibration_record
 
-=======
->>>>>>> b28bd62d
         # Finally fit on ALL data for live predictions
         fit_kwargs = {"regressor__sample_weight": w_all} if w_all is not None else {}
         model.fit(X_all, y_all, **fit_kwargs)
@@ -7845,7 +7657,6 @@
                 try:
                     quant_model = QuantileYards()
                     quant_model.fit(processed, y_all.astype(float))
-<<<<<<< HEAD
                     special_entry.update(
                         {
                             "type": "quantile",
@@ -7856,16 +7667,6 @@
                             "allowed_positions": TARGET_ALLOWED_POSITIONS.get(target),
                         }
                     )
-=======
-                    self.special_models[target] = {
-                        "type": "quantile",
-                        "model": quant_model,
-                        "preprocessor": fitted_preprocessor,
-                        "feature_columns": list(feature_columns),
-                        "feature_names": processed_feature_names,
-                        "allowed_positions": TARGET_ALLOWED_POSITIONS.get(target),
-                    }
->>>>>>> b28bd62d
                 except Exception:
                     logging.exception("Failed to train quantile model for %s", target, exc_info=True)
 
@@ -7883,7 +7684,6 @@
                     n_splits = max(2, min(5, positives, negatives))
                     hurdle_model = HurdleTDModel()
                     hurdle_model.fit(processed, y_all.astype(float), n_splits=n_splits)
-<<<<<<< HEAD
                     special_entry.update(
                         {
                             "type": "hurdle",
@@ -7899,18 +7699,6 @@
 
         if special_entry:
             self.special_models[target] = special_entry
-=======
-                    self.special_models[target] = {
-                        "type": "hurdle",
-                        "model": hurdle_model,
-                        "preprocessor": fitted_preprocessor,
-                        "feature_columns": list(feature_columns),
-                        "feature_names": processed_feature_names,
-                        "allowed_positions": TARGET_ALLOWED_POSITIONS.get(target),
-                    }
-                except Exception:
-                    logging.exception("Failed to train hurdle TD model for %s", target, exc_info=True)
->>>>>>> b28bd62d
 
         return model, summary
 
