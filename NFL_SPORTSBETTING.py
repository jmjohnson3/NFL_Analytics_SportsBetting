#!/usr/bin/env python3
"""Comprehensive NFL betting analytics and prediction pipeline.

This script ingests game, player, and odds data from the MySportsFeeds and The Odds
API services, persists the information to PostgreSQL, and then builds machine
learning models to predict player performance and game outcomes.

The workflow is designed to run incrementally: the first execution ingests all
available data for the configured seasons, while subsequent runs only request new
games and odds. The machine learning models incorporate contextual features such
as venue effects, day-of-week trends, officiating crews, weather, and team unit
strengths (rush/pass offense & defense) to deliver rich predictive insights that
can be used to identify profitable betting opportunities.
"""

from __future__ import annotations

import argparse
import dataclasses
import datetime as dt
import json
import logging
import math
import os
import re
import time
import unicodedata
import uuid
from pathlib import Path
from typing import Any, Dict, Iterable, List, Optional, Sequence, Set, Tuple, Union
from zoneinfo import ZoneInfo

import numpy as np
import pandas as pd
import requests
from requests import HTTPError
from requests.auth import HTTPBasicAuth
from requests.exceptions import JSONDecodeError as RequestsJSONDecodeError
from sklearn.base import clone
from sklearn.calibration import CalibratedClassifierCV
from sklearn.compose import ColumnTransformer
from sklearn.ensemble import (
    GradientBoostingClassifier,
    GradientBoostingRegressor,
    HistGradientBoostingClassifier,
    HistGradientBoostingRegressor,
    RandomForestClassifier,
    RandomForestRegressor,
    StackingClassifier,
    StackingRegressor,
)
from sklearn.impute import SimpleImputer
from sklearn.metrics import (
    accuracy_score,
    brier_score_loss,
    log_loss,
    mean_absolute_error,
    mean_squared_error,
    roc_auc_score,
)
from sklearn.model_selection import RandomizedSearchCV, TimeSeriesSplit
from sklearn.linear_model import LogisticRegression
from sklearn.pipeline import Pipeline
from sklearn.preprocessing import OneHotEncoder, StandardScaler
from sqlalchemy import (
    JSON,
    Column,
    DateTime,
    Float,
    Integer,
    MetaData,
    String,
    Table,
    UniqueConstraint,
    and_,
    create_engine,
    func,
    inspect,
<<<<<<< HEAD
=======
    or_,
>>>>>>> 27b20d3e
    select,
    text,
)
from sqlalchemy.dialects.postgresql import insert
from sqlalchemy.engine import Engine
from sqlalchemy.exc import SQLAlchemyError
# ==== BEGIN LINEUP + PANDAS PATCH HELPERS ===================================
def _is_effectively_empty_df(df: Optional[pd.DataFrame]) -> bool:
    if df is None:
        return True
    if not isinstance(df, pd.DataFrame):
        return True
    if df.empty:
        return True
    # all columns all-NA
    try:
        if df.shape[1] == 0:
            return True
        if all(df[col].isna().all() for col in df.columns):
            return True
    except Exception:
        pass
    return False

def safe_concat(frames: List[pd.DataFrame], **kwargs) -> pd.DataFrame:
    """Concat that ignores None/empty/all-NA frames to avoid FutureWarnings and dtype drift."""
    cleaned = [f for f in frames if not _is_effectively_empty_df(f)]
    if not cleaned:
        # Return an empty but stable DataFrame if everything is empty
        return pd.DataFrame()
    if len(cleaned) == 1:
        # Avoid returning a view into the input DataFrame which could be mutated upstream
        return cleaned[0].copy()
    return pd.concat(cleaned, **kwargs)

def coerce_boolean_mask(mask_like) -> pd.Series:
    """
    Robustly convert a mask with possible NA/object dtype to a clean boolean Series without FutureWarnings.
    """
    s = pd.Series(mask_like)
    # Try to preserve index if it's already a Series
    try:
        if hasattr(mask_like, "index"):
            s.index = mask_like.index
    except Exception:
        pass
    # Convert to pandas nullable boolean, fill, then to numpy bool
    s = s.astype("boolean").fillna(False)
    return s.astype(bool)

_POS_RE = re.compile(r"^(Offense|Defense|SpecialTeams)-([A-Za-z]+)(?:-(\d+))?$")

# Slots we want to project for offense; keep shallowest (lowest) depth per slot
_OFFENSE_KEEP = {
    "QB": 1,           # 1 QB
    "RB": 3,           # up to RB-3 (depth 1..3)
    "WR": 3,           # up to WR-3
    "TE": 2,           # up to TE-2 is fine
}

# Map MSF slot tokens to our POS
_SLOT_TO_POS = {
    "QB": "QB",
    "RB": "RB",
    "WR": "WR",
    "TE": "TE",
    # Explicit backfield/receiver aliases that occasionally appear without suffixes
    "HB": "RB",
    "FB": "RB",
    "TB": "RB",
    "SLOT": "WR",
    # OL/DEF/ST are ignored in player projections
}

_SLOT_PREFIX_MAP = {
    "QB": "QB",
    "RB": "RB",
    "HB": "RB",
    "FB": "RB",
    "TB": "RB",
    "WR": "WR",
    "TE": "TE",
    "SLOT": "WR",
}


def _slot_token_to_pos(token: Optional[str]) -> str:
    token_upper = (token or "").strip().upper()
    if not token_upper:
        return ""
    if token_upper in _SLOT_TO_POS:
        return _SLOT_TO_POS[token_upper]
    for prefix, canonical in _SLOT_PREFIX_MAP.items():
        if token_upper.startswith(prefix):
            return canonical
    return ""

def _parse_slot(slot: str) -> Tuple[str, Optional[int], Optional[str]]:
    """
    'Offense-WR-2' -> ('WR', 2)
    'Offense-QB-1' -> ('QB', 1)
    'Offense-TE-1' -> ('TE', 1)
    Unused/unknown returns ('', None)
    """
    m = _POS_RE.match(slot or "")
    if not m:
        return ("", None, None)
    side_token, token, depth = m.groups()
    pos = _slot_token_to_pos(token)
    d = int(depth) if depth and depth.isdigit() else None
    side = side_token.title() if side_token else None
    return (pos, d, side)

def _prefer_actual_then_expected(team_entry: Dict[str, Any]) -> Tuple[List[Dict[str, Any]], str]:
    """
    From a single team lineup block, return the best lineupPositions list and the section label.
    Prefers 'actual' if present and non-empty; else 'expected'; else [] with an empty label.
    """
    actual = (team_entry.get("actual") or {}).get("lineupPositions") or []
    if actual:
        return actual, "actual"
    expected = (team_entry.get("expected") or {}).get("lineupPositions") or []
    if expected:
        return expected, "expected"
    return [], ""

def build_lineups_df(msf_json: Dict[str, Any]) -> pd.DataFrame:
    """
    Build a clean lineup DF from MSF lineup JSON.
    - Prefers 'actual' but falls back to 'expected' (your case: NYG QB-1 Jaxson Dart / RB-1 Cam Skattebo).
    - Normalizes slots, keeps only QB/RB/WR/TE up to configured depth caps.
    - Collapses duplicates to shallowest depth per team/pos/player.
    Returns columns:
      [
          'team_id','team_abbr','pos','depth','side','slot','player_id','first','last',
          'full_name','player_team_abbr','playing_probability'
      ]
    """
    references = msf_json.get("references") or {}
    team_meta = {t.get("id"): t for t in references.get("teamReferences", []) or []}
    player_meta = {p.get("id"): p for p in references.get("playerReferences", []) or []}
    rows: List[Dict[str, Any]] = []

    for team_block in msf_json.get("teamLineups", []) or []:
        team = team_block.get("team") or {}
        team_id = team.get("id")
        abbr = team.get("abbreviation")
        positions, section_label = _prefer_actual_then_expected(team_block)

        for p in positions:
            slot = p.get("position")
            player = p.get("player") or {}
            if not player and p.get("playerId") is not None:
                player = player_meta.get(p.get("playerId"), {})
            pos, depth, side = _parse_slot(slot)
            if pos not in _OFFENSE_KEEP:
                continue
            if depth is None or depth > _OFFENSE_KEEP[pos]:
                continue
            player_id = player.get("id") or p.get("playerId")
            first = (player.get("firstName") or "").strip()
            last = (player.get("lastName") or "").strip()
            display = (player.get("displayName") or player.get("fullName") or "").strip()
            full_name = " ".join(part for part in [first, last] if part) or display
            if not full_name and player_id in player_meta:
                meta = player_meta.get(player_id) or {}
                first = first or (meta.get("firstName") or "").strip()
                last = last or (meta.get("lastName") or "").strip()
                display = display or (meta.get("displayName") or meta.get("fullName") or "")
                full_name = " ".join(part for part in [first, last] if part) or display.strip()
            if not full_name and player_id in (None, ""):
                # Without a name or identifier we cannot reconcile the player later.
                continue

            current_team_info = (
                player.get("currentTeam")
                or player.get("team")
                or (player_meta.get(player_id, {}) or {}).get("currentTeam")
                or {}
            )
            player_team_abbr = (
                current_team_info.get("abbreviation")
                or current_team_info.get("name")
                or ""
            )
            playing_probability = (
                p.get("playingProbability")
                or player.get("playingProbability")
                or (player_meta.get(player_id, {}) or {}).get("playingProbability")
            )
            rows.append({
                "team_id": team_id,
                "team_abbr": abbr,
                "pos": pos,
                "depth": depth,
                "side": side,
                "slot": slot,
                "player_id": player_id,
                "first": first,
                "last": last,
                "full_name": full_name,
                "player_team_abbr": player_team_abbr,
                "playing_probability": playing_probability,
                "source_section": section_label,
            })

    df = pd.DataFrame(rows)

    if df.empty:
        return df

    # Deduplicate: keep shallowest depth per team/pos/player
    sort_cols = [col for col in ["team_id", "team_abbr", "pos", "player_id", "depth"] if col in df.columns]
    if sort_cols:
        df.sort_values(sort_cols, inplace=True)
    group_cols = [col for col in ["team_id", "pos", "player_id"] if col in df.columns]
    if group_cols:
        df = df.groupby(group_cols, as_index=False).first()

    # Also, per team/pos, keep at most the allowed number of depth slots
    df["rank_in_pos"] = df.groupby(["team_id", "pos"])["depth"].rank(method="first", ascending=True)
    df = df[df["rank_in_pos"] <= df["pos"].map(_OFFENSE_KEEP).fillna(0)]
    df.drop(columns=["rank_in_pos"], inplace=True)

    # Fill abbr from teamReferences if missing
    df["team_abbr"] = df.apply(
        lambda r: r["team_abbr"] or (team_meta.get(r["team_id"], {}).get("abbreviation")), axis=1
    )
    df["full_name"] = df.apply(
        lambda r: r["full_name"]
        or " ".join(part for part in [r.get("first", ""), r.get("last", "")] if part).strip(),
        axis=1,
    )
    df = df[df["full_name"].fillna("") != ""]
    return df.reset_index(drop=True)
# ==== END LINEUP + PANDAS PATCH HELPERS =====================================

# ---------------------------------------------------------------------------
# Configuration
# ---------------------------------------------------------------------------

API_PREFIX_NFL = "https://api.mysportsfeeds.com/v2.1/pull/nfl"
NFL_SEASONS = ["2025-regular", "2024-regular"]

NFL_API_USER = "4359aa1b-cc29-4647-a3e5-7314e2"
NFL_API_PASS = "MYSPORTSFEEDS"

ODDS_API_KEY = "5b6f0290e265c3329b3ed27897d79eaf"
ODDS_BASE = "https://api.the-odds-api.com/v4"
NFL_SPORT_KEY = "americanfootball_nfl"
ODDS_REGIONS = ["us"]
ODDS_FORMAT = "american"

DEFAULT_LOG_LEVEL = os.getenv("LOG_LEVEL", "INFO")


# ---------------------------------------------------------------------------
# Static data helpers
# ---------------------------------------------------------------------------


TEAM_NAME_TO_ABBR = {
    "arizona cardinals": "ARI",
    "atlanta falcons": "ATL",
    "baltimore ravens": "BAL",
    "buffalo bills": "BUF",
    "carolina panthers": "CAR",
    "chicago bears": "CHI",
    "cincinnati bengals": "CIN",
    "cleveland browns": "CLE",
    "dallas cowboys": "DAL",
    "denver broncos": "DEN",
    "detroit lions": "DET",
    "green bay packers": "GB",
    "houston texans": "HOU",
    "indianapolis colts": "IND",
    "jacksonville jaguars": "JAX",
    "jacksonville jaguar": "JAX",
    "kansas city chiefs": "KC",
    "las vegas raiders": "LV",
    "oakland raiders": "LV",
    "los angeles chargers": "LAC",
    "la chargers": "LAC",
    "los angeles rams": "LA",
    "la rams": "LA",
    "miami dolphins": "MIA",
    "minnesota vikings": "MIN",
    "new england patriots": "NE",
    "new orleans saints": "NO",
    "new york giants": "NYG",
    "ny giants": "NYG",
    "new york jets": "NYJ",
    "ny jets": "NYJ",
    "philadelphia eagles": "PHI",
    "pittsburgh steelers": "PIT",
    "san francisco 49ers": "SF",
    "sf 49ers": "SF",
    "seattle seahawks": "SEA",
    "tampa bay buccaneers": "TB",
    "tennessee titans": "TEN",
    "washington commanders": "WAS",
    "washington football team": "WAS",
    "washington redskins": "WAS",
    "st. louis rams": "LA",
    "st louis rams": "LA",
}

TEAM_ABBR_CANONICAL = {
    "ARI": "arizona cardinals",
    "ATL": "atlanta falcons",
    "BAL": "baltimore ravens",
    "BUF": "buffalo bills",
    "CAR": "carolina panthers",
    "CHI": "chicago bears",
    "CIN": "cincinnati bengals",
    "CLE": "cleveland browns",
    "DAL": "dallas cowboys",
    "DEN": "denver broncos",
    "DET": "detroit lions",
    "GB": "green bay packers",
    "HOU": "houston texans",
    "IND": "indianapolis colts",
    "JAX": "jacksonville jaguars",
    "KC": "kansas city chiefs",
    "LV": "las vegas raiders",
    "LAC": "los angeles chargers",
    "LA": "los angeles rams",
    "MIA": "miami dolphins",
    "MIN": "minnesota vikings",
    "NE": "new england patriots",
    "NO": "new orleans saints",
    "NYG": "new york giants",
    "NYJ": "new york jets",
    "PHI": "philadelphia eagles",
    "PIT": "pittsburgh steelers",
    "SF": "san francisco 49ers",
    "SEA": "seattle seahawks",
    "TB": "tampa bay buccaneers",
    "TEN": "tennessee titans",
    "WAS": "washington commanders",
}

TEAM_ABBR_ALIASES = {
    "LA": "LA",
    "STL": "LA",
    "SD": "LAC",
}

TEAM_TIMEZONES = {
    "ARI": "America/Phoenix",
    "ATL": "America/New_York",
    "BAL": "America/New_York",
    "BUF": "America/New_York",
    "CAR": "America/New_York",
    "CHI": "America/Chicago",
    "CIN": "America/New_York",
    "CLE": "America/New_York",
    "DAL": "America/Chicago",
    "DEN": "America/Denver",
    "DET": "America/Detroit",
    "GB": "America/Chicago",
    "HOU": "America/Chicago",
    "IND": "America/Indiana/Indianapolis",
    "JAX": "America/New_York",
    "KC": "America/Chicago",
    "LV": "America/Los_Angeles",
    "LAC": "America/Los_Angeles",
    "LA": "America/Los_Angeles",
    "MIA": "America/New_York",
    "MIN": "America/Chicago",
    "NE": "America/New_York",
    "NO": "America/Chicago",
    "NYG": "America/New_York",
    "NYJ": "America/New_York",
    "PHI": "America/New_York",
    "PIT": "America/New_York",
    "SEA": "America/Los_Angeles",
    "SF": "America/Los_Angeles",
    "TB": "America/New_York",
    "TEN": "America/Chicago",
    "WAS": "America/New_York",
}

_NULL_TEAM_TOKENS = {"", "none", "null", "nan", "tbd", "tba", "n/a", "na", "--"}

TEAM_MASCOT_TO_ABBR = {
    "cardinals": "ARI",
    "falcons": "ATL",
    "ravens": "BAL",
    "bills": "BUF",
    "panthers": "CAR",
    "bears": "CHI",
    "bengals": "CIN",
    "browns": "CLE",
    "cowboys": "DAL",
    "broncos": "DEN",
    "lions": "DET",
    "packers": "GB",
    "texans": "HOU",
    "colts": "IND",
    "jaguars": "JAX",
    "chiefs": "KC",
    "raiders": "LV",
    "chargers": "LAC",
    "rams": "LA",
    "dolphins": "MIA",
    "vikings": "MIN",
    "patriots": "NE",
    "saints": "NO",
    "giants": "NYG",
    "jets": "NYJ",
    "eagles": "PHI",
    "steelers": "PIT",
    "49ers": "SF",
    "niners": "SF",
    "seahawks": "SEA",
    "buccaneers": "TB",
    "bucs": "TB",
    "titans": "TEN",
    "commanders": "WAS",
    "football team": "WAS",
}


def _sanitize_team_key(text: str) -> str:
    cleaned = []
    for ch in text.lower():
        if ch.isalnum() or ch.isspace():
            cleaned.append(ch)
    normalized = " ".join("".join(cleaned).split())
    return normalized


def normalize_team_abbr(value: Any) -> Optional[str]:
    """Convert free-form team descriptors into standard three-letter abbreviations."""

    if value is None:
        return None
    if isinstance(value, float) and np.isnan(value):  # type: ignore[arg-type]
        return None

    text = str(value).strip()
    if not text:
        return None

    lowered = text.lower().strip()
    if lowered in _NULL_TEAM_TOKENS:
        return None

    candidate = text.upper().replace(" ", "")
    if len(candidate) <= 4 and candidate.isalpha():
        if candidate in TEAM_ABBR_CANONICAL:
            return candidate
        if candidate in TEAM_ABBR_ALIASES:
            return TEAM_ABBR_ALIASES[candidate]
        # Some feeds already provide three-letter abbreviations with spaces
        spaced_candidate = " ".join(candidate)
        if spaced_candidate in TEAM_NAME_TO_ABBR:
            return TEAM_NAME_TO_ABBR[spaced_candidate]

    sanitized = _sanitize_team_key(text)
    if not sanitized:
        return None

    if sanitized in TEAM_NAME_TO_ABBR:
        return TEAM_NAME_TO_ABBR[sanitized]

    sanitized_candidate = sanitized.replace(" ", "").upper()
    if sanitized_candidate in TEAM_ABBR_ALIASES:
        return TEAM_ABBR_ALIASES[sanitized_candidate]

    compact_key = sanitized.replace(" ", "")
    if compact_key in TEAM_NAME_TO_ABBR:
        return TEAM_NAME_TO_ABBR[compact_key]

    for abbr, canonical in TEAM_ABBR_CANONICAL.items():
        if sanitized == canonical:
            return abbr
        if canonical in sanitized:
            return abbr

    if sanitized in TEAM_MASCOT_TO_ABBR:
        return TEAM_MASCOT_TO_ABBR[sanitized]

    # As a last resort, try to map by taking the first letter of each token
    tokens = sanitized.split()
    if len(tokens) >= 2:
        initials = "".join(token[0] for token in tokens)
        if initials.upper() in TEAM_ABBR_CANONICAL:
            return initials.upper()

    if len(candidate) <= 4 and candidate.isalpha():
        return candidate

    return None


INJURY_STATUS_MAP = {
    "out": "out",
    "doubtful": "doubtful",
    "questionable": "questionable",
    "probable": "probable",
    "suspended": "suspended",
    "injured reserve": "out",
    "physically unable to perform": "out",
    "reserve/covid-19": "out",
    "covid-19": "out",
    "non-football injury": "out",
    "pup": "out",
    "ir": "out",
    "injury list": "out",
    "injury_list": "out",
    "injurylist": "out",
}

INJURY_OUT_KEYWORDS = [
    "injured reserve",
    "season-ending",
    "season ending",
    "out for season",
    "out indefinitely",
    "placed on ir",
    "on ir",
    "reserve/",
    "nfi",
    "pup",
    "physically unable to perform",
    "injury list",
    "injury_list",
    "injurylist",
]

INJURY_STATUS_PRIORITY = {
    "out": -1,
    "suspended": -1,
    "doubtful": 0,
    "questionable": 1,
    "probable": 2,
    "other": 1,
}

PRACTICE_STATUS_PRIORITY = {
    "full": 3,
    "limited": 2,
    "dnp": 0,
    "rest": 2,
    "available": 2,
}


PRACTICE_STATUS_ALIASES = {
    "fp": "full",
    "full practice": "full",
    "full participation": "full",
    "lp": "limited",
    "limited practice": "limited",
    "limited participation": "limited",
    "did not practice": "dnp",
    "did not participate": "dnp",
    "out": "dnp",
    "no practice": "dnp",
    "rest": "rest",
    "not injury related": "rest",
    "available": "available",
    "injury list": "dnp",
    "injury_list": "dnp",
    "injurylist": "dnp",
}

INACTIVE_INJURY_BUCKETS = {"out", "suspended"}

POSITION_ALIAS_MAP = {
    "HB": "RB",
    "TB": "RB",
    "FB": "RB",
    "SLOT": "WR",
    "FL": "WR",
    "SE": "WR",
    "X": "WR",
    "Z": "WR",
    "Y": "TE",
}

POSITION_PREFIX_MAP = {
    "QB": "QB",
    "RB": "RB",
    "HB": "RB",
    "FB": "RB",
    "TB": "RB",
    "WR": "WR",
    "TE": "TE",
}


TARGET_ALLOWED_POSITIONS: Dict[str, set[str]] = {
    "passing_yards": {"QB"},
    "passing_tds": {"QB"},
    "rushing_yards": {"QB", "RB", "HB", "FB"},
    "rushing_tds": {"QB", "RB", "HB", "FB"},
    "receiving_yards": {"RB", "HB", "FB", "WR", "TE"},
    "receptions": {"RB", "HB", "FB", "WR", "TE"},
    "receiving_tds": {"RB", "HB", "FB", "WR", "TE"},
}


LINEUP_STALENESS_DAYS = 7
LINEUP_MAX_AGE_BEFORE_GAME_DAYS = 21  # allow expected lineups up to 3 weeks old relative to kickoff


_NAME_PUNCT_RE = re.compile(r"[^\w\s]")
_NAME_SPACE_RE = re.compile(r"\s+")


def robust_player_name_key(value: Any) -> str:
    """Generate a resilient lowercase key for player name matching."""

    if value is None:
        text = ""
    else:
        text = str(value)

    normalized = unicodedata.normalize("NFKD", text)
    normalized = "".join(ch for ch in normalized if not unicodedata.combining(ch))
    lowered = normalized.lower()
    without_punct = _NAME_PUNCT_RE.sub(" ", lowered)
    collapsed = _NAME_SPACE_RE.sub(" ", without_punct).strip()
    return collapsed


def normalize_player_name(value: Any) -> str:
    """Return a lowercase, punctuation-free representation of a player's name."""

    if not isinstance(value, str):
        return ""

    normalized = unicodedata.normalize("NFKD", value)
    normalized = normalized.replace(",", " ")
    cleaned = [ch for ch in normalized if ch.isalpha() or ch.isspace()]
    collapsed = " ".join("".join(cleaned).lower().split())
    return collapsed


def normalize_position(value: Any) -> str:
    if value is None or (isinstance(value, float) and math.isnan(value)):
        return ""
    text = str(value).upper().strip()
    if not text:
        return ""
    text = POSITION_ALIAS_MAP.get(text, text)
    for prefix, canonical in POSITION_PREFIX_MAP.items():
        if text.startswith(prefix):
            return canonical
    return text


def normalize_practice_status(value: Any) -> str:
    text = str(value or "").lower().strip()
    if not text:
        return "available"
    if re.search(r"\b(ir|injured reserve|pup|nfi|reserve)\b", text):
        return "dnp"
    if text in PRACTICE_STATUS_ALIASES:
        text = PRACTICE_STATUS_ALIASES[text]
    else:
        for keyword, canonical in (
            ("full", "full"),
            ("limited", "limited"),
            ("dnp", "dnp"),
            ("did not practice", "dnp"),
            ("rest", "rest"),
        ):
            if keyword in text:
                text = canonical
                break
    if text not in PRACTICE_STATUS_PRIORITY:
        return "available"
    return text


_PLAYING_PROBABILITY_ALIASES = {
    "prob": "probable",
    "probable": "probable",
    "likely": "probable",
    "expected": "probable",
    "game-time decision": "questionable",
    "gtd": "questionable",
    "game time decision": "questionable",
    "game-time": "questionable",
    "uncertain": "questionable",
    "na": "other",
}


def interpret_playing_probability(value: Any) -> Tuple[str, str]:
    """Return (status_bucket, practice_status) derived from MSF playingProbability labels."""

    text_raw = str(value or "").strip().lower()
    if not text_raw:
        return "other", "available"

    cleaned = re.sub(r"[^a-z\s]", " ", text_raw)
    cleaned = re.sub(r"\s+", " ", cleaned).strip()
    if not cleaned:
        return "other", "available"

    canonical = _PLAYING_PROBABILITY_ALIASES.get(cleaned, cleaned)

    keyword_rules = [
        ("suspend", ("suspended", "dnp")),
        ("doubt", ("doubtful", "limited")),
        ("question", ("questionable", "limited")),
        ("inactive", ("out", "dnp")),
        ("out", ("out", "dnp")),
        ("probable", ("probable", "available")),
        ("likely", ("probable", "available")),
        ("expect", ("probable", "available")),
        ("available", ("other", "full")),
        ("active", ("other", "full")),
    ]

    for keyword, outcome in keyword_rules:
        if keyword in canonical:
            return outcome

    return "other", "available"


def normalize_injury_status(value: Any) -> str:
    text = str(value or "").lower().strip()
    if not text:
        return "other"
    if text in INJURY_STATUS_MAP:
        return INJURY_STATUS_MAP[text]
    if re.search(r"\b(ir|pup|nfi|reserve)\b", text):
        return "out"
    if "questionable" in text:
        return "questionable"
    if "doubtful" in text:
        return "doubtful"
    if "probable" in text:
        return "probable"
    if "suspend" in text:
        return "suspended"
    for keyword in INJURY_OUT_KEYWORDS:
        if keyword in text:
            return "out"
    return "other"


def compute_injury_bucket(status: Any, description: Any = None) -> str:
    """Derive a canonical availability bucket from status and free-form notes."""

    bucket = normalize_injury_status(status)
    if bucket != "out":
        desc_text = str(description or "").lower().strip()
        for keyword in INJURY_OUT_KEYWORDS:
            if keyword in desc_text:
                bucket = "out"
                break
    return bucket


def parse_depth_rank(value: Any) -> Optional[float]:
    if value is None or (isinstance(value, float) and math.isnan(value)):
        return np.nan
    if isinstance(value, (int, float)):
        return float(value)

    text = str(value).strip().lower()
    if not text:
        return np.nan

    alias_map = {
        "starter": 1,
        "start": 1,
        "first": 1,
        "1st": 1,
        "qb1": 1,
        "rb1": 1,
        "wr1": 1,
        "te1": 1,
        "second": 2,
        "2nd": 2,
        "qb2": 2,
        "rb2": 2,
        "wr2": 2,
        "third": 3,
        "3rd": 3,
        "qb3": 3,
        "rb3": 3,
        "wr3": 3,
    }
    if text in alias_map:
        return float(alias_map[text])

    digits = "".join(ch for ch in text if ch.isdigit())
    if digits:
        try:
            return float(int(digits))
        except ValueError:
            return np.nan

    return np.nan


def ensure_lineup_players_in_latest(
    latest_players: pd.DataFrame, lineup_df: Optional[pd.DataFrame]
) -> pd.DataFrame:
    """Add synthetic placeholder rows for lineup players missing from feature data."""

    if lineup_df is None or lineup_df.empty:
        return latest_players

    working = latest_players.copy()
    if "team" not in working.columns:
        working["team"] = np.nan
    if "position" not in working.columns:
        working["position"] = np.nan
    if "player_name" not in working.columns:
        working["player_name"] = ""
    if "player_name_norm" not in working.columns:
        working["player_name_norm"] = working["player_name"].map(normalize_player_name)

    if "__pname_key" not in working.columns:
        working["__pname_key"] = working["player_name"].map(robust_player_name_key)
    else:
        working["__pname_key"] = working["__pname_key"].fillna("")
        missing_key_mask = working["__pname_key"] == ""
        if missing_key_mask.any():
            working.loc[missing_key_mask, "__pname_key"] = working.loc[
                missing_key_mask, "player_name"
            ].map(robust_player_name_key)

    template_columns = list(working.columns)

    lineup = lineup_df.copy()
    lineup["team"] = lineup["team"].apply(normalize_team_abbr)
    lineup["position"] = lineup["position"].apply(normalize_position)
    if "base_pos" in lineup.columns:
        lineup["base_pos"] = lineup["base_pos"].apply(normalize_position)
    else:
        lineup["base_pos"] = lineup["position"]

    if "__pname_key" not in lineup.columns:
        lineup["__pname_key"] = ""
    name_seed = (
        lineup.get("first_name", "").fillna("") + " " + lineup.get("last_name", "").fillna("")
    ).str.strip()
    fallback_name = lineup.get("player_name", "").fillna("")
    lineup["__pname_key"] = lineup["__pname_key"].fillna("")
    needs_key = lineup["__pname_key"] == ""
    lineup.loc[needs_key, "__pname_key"] = name_seed.where(name_seed != "", fallback_name)[
        needs_key
    ].map(robust_player_name_key)
    lineup["__pname_key"] = lineup["__pname_key"].fillna("")
    lineup = lineup[lineup["__pname_key"] != ""]

    if "side" in lineup.columns:
        lineup = lineup[
            lineup["side"].fillna("").str.lower().isin({"offense", ""})
        ]

    lineup = lineup[lineup["base_pos"].isin({"QB", "RB", "WR", "TE"})]
    if lineup.empty:
        return working

    existing_keys = set(
        zip(
            working["team"].fillna(""),
            working["position"].fillna(""),
            working["__pname_key"].fillna(""),
        )
    )

    feature_defaults = {
        "snap_share": 0.35,
        "routes_run": 15.0,
        "targets_per_g": 2.0,
        "rush_att_per_g": 6.0,
        "games_last3": 1.0,
    }

    additions: List[Dict[str, Any]] = []

    for _, lineup_row in lineup.iterrows():
        team = lineup_row.get("team")
        base_pos = lineup_row.get("base_pos")
        pname_key = lineup_row.get("__pname_key")
        if not team or not base_pos or not pname_key:
            continue
        key = (team, base_pos, pname_key)
        if key in existing_keys:
            continue

        player_name = lineup_row.get("player_name") or ""
        if not player_name:
            first = lineup_row.get("first_name", "")
            last = lineup_row.get("last_name", "")
            player_name = " ".join(part for part in [first, last] if part)

        placeholder = {col: np.nan for col in template_columns}
        placeholder["team"] = team
        placeholder["position"] = base_pos
        placeholder["player_name"] = player_name
        placeholder["player_name_norm"] = normalize_player_name(player_name)
        placeholder["__pname_key"] = pname_key

        raw_player_id = lineup_row.get("player_id")
        if isinstance(raw_player_id, str) and raw_player_id:
            placeholder["player_id"] = raw_player_id
        else:
            placeholder["player_id"] = f"lineup_{team}_{pname_key}"

        depth_rank = lineup_row.get("rank")
        placeholder["depth_rank"] = depth_rank if depth_rank not in (None, "") else 1

        lineup_status = lineup_row.get("status_bucket")
        lineup_practice = lineup_row.get("practice_status")
        if lineup_status:
            status_bucket = normalize_injury_status(lineup_status)
            practice_status = normalize_practice_status(lineup_practice)
        else:
            status_bucket, practice_status = interpret_playing_probability(
                lineup_row.get("playing_probability")
            )
            status_bucket = normalize_injury_status(status_bucket)
            practice_status = normalize_practice_status(practice_status)

        placeholder["status_bucket"] = status_bucket
        placeholder["practice_status"] = practice_status
        if "injury_priority" in placeholder:
            placeholder["injury_priority"] = INJURY_STATUS_PRIORITY.get(status_bucket, 1)
        if "practice_priority" in placeholder:
            placeholder["practice_priority"] = PRACTICE_STATUS_PRIORITY.get(
                practice_status, PRACTICE_STATUS_PRIORITY.get("available", 1)
            )

        if "_lineup_entry" in placeholder:
            placeholder["_lineup_entry"] = True
        if "source" in placeholder:
            placeholder["source"] = "msf-lineup"

        updated_at = lineup_row.get("updated_at")
        game_start = lineup_row.get("game_start")
        if "updated_at" in placeholder:
            placeholder["updated_at"] = updated_at
        if "game_start" in placeholder:
            placeholder["game_start"] = game_start

        if "first_name" in placeholder:
            placeholder["first_name"] = lineup_row.get("first_name", "")
        if "last_name" in placeholder:
            placeholder["last_name"] = lineup_row.get("last_name", "")

        for col, default_val in feature_defaults.items():
            if col in placeholder:
                placeholder[col] = default_val

        for col in template_columns:
            if col.startswith("season_"):
                placeholder[col] = 0.0

        additions.append(placeholder)
        existing_keys.add(key)

    if additions:
        addition_df = pd.DataFrame(additions)
        working = safe_concat([working, addition_df], ignore_index=True, sort=False)

    return working


# ---------------------------------------------------------------------------
# Supplemental data loading
# ---------------------------------------------------------------------------


class SupplementalDataLoader:
    """Loads optional injury, depth chart, advanced metric, and weather feeds."""

    def __init__(self, config: NFLConfig):
        self.injury_records = self._load_records(config.injury_report_path)
        self.depth_chart_records = self._load_records(config.depth_chart_path)
        self.advanced_records = self._load_records(config.advanced_metrics_path)
        self.weather_records = self._load_records(config.weather_forecast_path)

        self.injuries_by_game = self._index_records(self.injury_records, "game_id")
        self.injuries_by_team = self._index_records(self.injury_records, "team")
        self.depth_by_team = self._index_records(self.depth_chart_records, "team")
        self.weather_by_game = self._index_records(self.weather_records, "game_id")
        self.advanced_by_key: Dict[Tuple[str, int, str], Dict[str, Any]] = {}
        for record in self.advanced_records:
            season = record.get("season")
            week = record.get("week")
            team = normalize_team_abbr(record.get("team"))
            if season and week is not None and team:
                self.advanced_by_key[(str(season), int(week), team)] = record

    @staticmethod
    def _load_records(path: Optional[str]) -> List[Dict[str, Any]]:
        if not path:
            return []
        file_path = Path(path)
        if not file_path.exists():
            logging.warning("Supplemental data file %s not found", file_path)
            return []
        try:
            if file_path.suffix.lower() in {".json", ".geojson"}:
                with file_path.open("r", encoding="utf-8") as f:
                    payload = json.load(f)
                if isinstance(payload, dict):
                    if "items" in payload and isinstance(payload["items"], list):
                        return [dict(item) for item in payload["items"]]
                    if "data" in payload and isinstance(payload["data"], list):
                        return [dict(item) for item in payload["data"]]
                    return [dict(payload)]
                if isinstance(payload, list):
                    return [dict(item) for item in payload]
                logging.warning("Unsupported JSON format in %s", file_path)
                return []
            frame = pd.read_csv(file_path)
            return frame.to_dict("records")
        except Exception:  # pragma: no cover - defensive logging
            logging.exception("Unable to load supplemental data from %s", file_path)
            return []

    @staticmethod
    def _index_records(records: List[Dict[str, Any]], key: str) -> Dict[str, List[Dict[str, Any]]]:
        index: Dict[str, List[Dict[str, Any]]] = {}
        for record in records:
            raw_value = record.get(key)
            if raw_value is None:
                continue
            if key == "team":
                normalized = normalize_team_abbr(raw_value)
            else:
                normalized = str(raw_value)
            if not normalized:
                continue
            index.setdefault(normalized, []).append(record)
        return index

    def injuries_for_game(
        self, game_id: str, home_team: Optional[str], away_team: Optional[str]
    ) -> Tuple[List[Dict[str, Any]], Optional[str]]:
        game_records = list(self.injuries_by_game.get(str(game_id), []))
        if not game_records:
            for team in (home_team, away_team):
                if not team:
                    continue
                team_records = self.injuries_by_team.get(normalize_team_abbr(team), [])
                game_records.extend(team_records)

        normalized_rows: List[Dict[str, Any]] = []
        for record in game_records:
            team = normalize_team_abbr(record.get("team"))
            player_name = record.get("player_name") or record.get("name")
            status = record.get("status")
            practice_status = record.get("practice_status") or record.get("practice")
            description = record.get("description") or record.get("details")
            report_time = record.get("report_time") or record.get("updated_at")
            position = normalize_position(
                record.get("position")
                or record.get("primary_position")
                or record.get("pos")
            )
            normalized_rows.append(
                {
                    "injury_id": record.get("injury_id")
                    or record.get("id")
                    or uuid.uuid4().hex,
                    "game_id": str(game_id),
                    "team": team,
                    "player_name": player_name,
                    "status": status,
                    "practice_status": practice_status,
                    "description": description,
                    "report_time": parse_dt(report_time) if report_time else None,
                    "position": position,
                }
            )

        summary_parts = [
            f"{row['player_name']}({row['status']})"
            for row in normalized_rows
            if row.get("player_name") and row.get("status")
        ]
        summary: Optional[str] = None
        if summary_parts:
            preview = summary_parts[:6]
            summary = ", ".join(preview)
            remaining = len(summary_parts) - len(preview)
            if remaining > 0:
                summary += f" +{remaining} more"
        return normalized_rows, summary

    def depth_chart_rows(self, team: str) -> List[Dict[str, Any]]:
        normalized_team = normalize_team_abbr(team)
        records = self.depth_by_team.get(normalized_team, [])
        rows: List[Dict[str, Any]] = []
        for record in records:
            rows.append(
                {
                    "depth_id": record.get("depth_id")
                    or record.get("id")
                    or uuid.uuid4().hex,
                    "team": normalized_team,
                    "position": record.get("position"),
                    "player_id": str(record.get("player_id") or record.get("id") or ""),
                    "player_name": record.get("player_name") or record.get("name"),
                    "rank": record.get("rank") or record.get("depth") or record.get("order"),
                    "updated_at": parse_dt(record.get("updated_at"))
                    if record.get("updated_at")
                    else parse_dt(record.get("timestamp")),
                }
            )
        return rows

    def advanced_metrics(
        self, season: Optional[str], week: Optional[int], team: Optional[str]
    ) -> Optional[Dict[str, Any]]:
        if not season or week is None or not team:
            return None
        return self.advanced_by_key.get((str(season), int(week), normalize_team_abbr(team)))

    def weather_override(self, game_id: str) -> Optional[Dict[str, Any]]:
        records = self.weather_by_game.get(str(game_id), [])
        if not records:
            return None
        latest = max(records, key=lambda rec: rec.get("updated_at") or "")
        output = dict(latest)
        if "temperature_f" not in output and "temperature" in output:
            output["temperature_f"] = NFLIngestor._extract_temperature_fahrenheit(
                output.get("temperature")
            )
        return output

# ---------------------------------------------------------------------------
# Data classes
# ---------------------------------------------------------------------------


def default_now_utc() -> dt.datetime:
    return dt.datetime.now(dt.timezone.utc)


def parse_dt(value: str) -> Optional[dt.datetime]:
    if not value:
        return None
    try:
        return dt.datetime.fromisoformat(value.replace("Z", "+00:00"))
    except ValueError:
        return None


_MSF_ABBR_FIX = {
    "JAC": "JAX",
    "LA": "LA",
    "WFT": "WAS",
    "WSH": "WAS",
    "ARZ": "ARI",
    "OAK": "LV",
    "SD": "LAC",
}


def _msf_team_abbr(abbr: Optional[str]) -> Optional[str]:
    if not abbr:
        return None
    value = abbr.strip().upper()
    return _MSF_ABBR_FIX.get(value, value)


_HOME_TZ = {
    "LA": "America/Los_Angeles",
    "LAC": "America/Los_Angeles",
    "LV": "America/Los_Angeles",
    "SF": "America/Los_Angeles",
    "SEA": "America/Los_Angeles",
    "ARI": "America/Phoenix",
    "DEN": "America/Denver",
    "CHI": "America/Chicago",
    "DAL": "America/Chicago",
    "GB": "America/Chicago",
    "HOU": "America/Chicago",
    "KC": "America/Chicago",
    "MIN": "America/Chicago",
    "NO": "America/Chicago",
    "TB": "America/Chicago",
    "TEN": "America/Chicago",
    "ATL": "America/New_York",
    "BAL": "America/New_York",
    "BUF": "America/New_York",
    "CAR": "America/New_York",
    "CIN": "America/New_York",
    "CLE": "America/New_York",
    "DET": "America/New_York",
    "IND": "America/New_York",
    "JAX": "America/New_York",
    "MIA": "America/New_York",
    "NE": "America/New_York",
    "NYG": "America/New_York",
    "NYJ": "America/New_York",
    "PHI": "America/New_York",
    "PIT": "America/New_York",
    "WAS": "America/New_York",
}


def _home_local_game_date(utc_start: dt.datetime, home_abbr: str) -> dt.date:
    canonical = TEAM_ABBR_ALIASES.get(home_abbr, home_abbr)
    tz_name = _HOME_TZ.get(canonical) or _HOME_TZ.get(home_abbr)
    if not tz_name:
        logging.warning(
            "Unknown home timezone for %s; defaulting to America/New_York",
            home_abbr,
        )
        tz = ZoneInfo("America/New_York")
    else:
        tz = ZoneInfo(tz_name)
    kickoff = utc_start
    if kickoff.tzinfo is None:
        kickoff = kickoff.replace(tzinfo=ZoneInfo("UTC"))
    else:
        kickoff = kickoff.astimezone(ZoneInfo("UTC"))
    return kickoff.astimezone(tz).date()


def _nfl_season_slug_for_start(start_time_utc: Optional[dt.datetime]) -> Optional[str]:
    if not start_time_utc:
        return None
    kickoff = start_time_utc
    if kickoff.tzinfo is None:
        kickoff = kickoff.replace(tzinfo=dt.timezone.utc)
    year = kickoff.year
    if kickoff.month < 8:
        start_year, end_year = year - 1, year
    else:
        start_year, end_year = year, year + 1
    return f"{start_year}-{end_year}-regular"


def _yyyy_mm_dd_from_utc(start_time_utc: dt.datetime) -> str:
    kickoff = start_time_utc
    if kickoff.tzinfo is None:
        kickoff = kickoff.replace(tzinfo=dt.timezone.utc)
    d = kickoff.date()
    return f"{d.year:04d}{d.month:02d}{d.day:02d}"


_POS_RE = re.compile(r"^([A-Za-z]+)-([A-Za-z]+)-(\d+)$", re.IGNORECASE)


def split_lineup_slot(slot: str) -> Tuple[Optional[str], Optional[str], Optional[int]]:
    """Return (side, base position, rank) extracted from lineup slot strings."""

    match = _POS_RE.match(slot or "")
    if not match:
        return None, None, None
    side_raw, base_raw, rank_raw = match.groups()
    side = side_raw.title()
    base_pos = base_raw.upper()
    try:
        rank_val = int(rank_raw)
    except ValueError:
        rank_val = None
    return side, base_pos, rank_val


def _canon_pos_and_rank(lineup_position: str) -> Tuple[Optional[str], Optional[int]]:
    _, base_pos, rank_val = split_lineup_slot(lineup_position)
    if base_pos not in {"QB", "RB", "WR", "TE"}:
        return None, None
    return base_pos, rank_val


def _prefer_actual(team_block: Dict[str, Any]) -> Tuple[List[Dict[str, Any]], str]:
    actual = (team_block.get("actual") or {}).get("lineupPositions") or []
    if actual:
        return actual, "actual"
    expected = (team_block.get("expected") or {}).get("lineupPositions") or []
    if expected:
        return expected, "expected"
    return [], ""


def _build_msf_lineup_url(
    start_time_utc: dt.datetime, away_abbr: str, home_abbr: str
) -> Optional[str]:
    season_slug = _nfl_season_slug_for_start(start_time_utc)
    if not season_slug:
        return None
    away_norm = _msf_team_abbr(away_abbr)
    home_norm = _msf_team_abbr(home_abbr)
    if not away_norm or not home_norm:
        return None
    local_date = _home_local_game_date(start_time_utc, home_norm)
    game_date = f"{local_date.year:04d}{local_date.month:02d}{local_date.day:02d}"
    return (
        f"https://api.mysportsfeeds.com/v2.1/pull/nfl/{season_slug}/games/"
        f"{game_date}-{away_norm}-{home_norm}/lineup.json"
    )


def _http_get_with_retry(
    url: str,
    auth: HTTPBasicAuth,
    *,
    params: Optional[Dict[str, Any]] = None,
    headers: Optional[Dict[str, str]] = None,
    max_tries: int = 3,
    backoff: float = 0.8,
) -> Optional[requests.Response]:
    last_exc: Optional[Exception] = None
    for attempt in range(max_tries):
        try:
            response = requests.get(
                url,
                auth=auth,
                params=params,
                headers=headers,
                timeout=15,
            )
            if response.status_code in {200, 204}:
                return response
            if response.status_code == 404:
                time.sleep(backoff)
                return response
            logging.warning(
                "MSF lineup GET %s -> %s; try %d/%d",
                url,
                response.status_code,
                attempt + 1,
                max_tries,
            )
            time.sleep(backoff * (attempt + 1))
        except Exception as exc:  # pragma: no cover - network errors
            last_exc = exc
            logging.warning(
                "MSF lineup GET exception on %s: %s (try %d/%d)",
                url,
                exc,
                attempt + 1,
                max_tries,
            )
            time.sleep(backoff * (attempt + 1))
    if last_exc is not None:
        logging.exception("MSF lineup GET failed after retries: %s", last_exc)
    return None


def _extract_lineup_rows(json_obj: Dict[str, Any]) -> List[Dict[str, Any]]:
    lineup_df = build_lineups_df(json_obj)
    if lineup_df.empty:
        return []

    results: List[Dict[str, Any]] = []
    for record in lineup_df.to_dict(orient="records"):
        team_abbr = record.get("team_abbr")
        position = record.get("pos")
        depth = record.get("depth")
        if not team_abbr or not position:
            continue
        player_name = record.get("full_name") or ""
        first = record.get("first") or ""
        last = record.get("last") or ""
        if not player_name:
            player_name = " ".join(part for part in [first, last] if part)
        if not player_name and not record.get("player_id"):
            continue

        pname_source = player_name or " ".join(part for part in [first, last] if part)
        status_bucket, practice_status = interpret_playing_probability(
            record.get("playing_probability")
        )
        entry = {
            "team": _msf_team_abbr(team_abbr),
            "player_id": str(record.get("player_id") or ""),
            "player_name": player_name,
            "first_name": first,
            "last_name": last,
            "position": position,
            "base_pos": position,
            "side": record.get("side"),
            "rank": depth,
            "source_section": record.get("source_section") or "actual",
            "player_team": _msf_team_abbr(record.get("player_team_abbr")),
            "playing_probability": record.get("playing_probability"),
            "status_bucket": status_bucket,
            "practice_status": practice_status,
            "slot": record.get("slot"),
            "__pname_key": robust_player_name_key(pname_source),
        }
        results.append(entry)
    return results


@dataclasses.dataclass
class NFLConfig:
    pg_user: str = os.getenv("PGUSER", "josh")
    pg_password: str = os.getenv("PGPASSWORD", "password")
    pg_host: str = os.getenv("PGHOST", "localhost")
    pg_port: str = os.getenv("PGPORT", "5432")
    pg_database: str = os.getenv("PGDATABASE", "nfl")

    seasons: Tuple[str, ...] = tuple(NFL_SEASONS)
    log_level: str = DEFAULT_LOG_LEVEL
    injury_report_path: Optional[str] = os.getenv("NFL_INJURY_PATH")
    depth_chart_path: Optional[str] = os.getenv("NFL_DEPTH_PATH")
    advanced_metrics_path: Optional[str] = os.getenv("NFL_ADVANCED_PATH")
    weather_forecast_path: Optional[str] = os.getenv("NFL_FORECAST_PATH")
    respect_lineups: bool = True

    @property
    def pg_url(self) -> str:
        return (
            f"postgresql+psycopg2://{self.pg_user}:{self.pg_password}"
            f"@{self.pg_host}:{self.pg_port}/{self.pg_database}"
        )


# ---------------------------------------------------------------------------
# Database schema & helpers
# ---------------------------------------------------------------------------


class NFLDatabase:
    """Encapsulates PostgreSQL persistence for NFL data."""

    def __init__(self, engine: Engine):
        self.engine = engine
        self.meta = MetaData()
        self._define_tables()
        self.meta.create_all(self.engine)
        self._apply_schema_upgrades()

    def _apply_schema_upgrades(self) -> None:
        """Ensure newly introduced columns exist on already-initialized tables."""

        inspector = inspect(self.engine)
        try:
            table_names = set(inspector.get_table_names())
        except Exception:
            table_names = set()

        try:
            game_columns = {col["name"] for col in inspector.get_columns("nfl_games")}
        except Exception:  # pragma: no cover - defensive fallback if table missing
            game_columns = set()

        statements: List[str] = []
        if "wind_mph" not in game_columns:
            statements.append("ALTER TABLE nfl_games ADD COLUMN IF NOT EXISTS wind_mph DOUBLE PRECISION")
        if "humidity" not in game_columns:
            statements.append("ALTER TABLE nfl_games ADD COLUMN IF NOT EXISTS humidity DOUBLE PRECISION")
        if "injury_summary" not in game_columns:
            statements.append("ALTER TABLE nfl_games ADD COLUMN IF NOT EXISTS injury_summary TEXT")

        if "nfl_depth_charts" in table_names:
            try:
                depth_columns = {col["name"] for col in inspector.get_columns("nfl_depth_charts")}
            except Exception:
                depth_columns = set()
            if "source" not in depth_columns:
                statements.append(
                    "ALTER TABLE nfl_depth_charts ADD COLUMN IF NOT EXISTS source TEXT"
                )

        try:
            injury_columns = {col["name"] for col in inspector.get_columns("nfl_injury_reports")}
        except Exception:  # pragma: no cover - table may not exist yet
            injury_columns = set()
        if "position" not in injury_columns:
            statements.append(
                "ALTER TABLE nfl_injury_reports ADD COLUMN IF NOT EXISTS position TEXT"
            )

        if not statements:
            return

        with self.engine.begin() as conn:
            for statement in statements:
                conn.execute(text(statement))

    def _define_tables(self) -> None:
        self.games = Table(
            "nfl_games",
            self.meta,
            Column("game_id", String, primary_key=True),
            Column("season", String, nullable=False),
            Column("week", Integer),
            Column("start_time", DateTime(timezone=True)),
            Column("venue", String),
            Column("city", String),
            Column("state", String),
            Column("country", String),
            Column("surface", String),
            Column("day_of_week", String),
            Column("referee", String),
            Column("temperature_f", Float),
            Column("weather_conditions", String),
            Column("wind_mph", Float),
            Column("humidity", Float),
            Column("injury_summary", String),
            Column("home_team", String),
            Column("away_team", String),
            Column("home_score", Integer),
            Column("away_score", Integer),
            Column("status", String),
            Column("home_moneyline", Float),
            Column("away_moneyline", Float),
            Column("home_implied_prob", Float),
            Column("away_implied_prob", Float),
            Column("odds_updated", DateTime(timezone=True)),
            Column("ingested_at", DateTime(timezone=True), default=default_now_utc),
        )

        self.player_stats = Table(
            "nfl_player_stats",
            self.meta,
            Column("game_id", String, nullable=False),
            Column("player_id", String, nullable=False),
            Column("player_name", String),
            Column("team", String),
            Column("position", String),
            Column("rushing_attempts", Float),
            Column("rushing_yards", Float),
            Column("rushing_tds", Float),
            Column("receiving_targets", Float),
            Column("receptions", Float),
            Column("receiving_yards", Float),
            Column("receiving_tds", Float),
            Column("passing_attempts", Float),
            Column("passing_completions", Float),
            Column("passing_yards", Float),
            Column("passing_tds", Float),
            Column("fantasy_points", Float),
            Column("snap_count", Float),
            Column("ingested_at", DateTime(timezone=True), default=default_now_utc),
            UniqueConstraint("game_id", "player_id", name="uq_player_game"),
        )

        self.team_unit_ratings = Table(
            "nfl_team_unit_ratings",
            self.meta,
            Column("season", String, nullable=False),
            Column("team", String, nullable=False),
            Column("week", Integer, nullable=False),
            Column("offense_pass_rating", Float),
            Column("offense_rush_rating", Float),
            Column("defense_pass_rating", Float),
            Column("defense_rush_rating", Float),
            Column("updated_at", DateTime(timezone=True), default=default_now_utc),
            UniqueConstraint("season", "team", "week", name="uq_team_week"),
        )

        self.model_predictions = Table(
            "nfl_predictions",
            self.meta,
            Column("prediction_id", String, primary_key=True),
            Column("game_id", String, nullable=False),
            Column("entity_type", String, nullable=False),
            Column("entity_id", String, nullable=False),
            Column("prediction_target", String, nullable=False),
            Column("prediction_value", Float),
            Column("model_version", String),
            Column("features", JSON),
            Column("created_at", DateTime(timezone=True), default=default_now_utc),
        )

        self.injury_reports = Table(
            "nfl_injury_reports",
            self.meta,
            Column("injury_id", String, primary_key=True),
            Column("game_id", String),
            Column("team", String, nullable=False),
            Column("player_name", String),
            Column("position", String),
            Column("status", String),
            Column("practice_status", String),
            Column("description", String),
            Column("report_time", DateTime(timezone=True)),
            Column("ingested_at", DateTime(timezone=True), default=default_now_utc),
        )

        self.depth_charts = Table(
            "nfl_depth_charts",
            self.meta,
            Column("depth_id", String, primary_key=True),
            Column("team", String, nullable=False),
            Column("position", String, nullable=False),
            Column("player_id", String),
            Column("player_name", String),
            Column("rank", Integer),
            Column("source", String),
            Column("updated_at", DateTime(timezone=True)),
            Column("ingested_at", DateTime(timezone=True), default=default_now_utc),
        )

        self.team_advanced_metrics = Table(
            "nfl_team_advanced_metrics",
            self.meta,
            Column("metric_id", String, primary_key=True),
            Column("season", String, nullable=False),
            Column("week", Integer, nullable=False),
            Column("team", String, nullable=False),
            Column("pace_seconds_per_play", Float),
            Column("offense_epa", Float),
            Column("defense_epa", Float),
            Column("offense_success_rate", Float),
            Column("defense_success_rate", Float),
            Column("travel_penalty", Float),
            Column("rest_penalty", Float),
            Column("weather_adjustment", Float),
            Column("created_at", DateTime(timezone=True), default=default_now_utc),
            UniqueConstraint("season", "week", "team", name="uq_adv_metrics_team_week"),
        )

        self.model_backtests = Table(
            "nfl_model_backtests",
            self.meta,
            Column("run_id", String, nullable=False),
            Column("model_name", String, nullable=False),
            Column("metric_name", String, nullable=False),
            Column("metric_value", Float, nullable=False),
            Column("sample_size", Integer),
            Column("created_at", DateTime(timezone=True), default=default_now_utc),
        )

    # ------------------------------------------------------------------
    # Write helpers
    # ------------------------------------------------------------------

    def upsert_rows(
        self,
        table: Table,
        rows: Iterable[Dict[str, Any]],
        conflict_cols: List[str],
        update_columns: Optional[Iterable[str]] = None,
    ) -> None:
        rows_list = list(rows)
        if not rows_list:
            return

        table_columns = set(table.c.keys())
        filtered_rows: List[Dict[str, Any]] = []
        for row in rows_list:
            if not isinstance(row, dict):
                continue
            filtered = {k: v for k, v in row.items() if k in table_columns}
            if filtered:
                filtered_rows.append(filtered)

        if not filtered_rows:
            return

        stmt = insert(table).values(filtered_rows)
        if update_columns is None:
            update_cols = {
                col.name: stmt.excluded[col.name]
                for col in table.columns
                if col.name not in conflict_cols
            }
        else:
            valid_columns = {
                col
                for col in update_columns
                if col in table.c.keys() and col not in conflict_cols
            }
            update_cols = {col: stmt.excluded[col] for col in valid_columns}

        if update_cols:
            stmt = stmt.on_conflict_do_update(index_elements=conflict_cols, set_=update_cols)
        else:
            stmt = stmt.on_conflict_do_nothing(index_elements=conflict_cols)
        try:
            with self.engine.begin() as conn:
                conn.execute(stmt)
        except SQLAlchemyError:
            logging.exception("Failed to upsert rows into %s", table.name)
            raise

<<<<<<< HEAD
=======
    def upsert_game_rosters(self, rows: Iterable[Dict[str, Any]]) -> None:
        self.upsert_rows(self.game_rosters, list(rows), ["game_id", "team", "player_id", "player_name"])

    def delete_game_roster_entries(
        self, game_id: Union[str, int], teams: Iterable[Optional[str]]
    ) -> None:
        normalized = {
            normalize_team_abbr(team)
            for team in teams
            if team is not None and normalize_team_abbr(team)
        }
        if not normalized:
            return
        condition = and_(
            self.game_rosters.c.game_id == str(game_id),
            self.game_rosters.c.team.in_(sorted(normalized)),
        )
        with self.engine.begin() as conn:
            conn.execute(self.game_rosters.delete().where(condition))

    def delete_team_lineup_depth(self, teams: Iterable[Optional[str]]) -> None:
        normalized = {
            normalize_team_abbr(team)
            for team in teams
            if team is not None and normalize_team_abbr(team)
        }
        if not normalized:
            return
        source_filter = self.depth_charts.c.source.in_(("msf-lineup", "msf-team-lineup"))
        depth_filter = or_(
            self.depth_charts.c.depth_id.like("msf-lineup:%"),
            self.depth_charts.c.depth_id.like("msf-team-lineup:%"),
        )
        condition = and_(
            self.depth_charts.c.team.in_(sorted(normalized)),
            or_(source_filter, depth_filter),
        )
        with self.engine.begin() as conn:
            conn.execute(self.depth_charts.delete().where(condition))

>>>>>>> 27b20d3e
    def fetch_existing_game_ids(self) -> set[str]:
        with self.engine.begin() as conn:
            rows = conn.execute(select(self.games.c.game_id)).fetchall()
        return {row[0] for row in rows}

    def fetch_games_with_player_stats(self) -> set[str]:
        """Return the set of game IDs that already have player statistics stored."""

        with self.engine.begin() as conn:
            rows = conn.execute(select(self.player_stats.c.game_id).distinct()).fetchall()
        return {row[0] for row in rows}

    def latest_team_rating_week(self, season: str) -> Optional[int]:
        with self.engine.begin() as conn:
            row = conn.execute(
                select(func.max(self.team_unit_ratings.c.week)).where(self.team_unit_ratings.c.season == season)
            ).scalar()
        return row

    def record_backtest_metrics(
        self,
        run_id: str,
        model_name: str,
        metrics: Dict[str, float],
        sample_size: Optional[int] = None,
    ) -> None:
        if not metrics:
            return
        rows = [
            {
                "run_id": run_id,
                "model_name": model_name,
                "metric_name": metric,
                "metric_value": float(value),
                "sample_size": sample_size,
            }
            for metric, value in metrics.items()
        ]
        with self.engine.begin() as conn:
            conn.execute(self.model_backtests.insert(), rows)


# ---------------------------------------------------------------------------
# API clients
# ---------------------------------------------------------------------------


class MySportsFeedsClient:
    def __init__(self, user: str, password: str, timeout: int = 30):
        self.user = user
        self.password = password
        self.auth = (user, password)
        self.timeout = timeout

    def _request(self, endpoint: str, *, params: Optional[Dict[str, Any]] = None) -> Dict[str, Any]:
        url = f"{API_PREFIX_NFL}/{endpoint}"
        logging.debug("Requesting MySportsFeeds endpoint %s", url)
        resp = requests.get(url, params=params, auth=self.auth, timeout=self.timeout)
        resp.raise_for_status()
        try:
            return resp.json()
        except RequestsJSONDecodeError:
            content = resp.text.strip()
            if not content:
                logging.debug(
                    "Empty response body for MySportsFeeds endpoint %s; returning empty payload",
                    url,
                )
                return {}
            logging.warning(
                "Failed to decode JSON from MySportsFeeds endpoint %s (content-type=%s)",
                url,
                resp.headers.get("Content-Type"),
            )
            raise

    def fetch_games(self, season: str) -> List[Dict[str, Any]]:
        """Fetch the schedule for a season, retrying with alternative filters."""

        base_params: Dict[str, Any] = {"limit": 500}
        attempts: Tuple[Optional[str], ...] = (
            "completed,upcoming",
            "final,inprogress,scheduled",
            None,
        )

        for status_filter in attempts:
            params = dict(base_params)
            if status_filter:
                params["status"] = status_filter

            data = self._request(f"{season}/games.json", params=params)
            games = data.get("games", [])
            if games:
                if status_filter and status_filter != attempts[0]:
                    logging.debug(
                        "Fetched %d games for %s after retrying with status filter '%s'",
                        len(games),
                        season,
                        status_filter,
                    )
                return games

        logging.debug(
            "No games returned for %s even after retrying with multiple status filters",
            season,
        )
        return []

    def fetch_game_boxscore(self, season: str, game_id: str) -> Dict[str, Any]:
        return self._request(f"{season}/games/{game_id}/boxscore.json")

    def fetch_player_gamelogs(self, season: str, game_id: str) -> List[Dict[str, Any]]:
        try:
            data = self._request(
                f"{season}/games/{game_id}/player_gamelogs.json",
                params={"stats": "Rushing,Receiving,Passing,Fumbles"},
            )
        except HTTPError as exc:
            status = getattr(exc.response, "status_code", None)
            if status == 404:
                logging.debug(
                    "No player gamelogs found for season %s game %s (HTTP 404)",
                    season,
                    game_id,
                )
                return []
            raise
        return data.get("gamelogs", [])

    def fetch_injuries(
        self, season: Optional[str] = None, date: Optional[str] = None
    ) -> Dict[str, Any]:
        params: Dict[str, Any] = {}
        if season:
            params["season"] = season
        if date:
            params["date"] = date
        data = self._request("injuries.json", params=params or None)
        if not isinstance(data, dict):
            return {"players": [], "lastUpdatedOn": None}
        data.setdefault("players", [])
        return data

    def fetch_game_lineup(self, season: str, game_key: str) -> Dict[str, Any]:
        try:
            return self._request(f"{season}/games/{game_key}/lineup.json")
        except HTTPError as exc:
            status = getattr(exc.response, "status_code", None)
            if status == 404:
                logging.debug(
                    "No lineup available for season %s game %s (HTTP 404)",
                    season,
                    game_key,
                )
                return {}
            raise


class OddsApiClient:
    def __init__(self, api_key: str, timeout: int = 30):
        self.api_key = api_key
        self.timeout = timeout

    def _request(self, endpoint: str, params: Optional[Dict[str, Any]] = None) -> List[Dict[str, Any]]:
        url = f"{ODDS_BASE}/{endpoint}"
        params = params or {}
        params.update({"apiKey": self.api_key})
        logging.debug("Requesting Odds API endpoint %s", url)
        resp = requests.get(url, params=params, timeout=self.timeout)
        resp.raise_for_status()
        remaining = resp.headers.get("x-requests-remaining")
        if remaining is not None:
            logging.debug("Odds API requests remaining: %s", remaining)
        return resp.json()

    def fetch_odds(self) -> List[Dict[str, Any]]:
        params = {
            "regions": ",".join(ODDS_REGIONS),
            "oddsFormat": ODDS_FORMAT,
            "markets": "h2h",
        }
        return self._request(f"sports/{NFL_SPORT_KEY}/odds", params=params)


# ---------------------------------------------------------------------------
# Ingestion pipeline
# ---------------------------------------------------------------------------


@dataclasses.dataclass
class MSFCreds:
    api_key: str
    password: str = "MYSPORTSFEEDS"


class NFLIngestor:
    def __init__(
        self,
        db: NFLDatabase,
        msf_client: MySportsFeedsClient,
        odds_client: OddsApiClient,
        supplemental_loader: SupplementalDataLoader,
    ):
        self.db = db
        self.msf_client = msf_client
        self.odds_client = odds_client
        self.supplemental_loader = supplemental_loader
        user = getattr(msf_client, "user", None)
        password = getattr(msf_client, "password", None)
        auth_tuple = getattr(msf_client, "auth", None)
        if not user and auth_tuple:
            try:
                user = auth_tuple[0]
            except Exception:
                user = None
        if not password and auth_tuple and len(auth_tuple) > 1:
            try:
                password = auth_tuple[1]
            except Exception:
                password = None
        self._msf_creds = MSFCreds(
            api_key=user or "",
            password=password or "MYSPORTSFEEDS",
        )

    def ingest(self, seasons: Iterable[str]) -> None:
        existing_games = self.db.fetch_existing_game_ids()
        games_with_stats = self.db.fetch_games_with_player_stats()
        logging.info("Found %d games already in database", len(existing_games))

        injuries_payload = self.msf_client.fetch_injuries()
        msf_injuries_last_updated = parse_dt(injuries_payload.get("lastUpdatedOn"))
        msf_injuries_by_team = self._group_msf_injuries(
            injuries_payload.get("players", []), msf_injuries_last_updated
        )
        lineup_cache: Dict[Tuple[str, str, str], List[Dict[str, Any]]] = {}

        injury_rows_all: List[Dict[str, Any]] = []
        advanced_rows_map: Dict[Tuple[str, int, str], Dict[str, Any]] = {}
        lineup_depth_teams: Set[str] = set()

        for season in seasons:
            games = self.msf_client.fetch_games(season)
            logging.info("Fetched %d games for season %s", len(games), season)
            if not games:
                logging.warning(
                    "No games returned from MySportsFeeds for %s. "
                    "Verify your API credentials, plan access, and season configuration.",
                    season,
                )

            new_game_rows: List[Dict[str, Any]] = []
            player_rows: List[Dict[str, Any]] = []

            for game in games:
                schedule = game.get("schedule", {})
                game_id = schedule.get("id")
                if not game_id:
                    continue

                game_id_str = str(game_id)
                have_player_stats = game_id_str in games_with_stats

                score = game.get("score") or {}
                home_score, away_score = self._extract_score_totals(score)
                start_time = parse_dt(schedule.get("startTime"))
                venue = schedule.get("venue") or {}
                weather = schedule.get("weather") or {}
                officials = schedule.get("officials") or []
                home_team_abbr = normalize_team_abbr(
                    (schedule.get("homeTeam") or {}).get("abbreviation")
                    or (schedule.get("homeTeam") or {}).get("name")
                )
                away_team_abbr = normalize_team_abbr(
                    (schedule.get("awayTeam") or {}).get("abbreviation")
                    or (schedule.get("awayTeam") or {}).get("name")
                )

                msf_injuries = self._collect_game_injuries(
                    game_id_str,
                    home_team_abbr,
                    away_team_abbr,
                    msf_injuries_by_team,
                )
                supplemental_injuries, _ = self.supplemental_loader.injuries_for_game(
                    game_id_str, home_team_abbr, away_team_abbr
                )
                injuries = self._merge_injury_rows(msf_injuries, supplemental_injuries)
                injury_summary = self._summarize_injury_rows(injuries)
                if injuries:
                    injury_rows_all.extend(injuries)

                lineup_rows = self._lineup_rows_from_msf(
                    start_time,
                    away_team_abbr,
                    home_team_abbr,
                    self._msf_creds,
                    lineup_cache,
                )
<<<<<<< HEAD
=======
                lineup_teams = {
                    normalize_team_abbr(row.get("team"))
                    for row in lineup_rows
                    if row.get("team")
                }
                lineup_teams = {team for team in lineup_teams if team}
                if lineup_teams:
                    self.db.delete_game_roster_entries(game_id_str, lineup_teams)
                    lineup_depth_teams.update(lineup_teams)
                try:
                    roster_rows = self._build_game_roster_rows(
                        game_id_str,
                        start_time,
                        home_team_abbr,
                        away_team_abbr,
                        lineup_rows,
                    )
                    if roster_rows:
                        self.db.upsert_game_rosters(roster_rows)
                        starters = sum(1 for row in roster_rows if row.get("is_starter") == 1)
                        logging.debug(
                            "Game %s roster upserted (rows=%d, starters=%d)",
                            game_id_str,
                            len(roster_rows),
                            starters,
                        )
                    else:
                        logging.info(
                            "No lineup roster rows for game %s (season=%s)",
                            game_id_str,
                            season,
                        )
                except Exception:
                    logging.exception(
                        "Failed building game roster rows for game %s",
                        game_id_str,
                    )
>>>>>>> 27b20d3e
                for lineup_row in lineup_rows:
                    if lineup_row.get("game_start") is None:
                        lineup_row["game_start"] = start_time

                week_value = schedule.get("week")
                try:
                    week_int = int(week_value) if week_value is not None else None
                except (TypeError, ValueError):
                    week_int = None

                for team_code in filter(None, {home_team_abbr, away_team_abbr}):
                    advanced_payload = self.supplemental_loader.advanced_metrics(
                        season, week_int, team_code
                    )
                    if not advanced_payload:
                        continue
                    metric_id = advanced_payload.get("metric_id") or uuid.uuid4().hex
                    advanced_rows_map[(str(season), week_int or 0, team_code)] = {
                        "metric_id": metric_id,
                        "season": str(season),
                        "week": week_int,
                        "team": team_code,
                        "pace_seconds_per_play": self._safe_float(
                            advanced_payload.get("pace_seconds_per_play")
                            or advanced_payload.get("pace")
                        ),
                        "offense_epa": self._safe_float(advanced_payload.get("offense_epa")),
                        "defense_epa": self._safe_float(advanced_payload.get("defense_epa")),
                        "offense_success_rate": self._safe_float(
                            advanced_payload.get("offense_success_rate")
                        ),
                        "defense_success_rate": self._safe_float(
                            advanced_payload.get("defense_success_rate")
                        ),
                        "travel_penalty": self._safe_float(advanced_payload.get("travel_penalty")),
                        "rest_penalty": self._safe_float(advanced_payload.get("rest_penalty")),
                        "weather_adjustment": self._safe_float(
                            advanced_payload.get("weather_adjustment")
                        ),
                    }

                referee_name: Optional[str] = None
                if officials:
                    lead_official = officials[0] or {}
                    first = lead_official.get("firstName", "")
                    last = lead_official.get("lastName", "")
                    referee_name = f"{first} {last}".strip()
                    if not referee_name:
                        referee_name = lead_official.get("fullName")

                wind_mph = self._extract_wind_mph(weather.get("windSpeed"))
                humidity = self._extract_humidity(weather.get("humidity"))
                weather_override = self.supplemental_loader.weather_override(game_id_str)
                if weather_override:
                    if weather_override.get("temperature_f") is not None:
                        weather["temperature"] = weather_override.get("temperature_f")
                    if weather_override.get("conditions"):
                        weather["conditions"] = weather_override.get("conditions")
                    wind_mph = self._safe_float(weather_override.get("wind_mph") or wind_mph)
                    humidity = self._safe_float(weather_override.get("humidity") or humidity)
                    if weather_override.get("temperature_f") is not None:
                        weather_temperature = weather_override.get("temperature_f")
                    else:
                        weather_temperature = weather.get("temperature")
                else:
                    weather_temperature = weather.get("temperature")

                temperature_f = self._extract_temperature_fahrenheit(weather_temperature)
                wind_mph = self._safe_float(wind_mph)
                humidity = self._safe_float(humidity)

                new_game_rows.append(
                    {
                        "game_id": game_id_str,
                        "season": season,
                        "week": schedule.get("week"),
                        "start_time": start_time,
                        "venue": venue.get("name"),
                        "city": venue.get("city"),
                        "state": venue.get("state"),
                        "country": venue.get("country"),
                        "surface": venue.get("surface"),
                        "day_of_week": start_time.strftime("%A") if start_time else None,
                        "referee": referee_name,
                        "temperature_f": temperature_f,
                        "weather_conditions": weather.get("conditions"),
                        "wind_mph": wind_mph,
                        "humidity": humidity,
                        "injury_summary": injury_summary,
                        "home_team": home_team_abbr,
                        "away_team": away_team_abbr,
                        "home_score": home_score,
                        "away_score": away_score,
                        "status": schedule.get("status"),
                    }
                )

                status = (
                    schedule.get("status")
                    or schedule.get("playedStatus")
                    or (game.get("status") if isinstance(game, dict) else None)
                    or ""
                ).lower()
                is_completed = status.startswith("final") or status in {"completed", "postponed"}

                if have_player_stats:
                    logging.debug(
                        "Skipping player stats for already ingested game %s", game_id_str
                    )
                    continue

                if not is_completed:
                    logging.debug(
                        "Game %s in season %s has status '%s'; skipping player stats fetch until completion",
                        game_id_str,
                        season,
                        schedule.get("status"),
                    )
                    continue

                gamelog_entries = self.msf_client.fetch_player_gamelogs(season, game_id_str)
                player_entries = list(gamelog_entries)
                if not player_entries:
                    logging.debug(
                        "No player gamelog entries returned for season %s game %s", season, game_id_str
                    )
                    fallback_entries = self._fetch_boxscore_player_stats(season, game_id_str)
                    if fallback_entries:
                        logging.debug(
                            "Using boxscore fallback for season %s game %s player stats",
                            season,
                            game_id_str,
                        )
                        player_entries = fallback_entries
                if not player_entries:
                    continue
                for entry in player_entries:
                    player = entry.get("player", {})
                    team = entry.get("team", {})
                    stats = entry.get("stats", {})

                    def stat_value(stat_group: str, field: str) -> Optional[float]:
                        group = stats.get(stat_group, {})
                        value = group.get(field, {})
                        return value.get("#text") or value.get("value")

                    player_rows.append(
                        {
                            "game_id": game_id_str,
                            "player_id": str(player.get("id")),
                            "player_name": f"{player.get('firstName', '')} {player.get('lastName', '')}".strip(),
                            "team": team.get("abbreviation"),
                            "position": player.get("position"),
                            "rushing_attempts": self._safe_float(stat_value("Rushing", "RushingAttempts")),
                            "rushing_yards": self._safe_float(stat_value("Rushing", "RushingYards")),
                            "rushing_tds": self._safe_float(stat_value("Rushing", "RushingTD")),
                            "receiving_targets": self._safe_float(stat_value("Receiving", "Targets")),
                            "receptions": self._safe_float(stat_value("Receiving", "Receptions")),
                            "receiving_yards": self._safe_float(stat_value("Receiving", "ReceivingYards")),
                            "receiving_tds": self._safe_float(stat_value("Receiving", "ReceivingTD")),
                            "passing_attempts": self._safe_float(stat_value("Passing", "PassAttempts")),
                            "passing_completions": self._safe_float(stat_value("Passing", "PassCompletions")),
                            "passing_yards": self._safe_float(stat_value("Passing", "PassYards")),
                            "passing_tds": self._safe_float(stat_value("Passing", "PassTD")),
                            "fantasy_points": self._safe_float(stat_value("Fantasy", "FantasyPoints")),
                            "snap_count": self._safe_float(stat_value("Miscellaneous", "Snaps")),
                        }
                    )

            self.db.upsert_rows(self.db.games, new_game_rows, ["game_id"])
            self.db.upsert_rows(self.db.player_stats, player_rows, ["game_id", "player_id"])
            if len(new_game_rows) == 0 and len(player_rows) == 0:
                logging.warning(
                    "Ingested %d new games and %d player stat rows for %s. "
                    "If these counts are unexpectedly low, confirm that your MySportsFeeds subscription "
                    "includes detailed stats and that the targeted seasons contain completed games.",
                    len(new_game_rows),
                    len(player_rows),
                    season,
                )

        if injury_rows_all:
            self.db.upsert_rows(self.db.injury_reports, injury_rows_all, ["injury_id"])
<<<<<<< HEAD
=======
        if depth_rows_map:
            if lineup_depth_teams:
                self.db.delete_team_lineup_depth(lineup_depth_teams)
            self.db.upsert_rows(
                self.db.depth_charts,
                list(depth_rows_map.values()),
                ["depth_id"],
            )
>>>>>>> 27b20d3e
        if advanced_rows_map:
            self.db.upsert_rows(
                self.db.team_advanced_metrics,
                list(advanced_rows_map.values()),
                ["metric_id"],
            )

        # Ingest odds separately as they change frequently (always upsert)
        self._ingest_odds()

    def _ingest_odds(self) -> None:
        odds_data = self.odds_client.fetch_odds()
        logging.info("Fetched %d odds entries", len(odds_data))

        odds_rows: List[Dict[str, Any]] = []
        for event in odds_data:
            commence_time = parse_dt(event.get("commence_time"))

            teams_list = [team for team in (event.get("teams") or []) if team]

            home_team_raw = event.get("home_team") or (teams_list[0] if teams_list else None)
            away_team_raw = event.get("away_team")
            if not away_team_raw and teams_list:
                away_team_raw = next(
                    (team for team in teams_list if team != home_team_raw),
                    teams_list[0] if teams_list else None,
                )

            home_team = normalize_team_abbr(home_team_raw)
            away_team = normalize_team_abbr(away_team_raw)

            if not home_team or not away_team:
                logging.debug(
                    "Skipping odds event %s due to unmapped team names (home=%s, away=%s)",
                    event.get("id"),
                    home_team_raw,
                    away_team_raw,
                )
                continue

            markets = event.get("bookmakers", [])
            if not markets:
                continue
            # Use the freshest bookmaker odds
            market = sorted(markets, key=lambda b: parse_dt(b.get("last_update")) or default_now_utc(), reverse=True)[0]
            last_update = parse_dt(market.get("last_update"))
            h2h = next((m for m in market.get("markets", []) if m.get("key") == "h2h"), None)
            if not h2h:
                continue

            prices = {outcome.get("name"): outcome.get("price") for outcome in h2h.get("outcomes", [])}
            home_price = prices.get(home_team)
            away_price = prices.get(away_team)

            def american_to_prob(odds: Optional[float]) -> Optional[float]:
                if odds is None:
                    return None
                odds = float(odds)
                if odds > 0:
                    return 100.0 / (odds + 100.0)
                return -odds / (-odds + 100.0)

            odds_rows.append(
                {
                    "game_id": event.get("id"),
                    "season": self._infer_season(commence_time),
                    "week": None,
                    "start_time": commence_time,
                    "venue": None,
                    "city": None,
                    "state": None,
                    "country": None,
                    "surface": None,
                    "day_of_week": commence_time.strftime("%A") if commence_time else None,
                    "referee": None,
                    "temperature_f": None,
                    "weather_conditions": None,
                    "home_team": home_team,
                    "away_team": away_team,
                    "home_score": None,
                    "away_score": None,
                    "status": "upcoming",
                    "home_moneyline": home_price,
                    "away_moneyline": away_price,
                    "home_implied_prob": american_to_prob(home_price),
                    "away_implied_prob": american_to_prob(away_price),
                    "odds_updated": last_update,
                }
            )

        self.db.upsert_rows(
            self.db.games,
            odds_rows,
            ["game_id"],
            update_columns=[
                "start_time",
                "home_moneyline",
                "away_moneyline",
                "home_implied_prob",
                "away_implied_prob",
                "odds_updated",
                "home_team",
                "away_team",
            ],
        )

    def _group_msf_injuries(
        self,
        players: List[Dict[str, Any]],
        last_updated: Optional[dt.datetime],
    ) -> Dict[str, List[Dict[str, Any]]]:
        grouped: Dict[str, List[Dict[str, Any]]] = {}
        for entry in players or []:
            team_info = entry.get("currentTeam") or entry.get("team") or {}
            team_abbr = normalize_team_abbr(
                team_info.get("abbreviation") or team_info.get("name")
            )
            if not team_abbr:
                continue

            injury_info = entry.get("currentInjury") or {}
            roster_status = entry.get("currentRosterStatus") or entry.get("rosterStatus")
            roster_status_text = str(roster_status or "").strip()
            roster_status_normalized = roster_status_text.lower()
            if not injury_info:
                if roster_status_normalized and (
                    re.search(r"\b(ir|injured|reserve|pup|nfi)\b", roster_status_normalized)
                    or any(keyword in roster_status_normalized for keyword in INJURY_OUT_KEYWORDS)
                ):
                    injury_info = {
                        "status": roster_status_text,
                        "playingProbability": roster_status_text,
                        "description": roster_status_text,
                    }
            if not injury_info:
                continue

            first = entry.get("firstName", "")
            last = entry.get("lastName", "")
            player_name = " ".join(part for part in [first, last] if part).strip()
            if not player_name:
                player_name = entry.get("displayName") or ""
            if not player_name:
                continue

            position = normalize_position(
                entry.get("primaryPosition")
                or entry.get("position")
                or (injury_info.get("position") if isinstance(injury_info, dict) else None)
            )

            status = injury_info.get("playingProbability") or injury_info.get("status")
            practice_status = (
                injury_info.get("practiceStatus")
                or injury_info.get("practice")
                or entry.get("currentPracticeStatus")
                or roster_status_text
            )
            description = injury_info.get("description")

            reported_at: Optional[dt.datetime]
            updated_raw = injury_info.get("updatedOn") if isinstance(injury_info, dict) else None
            if updated_raw:
                reported_at = parse_dt(updated_raw)
            else:
                reported_at = last_updated

            grouped.setdefault(team_abbr, []).append(
                {
                    "injury_id": f"msf-{entry.get('id') or uuid.uuid4().hex}",
                    "team": team_abbr,
                    "player_name": player_name,
                    "status": status,
                    "practice_status": practice_status,
                    "description": description,
                    "report_time": reported_at,
                    "position": position,
                }
            )

        return grouped

    def _collect_game_injuries(
        self,
        game_id: str,
        home_team: Optional[str],
        away_team: Optional[str],
        grouped: Dict[str, List[Dict[str, Any]]],
    ) -> List[Dict[str, Any]]:
        rows: List[Dict[str, Any]] = []
        for team_code in filter(None, {normalize_team_abbr(home_team), normalize_team_abbr(away_team)}):
            for base_row in grouped.get(team_code, []):
                player_key = normalize_player_name(base_row.get("player_name"))
                if not player_key:
                    continue
                row = dict(base_row)
                row["team"] = team_code
                row["game_id"] = str(game_id)
                base_id = row.get("injury_id") or uuid.uuid4().hex
                row["injury_id"] = f"{game_id}:{base_id}"
                if row.get("report_time") and not isinstance(row["report_time"], dt.datetime):
                    row["report_time"] = parse_dt(row["report_time"])
                row["position"] = normalize_position(row.get("position"))
                rows.append(row)
        return rows

    def _merge_injury_rows(
        self,
        msf_rows: List[Dict[str, Any]],
        supplemental_rows: List[Dict[str, Any]],
    ) -> List[Dict[str, Any]]:
        merged: Dict[Tuple[str, str], Dict[str, Any]] = {}

        def _ingest(rows: List[Dict[str, Any]], priority: int) -> None:
            for row in rows or []:
                team = normalize_team_abbr(row.get("team"))
                player_name = row.get("player_name")
                player_key = normalize_player_name(player_name)
                if not team or not player_key:
                    continue

                record = dict(row)
                record["team"] = team
                record["player_name"] = player_name
                record["position"] = normalize_position(record.get("position"))
                record.setdefault("game_id", row.get("game_id"))
                record.setdefault("injury_id", uuid.uuid4().hex)
                if record.get("injury_id") and record.get("game_id"):
                    if not str(record["injury_id"]).startswith(str(record["game_id"])):
                        record["injury_id"] = f"{record['game_id']}:{record['injury_id']}"

                if record.get("report_time") and not isinstance(record["report_time"], dt.datetime):
                    record["report_time"] = parse_dt(record["report_time"])

                key = (team, player_key)
                existing = merged.get(key)
                if not existing:
                    record["_priority"] = priority
                    merged[key] = record
                    continue

                # prefer lower priority value (0 beats 1) but always merge fresh details
                if existing.get("_priority", priority) > priority:
                    for field in ("status", "practice_status", "description", "position", "report_time"):
                        if not record.get(field) and existing.get(field):
                            record[field] = existing[field]
                    record["_priority"] = priority
                    merged[key] = record
                else:
                    for field in ("status", "practice_status", "description", "position"):
                        if not existing.get(field) and record.get(field):
                            existing[field] = record[field]
                    if record.get("report_time") and (
                        not existing.get("report_time")
                        or (
                            isinstance(existing.get("report_time"), dt.datetime)
                            and isinstance(record.get("report_time"), dt.datetime)
                            and record["report_time"] > existing["report_time"]
                        )
                    ):
                        existing["report_time"] = record["report_time"]

        _ingest(msf_rows, 0)
        _ingest(supplemental_rows, 1)

        output: List[Dict[str, Any]] = []
        for record in merged.values():
            record.pop("_priority", None)
            game_id = record.get("game_id")
            if not game_id:
                continue
            bucket = compute_injury_bucket(record.get("status"), record.get("description"))
            practice_bucket = normalize_practice_status(record.get("practice_status"))
            if bucket == "other" and practice_bucket == "available":
                continue
            record["practice_status"] = record.get("practice_status")
            record["status"] = record.get("status")
            output.append(record)
        return output

    def _summarize_injury_rows(self, injuries: List[Dict[str, Any]]) -> Optional[str]:
        if not injuries:
            return None
        parts: List[str] = []
        for row in injuries:
            player_name = row.get("player_name")
            if not player_name:
                continue
            bucket = compute_injury_bucket(row.get("status"), row.get("description"))
            practice_bucket = normalize_practice_status(row.get("practice_status"))
            if bucket == "other" and practice_bucket == "available":
                continue
            label = bucket if bucket != "other" else practice_bucket
            if not label:
                continue
            parts.append(f"{player_name}({label})")
        if not parts:
            return None
        preview = parts[:6]
        summary = ", ".join(preview)
        remaining = len(parts) - len(preview)
        if remaining > 0:
            summary += f" +{remaining} more"
        return summary

    def _lineup_rows_from_msf(
        self,
        start_time_utc: Optional[dt.datetime],
        away_team_abbr: Optional[str],
        home_team_abbr: Optional[str],
        msf_creds: MSFCreds,
        lineup_cache: Dict[Tuple[str, str, str], List[Dict[str, Any]]],
    ) -> List[Dict[str, Any]]:
        if isinstance(start_time_utc, str):
            start_dt = parse_dt(start_time_utc)
        else:
            start_dt = start_time_utc
        if not start_dt or not away_team_abbr or not home_team_abbr:
            logging.info(
                "lineup: missing keys start=%s away=%s home=%s",
                start_time_utc,
                away_team_abbr,
                home_team_abbr,
            )
            return []

        if start_dt.tzinfo is None:
            start_dt = start_dt.replace(tzinfo=dt.timezone.utc)

        away_norm = _msf_team_abbr(away_team_abbr)
        home_norm = _msf_team_abbr(home_team_abbr)
        if not away_norm or not home_norm:
            logging.info(
                "lineup: could not normalize abbreviations away=%s home=%s",
                away_team_abbr,
                home_team_abbr,
            )
            return []

        local_date = _home_local_game_date(start_dt, home_norm)
        utc_date = start_dt.astimezone(dt.timezone.utc).date()

        season_slug = _nfl_season_slug_for_start(start_dt)
        if not season_slug:
            logging.info("lineup: unable to determine season slug for %s", start_dt)
            return []

        date_candidates: List[str] = []
        local_key = f"{local_date.year:04d}{local_date.month:02d}{local_date.day:02d}"
        date_candidates.append(local_key)
        utc_key = f"{utc_date.year:04d}{utc_date.month:02d}{utc_date.day:02d}"
        if utc_key not in date_candidates:
            date_candidates.append(utc_key)

        if not msf_creds or not msf_creds.api_key:
            logging.warning("lineup: missing MySportsFeeds credentials; skipping fetch")
            return []
        auth = HTTPBasicAuth(msf_creds.api_key, msf_creds.password or "MYSPORTSFEEDS")
        accept_headers = {"Accept": "application/json"}

        last_payload: Optional[Dict[str, Any]] = None

        collected_by_team: Dict[str, List[Dict[str, Any]]] = {}
        found_payload = False

        for date_key in date_candidates:
            for lineup_type in (None, "expected"):
                cache_token = f"{season_slug}|{date_key}|{lineup_type or 'default'}"
                cache_key = (cache_token, away_norm, home_norm)
                if cache_key in lineup_cache:
                    cached = lineup_cache[cache_key]
                    if cached:
                        for rec in cached:
                            collected_by_team.setdefault(rec.get("team"), []).append(rec)
                        found_payload = True
                        break
                    continue

                url = (
                    f"https://api.mysportsfeeds.com/v2.1/pull/nfl/{season_slug}/games/"
                    f"{date_key}-{away_norm}-{home_norm}/lineup.json"
                )

                params = {"lineupType": lineup_type} if lineup_type else None
                response = _http_get_with_retry(
                    url,
                    auth,
                    params=params,
                    headers=accept_headers,
                )

                if response is None:
                    logging.info("lineup: HTTP failed for %s", url)
                    lineup_cache[cache_key] = []
                    continue

                if response.status_code == 404:
                    logging.info(
                        "lineup: 404 not found for %s (season slug or date/abbr mismatch)",
                        url,
                    )
                    lineup_cache[cache_key] = []
                    continue

                if response.status_code == 401:
                    logging.warning(
                        "lineup: 401 unauthorized for %s (check MSF credentials)",
                        url,
                    )
                    lineup_cache[cache_key] = []
                    return []

                if response.status_code == 204:
                    logging.info(
                        "lineup: 204 empty response for %s (type=%s)",
                        url,
                        lineup_type or "actual",
                    )
                    lineup_cache[cache_key] = []
                    continue

                if response.status_code != 200:
                    logging.warning(
                        "lineup: %s returned %s",
                        url,
                        response.status_code,
                    )
                    lineup_cache[cache_key] = []
                    continue

                try:
                    payload = response.json()
                except Exception:
                    logging.exception("lineup: JSON decode failed for %s", url)
                    lineup_cache[cache_key] = []
                    continue

                last_payload = payload if isinstance(payload, dict) else None
                last_updated = (
                    parse_dt(payload.get("lastUpdatedOn"))
                    if isinstance(payload, dict)
                    else None
                )
                rows = _extract_lineup_rows(payload if isinstance(payload, dict) else {})

                if not rows:
                    team_blocks = (
                        payload.get("teamLineups")
                        if isinstance(payload, dict)
                        else None
                    ) or []
                    details: List[str] = []
                    for block in team_blocks:
                        team_label = (block.get("team") or {}).get("abbreviation")
                        actual = (block.get("actual") or {}).get("lineupPositions") or []
                        expected = (block.get("expected") or {}).get("lineupPositions") or []
                        details.append(
                            f"{team_label}: actual={len(actual)} expected={len(expected)}"
                        )
                    logging.info(
                        "lineup: empty lineupPositions for %s; %s",
                        url,
                        "; ".join(details) if details else "no teamLineups",
                    )

                enriched_rows: List[Dict[str, Any]] = []
                for record in rows:
                    team = record.get("team")
                    position = record.get("position")
                    if not team or not position:
                        continue
                    player_name = record.get("player_name") or ""
                    player_id = record.get("player_id") or ""
                    first_name = record.get("first_name") or ""
                    last_name = record.get("last_name") or ""
                    name_for_key = " ".join(part for part in [first_name, last_name] if part) or player_name
                    player_key = record.get("__pname_key") or robust_player_name_key(name_for_key)
                    if not player_key:
                        continue
                    depth_id = (
                        f"msf-lineup:{team}:{position}:{player_id}"
                        if player_id
                        else f"msf-lineup:{team}:{position}:{player_key}"
                    )
                    enriched_rows.append(
                        {
                            "team": team,
                            "position": position,
                            "player_id": player_id,
                            "player_name": player_name,
                            "first_name": first_name,
                            "last_name": last_name,
                            "rank": record.get("rank"),
                            "depth_id": depth_id,
                            "updated_at": last_updated,
                            "source": "msf-lineup",
                            "player_team": record.get("player_team"),
                            "game_start": start_dt,
                            "__pname_key": player_key,
                            "side": record.get("side"),
                            "base_pos": record.get("base_pos") or position,
                            "playing_probability": record.get("playing_probability"),
                            "status_bucket": record.get("status_bucket"),
                            "practice_status": record.get("practice_status"),
                        }
                    )

                lineup_cache[cache_key] = enriched_rows
                if enriched_rows:
                    found_payload = True
                    for rec in enriched_rows:
                        collected_by_team.setdefault(rec.get("team"), []).append(rec)
                    break
            if found_payload:
                break

        def _lineup_needs_team(team_code: str) -> bool:
            team_rows = collected_by_team.get(team_code) or []
            if not team_rows:
                return True
            if not any(normalize_position(r.get("base_pos")) == "QB" for r in team_rows):
                return True
            for pos_key, max_count in _OFFENSE_KEEP.items():
                pos_rows = [
                    r
                    for r in team_rows
                    if normalize_position(r.get("base_pos")) == pos_key
                ]
                if not pos_rows:
                    return True
                if len(pos_rows) < max_count:
                    return True
            return False

        def _merge_records(existing: List[Dict[str, Any]], incoming: List[Dict[str, Any]]) -> List[Dict[str, Any]]:
            if not incoming:
                return existing
            merged = (existing or []) + incoming

            def priority(rec: Dict[str, Any]) -> Tuple[int, int]:
                source = rec.get("source") or ""
                source_rank = 0 if str(source).startswith("msf-lineup") else 1
                depth_val = rec.get("rank")
                if depth_val is None:
                    depth_val = 99
                return (source_rank, depth_val)

            deduped: Dict[Tuple[str, str], Dict[str, Any]] = {}
            for rec in sorted(merged, key=priority):
                team = rec.get("team")
                pos = normalize_position(rec.get("base_pos"))
                key = (team, f"{pos}:{rec.get('__pname_key')}")
                if key not in deduped:
                    deduped[key] = rec
            return list(deduped.values())

        def _fetch_team_depth(team_code: str) -> List[Dict[str, Any]]:
            team_rows: List[Dict[str, Any]] = []
            team_cache_prefix = f"{season_slug}|team|{team_code}"
            for lineup_type in (None, "expected"):
                cache_token = f"{team_cache_prefix}|{lineup_type or 'default'}"
                cache_key = (cache_token, team_code, team_code)
                if cache_key in lineup_cache:
                    cached_rows = lineup_cache[cache_key]
                    if cached_rows:
                        team_rows = cached_rows
                        break
                    continue
                url = (
                    f"https://api.mysportsfeeds.com/v2.1/pull/nfl/{season_slug}/teams/"
                    f"{team_code}/lineup.json"
                )
                params = {"lineupType": lineup_type} if lineup_type else None
                response = _http_get_with_retry(
                    url,
                    auth,
                    params=params,
                    headers=accept_headers,
                )
                if response is None:
                    lineup_cache[cache_key] = []
                    continue
                if response.status_code in {401, 404}:
                    lineup_cache[cache_key] = []
                    if response.status_code == 401:
                        logging.warning(
                            "lineup: 401 unauthorized for %s (check MSF credentials)",
                            url,
                        )
                        return []
                    continue
                if response.status_code == 204:
                    lineup_cache[cache_key] = []
                    continue
                if response.status_code != 200:
                    logging.info("lineup: %s returned %s", url, response.status_code)
                    lineup_cache[cache_key] = []
                    continue
                try:
                    payload = response.json()
                except Exception:
                    logging.exception("lineup: JSON decode failed for %s", url)
                    lineup_cache[cache_key] = []
                    continue
                rows = _extract_lineup_rows(payload if isinstance(payload, dict) else {})
                enriched: List[Dict[str, Any]] = []
                updated_at = (
                    parse_dt(payload.get("lastUpdatedOn"))
                    if isinstance(payload, dict)
                    else None
                )
                for rec in rows:
                    if _msf_team_abbr(rec.get("team")) != team_code:
                        continue
                    enriched.append(
                        {
                            "team": team_code,
                            "position": rec.get("position"),
                            "player_id": rec.get("player_id") or "",
                            "player_name": rec.get("player_name"),
                            "first_name": rec.get("first_name"),
                            "last_name": rec.get("last_name"),
                            "rank": rec.get("rank"),
                            "depth_id": (
                                f"msf-team-lineup:{team_code}:{rec.get('position')}:{rec.get('player_id') or rec.get('__pname_key')}"
                            ),
                            "updated_at": updated_at,
                            "source": "msf-team-lineup",
                            "player_team": rec.get("player_team"),
                            "game_start": start_dt,
                            "__pname_key": rec.get("__pname_key"),
                            "side": rec.get("side"),
                            "base_pos": rec.get("base_pos") or rec.get("position"),
                            "playing_probability": rec.get("playing_probability"),
                            "status_bucket": rec.get("status_bucket"),
                            "practice_status": rec.get("practice_status"),
                        }
                    )
                lineup_cache[cache_key] = enriched
                if enriched:
                    team_rows = enriched
                    break
            return team_rows

        for team_code in (away_norm, home_norm):
            if _lineup_needs_team(team_code):
                supplemental = _fetch_team_depth(team_code)
                if supplemental:
                    collected_by_team[team_code] = _merge_records(
                        collected_by_team.get(team_code, []), supplemental
                    )

        flattened: List[Dict[str, Any]] = []
        for team_code, team_rows in collected_by_team.items():
            if not team_rows:
                continue
            grouped: Dict[str, List[Dict[str, Any]]] = {}
            for rec in team_rows:
                pos = normalize_position(rec.get("base_pos"))
                if pos not in _OFFENSE_KEEP:
                    continue
                grouped.setdefault(pos, []).append(rec)
            for pos, recs in grouped.items():
                recs_sorted = sorted(
                    recs,
                    key=lambda r: (
                        0 if str(r.get("source", "")).startswith("msf-lineup") else 1,
                        r.get("rank") if r.get("rank") is not None else 99,
                        r.get("player_name") or r.get("__pname_key") or "",
                    ),
                )
                keep = _OFFENSE_KEEP.get(pos, 0)
                for rec in recs_sorted[:keep]:
                    if rec.get("game_start") is None:
                        rec["game_start"] = start_dt
                    flattened.append(rec)

        if flattened:
            return flattened

        if last_payload is not None:
            logging.debug(
                "lineup: no usable rows after attempts for %s @ %s (payload timestamp=%s)",
                away_norm,
                home_norm,
                last_payload.get("lastUpdatedOn") if isinstance(last_payload, dict) else None,
            )

        return []

    def _skill_pos(self, pos: str) -> bool:
        return normalize_position(pos) in {"QB", "RB", "WR", "TE"}

    def _is_starter_label(self, base_pos: str, rank: Optional[int]) -> bool:
        if base_pos == "QB":
            return (rank or 99) == 1
        if base_pos == "RB":
            return (rank or 99) == 1
        if base_pos == "WR":
            return (rank or 99) in {1, 2, 3}
        if base_pos == "TE":
            return (rank or 99) == 1
        return False

<<<<<<< HEAD
=======
    def _build_game_roster_rows(
        self,
        game_id: str,
        start_time: Optional[dt.datetime],
        home_team_abbr: Optional[str],
        away_team_abbr: Optional[str],
        lineup_rows: List[Dict[str, Any]],
    ) -> List[Dict[str, Any]]:
        if not lineup_rows:
            return []

        rows: List[Dict[str, Any]] = []
        lineup_by_team: Dict[str, List[Dict[str, Any]]] = {}
        mismatch_logged: Set[Tuple[str, str, str]] = set()
        for record in lineup_rows:
            team_code = normalize_team_abbr(record.get("team"))
            if not team_code:
                continue
            lineup_by_team.setdefault(team_code, []).append(record)

        for team in filter(None, {home_team_abbr, away_team_abbr}):
            team_normalized = normalize_team_abbr(team)
            if not team_normalized:
                continue
            team_entries = lineup_by_team.get(team_normalized, [])
            if not team_entries:
                continue

            by_key: Dict[Tuple[str, str], Dict[str, Any]] = {}
            for entry in team_entries:
                pos = normalize_position(entry.get("position"))
                if not self._skill_pos(pos):
                    continue
                lineup_player_team = normalize_team_abbr(entry.get("player_team"))
                mismatch = (
                    pos in {"QB", "RB", "WR", "TE"}
                    and lineup_player_team
                    and lineup_player_team != team_normalized
                )
                if mismatch:
                    player_label = entry.get("player_name") or entry.get("player_id") or ""
                    log_key = (team_normalized, lineup_player_team, player_label)
                    if log_key not in mismatch_logged:
                        logging.debug(
                            "lineup: overriding team %s from payload team %s for player %s",
                            team_normalized,
                            lineup_player_team,
                            player_label or "<unknown>",
                        )
                        mismatch_logged.add(log_key)
                pid = (entry.get("player_id") or "").strip()
                pname = (entry.get("player_name") or "").strip()
                if not pname and not pid:
                    continue
                key = (pid or "", pname)
                rank_val = entry.get("rank")
                parsed_rank: Optional[int]
                if isinstance(rank_val, (int, float)) and not math.isnan(rank_val):
                    parsed_rank = int(rank_val)
                else:
                    parsed_rank = None
                status_bucket = entry.get("status_bucket") or "other"
                practice_status = normalize_practice_status(
                    entry.get("practice_status")
                )
                current = by_key.get(key)
                current_rank = current.get("rank") if current else None
                current_status = current.get("status_bucket") if current else None
                new_rank_val = parsed_rank or 999
                current_rank_val = current_rank or 999
                replace_entry = False
                if current is None:
                    replace_entry = True
                elif new_rank_val < current_rank_val:
                    replace_entry = True
                elif new_rank_val == current_rank_val:
                    current_inactive = current_status in INACTIVE_INJURY_BUCKETS if current_status else False
                    new_inactive = status_bucket in INACTIVE_INJURY_BUCKETS
                    if current_inactive and not new_inactive:
                        replace_entry = True
                    elif not current_inactive and new_inactive:
                        replace_entry = False
                    else:
                        existing_ts = current.get("updated_at")
                        new_ts = entry.get("updated_at")
                        existing_dt = (
                            existing_ts
                            if isinstance(existing_ts, dt.datetime)
                            else parse_dt(existing_ts)
                        )
                        new_dt = (
                            new_ts if isinstance(new_ts, dt.datetime) else parse_dt(new_ts)
                        )
                        if new_dt and (not existing_dt or new_dt > existing_dt):
                            replace_entry = True

                if replace_entry:
                    by_key[key] = {
                        "player_id": pid,
                        "player_name": pname,
                        "position": pos,
                        "rank": parsed_rank,
                        "source": entry.get("source", "msf-lineup"),
                        "updated_at": entry.get("updated_at"),
                        "status_bucket": status_bucket,
                        "practice_status": practice_status,
                    }

            now_utc = default_now_utc()
            for info in by_key.values():
                updated_at = info.get("updated_at")
                if isinstance(updated_at, str):
                    updated_at_dt = parse_dt(updated_at)
                elif isinstance(updated_at, dt.datetime):
                    updated_at_dt = updated_at
                else:
                    updated_at_dt = None
                if updated_at_dt is None:
                    updated_at_dt = now_utc
                rows.append(
                    {
                        "game_id": str(game_id),
                        "team": team_normalized,
                        "player_id": info["player_id"],
                        "player_name": info["player_name"],
                        "position": info["position"],
                        "depth_rank": info["rank"],
                        "is_starter": 1
                        if (
                            self._is_starter_label(info["position"], info["rank"])
                            and info.get("status_bucket") not in INACTIVE_INJURY_BUCKETS
                        )
                        else 0,
                        "source": info.get("source", "msf-lineup"),
                        "updated_at": updated_at_dt,
                        "game_start": start_time,
                    }
                )
        return rows

>>>>>>> 27b20d3e
    def fetch_lineup_rows(
        self,
        start_time: Optional[Union[dt.datetime, str]],
        away_team: Optional[str],
        home_team: Optional[str],
        cache: Optional[Dict[Tuple[str, str, str], List[Dict[str, Any]]]] = None,
    ) -> List[Dict[str, Any]]:
        """Public helper to retrieve MSF lineup rows for the given matchup."""

        cache = cache or {}
        return self._lineup_rows_from_msf(
            start_time,
            away_team,
            home_team,
            self._msf_creds,
            cache,
        )

    @staticmethod
    def _safe_float(value: Any) -> Optional[float]:
        if value in (None, ""):
            return None
        try:
            return float(value)
        except (TypeError, ValueError):
            return None

    @staticmethod
    def _extract_temperature_fahrenheit(value: Any) -> Optional[float]:
        """Normalize temperature payloads into a Fahrenheit float."""

        if value is None:
            return None

        if isinstance(value, dict):
            candidates = [
                value.get("fahrenheit"),
                value.get("F"),
                value.get("tempF"),
                value.get("value"),
            ]
            for candidate in candidates:
                result = NFLIngestor._safe_float(candidate)
                if result is not None:
                    return result
            return None

        if isinstance(value, (list, tuple)):
            for item in value:
                result = NFLIngestor._extract_temperature_fahrenheit(item)
                if result is not None:
                    return result
            return None

        return NFLIngestor._safe_float(value)

    @staticmethod
    def _infer_season(start_time: Optional[dt.datetime]) -> Optional[str]:
        if not start_time:
            return None
        year = start_time.year
        if start_time.month < 3:
            year -= 1
        return f"{year}-regular"

    @staticmethod
    def _extract_wind_mph(value: Any) -> Optional[float]:
        if value is None:
            return None
        if isinstance(value, dict):
            for key in ("milesPerHour", "mph", "value", "speed", "#text"):
                if key in value:
                    result = NFLIngestor._safe_float(value[key])
                    if result is not None:
                        return result
        return NFLIngestor._safe_float(value)

    @staticmethod
    def _extract_humidity(value: Any) -> Optional[float]:
        if value is None:
            return None
        if isinstance(value, dict):
            for key in ("percent", "humidity", "value", "#text"):
                if key in value:
                    result = NFLIngestor._safe_float(value[key])
                    if result is not None:
                        return result
        return NFLIngestor._safe_float(value)

    def _fetch_boxscore_player_stats(self, season: str, game_id: str) -> List[Dict[str, Any]]:
        """Fallback to boxscore endpoint when detailed gamelogs are unavailable."""

        try:
            boxscore = self.msf_client.fetch_game_boxscore(season, game_id)
        except HTTPError as exc:
            status = getattr(exc.response, "status_code", None)
            if status == 404:
                logging.debug(
                    "Boxscore not available for season %s game %s (HTTP 404)",
                    season,
                    game_id,
                )
                return []
            logging.debug(
                "Failed to fetch boxscore for season %s game %s: %s",
                season,
                game_id,
                exc,
            )
            return []

        game_info = boxscore.get("game", {}) or {}
        team_lookup = {
            "home": (game_info.get("homeTeam") or {}).get("abbreviation"),
            "away": (game_info.get("awayTeam") or {}).get("abbreviation"),
        }

        stats_root = boxscore.get("stats") or {}
        normalized: List[Dict[str, Any]] = []
        for side in ("home", "away"):
            side_payload = stats_root.get(side) or {}
            players = side_payload.get("players") or []
            team_abbr = team_lookup.get(side)
            for player_entry in players:
                if not isinstance(player_entry, dict):
                    continue
                player_stats = self._normalize_boxscore_stat_groups(player_entry.get("playerStats"))
                normalized.append(
                    {
                        "player": player_entry.get("player", {}) or {},
                        "team": {"abbreviation": team_abbr} if team_abbr else {},
                        "stats": player_stats,
                    }
                )

        return normalized

    @staticmethod
    def _normalize_boxscore_stat_groups(raw_groups: Any) -> Dict[str, Dict[str, Dict[str, Any]]]:
        """Convert boxscore player stat groups to the gamelog-style schema."""

        if not isinstance(raw_groups, list):
            return {}

        normalized: Dict[str, Dict[str, Dict[str, Any]]] = {}

        def assign(group: str, target: str, value: Any) -> None:
            if value in (None, ""):
                return
            normalized.setdefault(group, {})[target] = {"value": value}

        for group_entry in raw_groups:
            if not isinstance(group_entry, dict):
                continue
            for group_name, metrics in group_entry.items():
                if not isinstance(metrics, dict):
                    continue
                key = group_name.lower()
                if key == "rushing":
                    assign("Rushing", "RushingAttempts", metrics.get("rushAttempts"))
                    assign("Rushing", "RushingYards", metrics.get("rushYards"))
                    assign("Rushing", "RushingTD", metrics.get("rushTD"))
                elif key == "receiving":
                    assign("Receiving", "Targets", metrics.get("targets"))
                    assign("Receiving", "Receptions", metrics.get("receptions"))
                    assign("Receiving", "ReceivingYards", metrics.get("recYards"))
                    assign("Receiving", "ReceivingTD", metrics.get("recTD"))
                elif key == "passing":
                    assign("Passing", "PassAttempts", metrics.get("passAttempts"))
                    assign("Passing", "PassCompletions", metrics.get("passCompletions"))
                    assign("Passing", "PassYards", metrics.get("passYards"))
                    assign("Passing", "PassTD", metrics.get("passTD"))
                elif key == "fumbles":
                    assign("Fumbles", "Fumbles", metrics.get("fumbles"))
                elif key == "snapcounts":
                    offense_snaps = metrics.get("offenseSnaps")
                    if offense_snaps is not None:
                        assign("Miscellaneous", "Snaps", offense_snaps)

        return normalized

    @staticmethod
    def _extract_score_totals(score_payload: Any) -> Tuple[Optional[float], Optional[float]]:
        """Extract final home and away scores from the flexible MSF schedule payload."""

        if not isinstance(score_payload, dict):
            return None, None

        def first_numeric(mapping: Dict[str, Any], candidates: Tuple[str, ...]) -> Optional[float]:
            for key in candidates:
                if key not in mapping or mapping[key] in (None, ""):
                    continue
                value = mapping[key]
                if isinstance(value, dict):
                    for inner_key in ("#text", "value", "total", "score", "amount"):
                        inner_val = value.get(inner_key)
                        parsed = NFLIngestor._safe_float(inner_val)
                        if parsed is not None:
                            return parsed
                    parsed = NFLIngestor._safe_float(value)
                    if parsed is not None:
                        return parsed
                else:
                    parsed = NFLIngestor._safe_float(value)
                    if parsed is not None:
                        return parsed
            return None

        home_candidates = (
            "homeScore",
            "homeScoreTotal",
            "homeScoreFinal",
            "homePoints",
            "homeScoreValue",
        )
        away_candidates = (
            "awayScore",
            "awayScoreTotal",
            "awayScoreFinal",
            "awayPoints",
            "awayScoreValue",
        )

        return first_numeric(score_payload, home_candidates), first_numeric(score_payload, away_candidates)


# ---------------------------------------------------------------------------
# Feature engineering & modeling
# ---------------------------------------------------------------------------


class FeatureBuilder:
    """Transforms raw database tables into model-ready feature sets."""

    def __init__(self, engine: Engine):
        self.engine = engine
        self.games_frame: Optional[pd.DataFrame] = None
        self.player_feature_frame: Optional[pd.DataFrame] = None
        self.team_strength_frame: Optional[pd.DataFrame] = None
        self.team_strength_latest_by_season: Optional[pd.DataFrame] = None
        self.team_strength_latest_overall: Optional[pd.DataFrame] = None
        self.team_history_frame: Optional[pd.DataFrame] = None
        self.team_history_latest_by_season: Optional[pd.DataFrame] = None
        self.team_history_latest_overall: Optional[pd.DataFrame] = None
        self.context_feature_frame: Optional[pd.DataFrame] = None
        self.injury_frame: Optional[pd.DataFrame] = None
        self.depth_chart_frame: Optional[pd.DataFrame] = None
        self.advanced_metrics_frame: Optional[pd.DataFrame] = None

    def load_dataframes(
        self,
    ) -> Tuple[
        pd.DataFrame,
        pd.DataFrame,
        pd.DataFrame,
        pd.DataFrame,
        pd.DataFrame,
        pd.DataFrame,
    ]:
        games = pd.read_sql_table("nfl_games", self.engine)
        player_stats = pd.read_sql_table("nfl_player_stats", self.engine)
        team_ratings = pd.read_sql_table("nfl_team_unit_ratings", self.engine)
        injuries = pd.read_sql_table("nfl_injury_reports", self.engine)
        depth_charts = pd.DataFrame()
        advanced_metrics = pd.read_sql_table("nfl_team_advanced_metrics", self.engine)

        # Normalize column names to plain strings so downstream pipelines see
        # consistent labels regardless of database dialect.
        games = games.rename(columns=lambda col: str(col))
        player_stats = player_stats.rename(columns=lambda col: str(col))
        team_ratings = team_ratings.rename(columns=lambda col: str(col))
        injuries = injuries.rename(columns=lambda col: str(col))
        depth_charts = depth_charts.rename(columns=lambda col: str(col))
        advanced_metrics = advanced_metrics.rename(columns=lambda col: str(col))
        if "position" in player_stats.columns:
            player_stats["position"] = player_stats["position"].apply(normalize_position)
        if "practice_status" in player_stats.columns:
            player_stats["practice_status"] = player_stats["practice_status"].apply(
                normalize_practice_status
            )
        if "position" in depth_charts.columns:
            depth_charts["position"] = depth_charts["position"].apply(normalize_position)
        if "practice_status" in injuries.columns:
            injuries["practice_status_raw"] = injuries["practice_status"]
            injuries["practice_status"] = injuries["practice_status"].apply(
                normalize_practice_status
            )
        if "status" in injuries.columns:
            injuries["status_original"] = injuries["status"]
            injuries["status"] = injuries["status"].apply(normalize_injury_status)

        return games, player_stats, team_ratings, injuries, depth_charts, advanced_metrics

    def build_features(self) -> Dict[str, pd.DataFrame]:
        (
            games,
            player_stats,
            team_ratings,
            injuries,
            depth_charts,
            advanced_metrics,
        ) = self.load_dataframes()

        if games.empty:
            logging.warning("No games available in the database. Skipping model training.")
            return {}

        games = games.copy()
        player_stats = player_stats.copy()
        injuries = injuries.copy()
        depth_charts = depth_charts.copy()
        advanced_metrics = advanced_metrics.copy()

        if "position" in player_stats.columns:
            player_stats["position"] = player_stats["position"].apply(normalize_position)
        self.games_frame = games
        self.injury_frame = injuries
        self.depth_chart_frame = depth_charts
        self.advanced_metrics_frame = advanced_metrics

        # Basic cleanup
        games["start_time"] = pd.to_datetime(games["start_time"])
        games["day_of_week"] = games["day_of_week"].fillna(
            games["start_time"].dt.day_name()
        )
        games["game_result"] = np.where(
            games["home_score"] > games["away_score"], "home",
            np.where(games["home_score"] < games["away_score"], "away", "push"),
        )

        if not injuries.empty:
            injuries["team"] = injuries["team"].apply(normalize_team_abbr)
            injuries["player_name_norm"] = injuries["player_name"].apply(normalize_player_name)
            if "status_original" not in injuries.columns:
                injuries["status_original"] = injuries.get("status")
            injuries["status_bucket"] = injuries.apply(
                lambda row: compute_injury_bucket(
                    row.get("status_original") or row.get("status"),
                    row.get("description"),
                ),
                axis=1,
            )
            injuries["practice_status"] = injuries["practice_status"].fillna("")
            injuries["report_time"] = pd.to_datetime(injuries["report_time"], errors="coerce")
            injury_counts = (
                injuries.groupby(["game_id", "team", "status_bucket"]).size().unstack(fill_value=0).reset_index()
            )
            value_columns = [col for col in injury_counts.columns if col not in {"game_id", "team"}]
            injury_counts["injury_total"] = injury_counts[value_columns].sum(axis=1)

            home_injuries = injury_counts.rename(columns={"team": "home_team"})
            home_injuries = home_injuries.rename(
                columns={col: f"home_injury_{col}" for col in home_injuries.columns if col not in {"game_id", "home_team"}}
            )
            games = games.merge(home_injuries, on=["game_id", "home_team"], how="left")

            away_injuries = injury_counts.rename(columns={"team": "away_team"})
            away_injuries = away_injuries.rename(
                columns={col: f"away_injury_{col}" for col in away_injuries.columns if col not in {"game_id", "away_team"}}
            )
            games = games.merge(away_injuries, on=["game_id", "away_team"], how="left")

            injury_feature_columns = [col for col in games.columns if col.endswith("_injury_total") or "_injury_" in col]
            for col in injury_feature_columns:
                games[col] = games[col].fillna(0.0)

        # Derive rolling scoring, rest, and win-rate indicators from historical games.
        team_game_history = self._compute_team_game_rolling_stats(games)
        self.team_history_frame = team_game_history
        penalties_by_week = pd.DataFrame()
        if not team_game_history.empty:
            penalties_by_week = (
                team_game_history.groupby(["season", "week", "team"], as_index=False)[
                    ["travel_penalty", "rest_penalty", "timezone_diff_hours"]
                ]
                .mean()
                .rename(columns={"timezone_diff_hours": "avg_timezone_diff_hours"})
            )
        if not team_game_history.empty:
            history_sorted = team_game_history.sort_values(["team", "season", "start_time"])
            self.team_history_latest_by_season = history_sorted.drop_duplicates(
                subset=["team", "season"], keep="last"
            )
            self.team_history_latest_overall = history_sorted.drop_duplicates(
                subset=["team"], keep="last"
            )
        else:
            empty_history = team_game_history.iloc[0:0]
            self.team_history_latest_by_season = empty_history
            self.team_history_latest_overall = empty_history

        datasets: Dict[str, pd.DataFrame] = {}
        team_strength: pd.DataFrame

        def _merge_penalties_into_strength(strength: pd.DataFrame) -> pd.DataFrame:
            if strength is None or strength.empty or penalties_by_week.empty:
                return strength
            merged_strength = strength.merge(
                penalties_by_week,
                on=["season", "week", "team"],
                how="left",
                suffixes=("", "_hist"),
            )
            for col in ["travel_penalty", "rest_penalty", "avg_timezone_diff_hours"]:
                hist_col = f"{col}_hist"
                if hist_col in merged_strength:
                    merged_strength[col] = merged_strength[col].combine_first(
                        merged_strength[hist_col]
                    )
                    merged_strength.drop(columns=[hist_col], inplace=True)
            return merged_strength

        if player_stats.empty:
            logging.warning(
                "Player statistics table is empty. Player-level models will not be trained."
            )
            team_strength = self._compute_team_unit_strength(player_stats, advanced_metrics)
            team_strength = _merge_penalties_into_strength(team_strength)
            self.team_strength_frame = team_strength
        else:
            enrichment_columns = [
                "game_id",
                "season",
                "week",
                "start_time",
                "venue",
                "city",
                "state",
                "day_of_week",
                "referee",
                "weather_conditions",
                "temperature_f",
                "home_team",
                "away_team",
            ]
            player_stats = player_stats.merge(
                games[enrichment_columns],
                on="game_id",
                how="left",
            )

            team_strength = self._compute_team_unit_strength(player_stats, advanced_metrics)
            team_strength = _merge_penalties_into_strength(team_strength)

            player_stats = player_stats.merge(
                team_strength,
                on=["team", "season", "week"],
                how="left",
                suffixes=("", "_team"),
            )

            opponent_strength = team_strength.rename(
                columns={
                    "team": "opponent",
                    "offense_pass_rating": "opp_offense_pass_rating",
                    "offense_rush_rating": "opp_offense_rush_rating",
                    "defense_pass_rating": "opp_defense_pass_rating",
                    "defense_rush_rating": "opp_defense_rush_rating",
                    "pace_seconds_per_play": "opp_pace_seconds_per_play",
                    "offense_epa": "opp_offense_epa",
                    "defense_epa": "opp_defense_epa",
                    "offense_success_rate": "opp_offense_success_rate",
                    "defense_success_rate": "opp_defense_success_rate",
                    "travel_penalty": "opp_travel_penalty",
                    "rest_penalty": "opp_rest_penalty",
                    "weather_adjustment": "opp_weather_adjustment",
                    "avg_timezone_diff_hours": "opp_timezone_diff_hours",
                }
            )

            player_stats = player_stats.merge(
                games[["game_id", "home_team", "away_team"]],
                on="game_id",
                how="left",
                suffixes=("", "_game"),
            )

            player_stats["opponent"] = np.where(
                player_stats["team"] == player_stats["home_team"],
                player_stats["away_team"],
                player_stats["home_team"],
            )

            player_stats = player_stats.merge(
                opponent_strength,
                on=["opponent", "season", "week"],
                how="left",
            )

            context_features = self._compute_contextual_averages(player_stats)
            self.context_feature_frame = context_features
            player_stats = player_stats.merge(
                context_features,
                on=["team", "venue", "day_of_week", "referee"],
                how="left",
            )

            player_stats["player_name_norm"] = player_stats["player_name"].apply(
                normalize_player_name
            )

            if not injuries.empty:
                injuries_latest = injuries.copy()
                if "player_name_norm" not in injuries_latest.columns:
                    injuries_latest["player_name_norm"] = injuries_latest["player_name"].apply(
                        normalize_player_name
                    )
                injuries_latest = injuries_latest[injuries_latest["player_name_norm"] != ""]
                injuries_latest = injuries_latest.sort_values("report_time")
                injuries_latest = injuries_latest.drop_duplicates(
                    subset=["game_id", "team", "player_name_norm"], keep="last"
                )
                injuries_subset = injuries_latest[
                    [
                        "game_id",
                        "team",
                        "player_name_norm",
                        "status_bucket",
                        "status",
                        "practice_status",
                    ]
                ]
                player_stats = player_stats.merge(
                    injuries_subset,
                    on=["game_id", "team", "player_name_norm"],
                    how="left",
                )
            else:
                player_stats["status_bucket"] = np.nan
                player_stats["practice_status"] = np.nan

            if not depth_charts.empty:
                depth_latest = depth_charts.copy()
                depth_latest["team"] = depth_latest["team"].apply(normalize_team_abbr)
                depth_latest["position"] = depth_latest["position"].astype(str).str.upper().str.strip()
                depth_latest["player_name_norm"] = depth_latest["player_name"].apply(
                    normalize_player_name
                )
                depth_latest = depth_latest[depth_latest["player_name_norm"] != ""]
                depth_latest["updated_at"] = pd.to_datetime(
                    depth_latest["updated_at"], errors="coerce"
                )
                depth_latest = depth_latest.sort_values("updated_at")
                depth_latest["rank"] = depth_latest["rank"].apply(parse_depth_rank)
                depth_latest = depth_latest.drop_duplicates(
                    subset=["team", "position", "player_name_norm"], keep="last"
                )
                player_stats = player_stats.merge(
                    depth_latest[["team", "position", "player_name_norm", "rank"]],
                    on=["team", "position", "player_name_norm"],
                    how="left",
                )
                player_stats = player_stats.rename(columns={"rank": "depth_rank"})
            else:
                player_stats["depth_rank"] = np.nan

            player_stats["status_bucket"] = (
                player_stats["status_bucket"].fillna("other").apply(normalize_injury_status)
            )
            player_stats["practice_status"] = (
                player_stats["practice_status"].fillna("available").apply(normalize_practice_status)
            )
            player_stats["injury_priority"] = player_stats["status_bucket"].map(
                INJURY_STATUS_PRIORITY
            ).fillna(INJURY_STATUS_PRIORITY.get("other", 1))
            player_stats["practice_priority"] = player_stats["practice_status"].map(
                PRACTICE_STATUS_PRIORITY
            ).fillna(1)
            player_stats["depth_rank"] = pd.to_numeric(
                player_stats["depth_rank"], errors="coerce"
            )
            player_stats["depth_rank"] = player_stats["depth_rank"].fillna(99.0)
            player_stats = player_stats.drop(columns=["player_name_norm"], errors="ignore")

            def add_dataset(target: str, positions: Iterable[str]) -> None:
                subset = player_stats[player_stats["position"].isin(list(positions))].copy()
                subset = subset[subset[target].notna()]
                if subset.empty:
                    logging.debug(
                        "Skipping %s dataset because no rows remained after filtering", target
                    )
                    return
                datasets[target] = subset

            ordered_targets = [
                "passing_yards",
                "passing_tds",
                "rushing_yards",
                "rushing_tds",
                "receiving_yards",
                "receptions",
                "receiving_tds",
            ]

            for target in ordered_targets:
                positions = TARGET_ALLOWED_POSITIONS.get(target)
                if not positions:
                    continue
                add_dataset(target, positions)

        if self.team_strength_frame is None:
            self.team_strength_frame = team_strength
        if self.team_strength_frame is not None and not self.team_strength_frame.empty:
            sorted_strength = self.team_strength_frame.sort_values(["team", "season", "week"])
            self.team_strength_latest_by_season = sorted_strength.drop_duplicates(
                subset=["team", "season"], keep="last"
            )
            self.team_strength_latest_overall = sorted_strength.drop_duplicates(
                subset=["team"], keep="last"
            )
        else:
            empty_strength = team_strength.iloc[0:0]
            self.team_strength_latest_by_season = empty_strength
            self.team_strength_latest_overall = empty_strength

        if self.context_feature_frame is None:
            self.context_feature_frame = pd.DataFrame(
                columns=[
                    "team",
                    "venue",
                    "day_of_week",
                    "referee",
                    "avg_rush_yards",
                    "avg_rec_yards",
                    "avg_receptions",
                    "avg_rush_tds",
                    "avg_rec_tds",
                ]
            )

        if player_stats.empty:
            self.player_feature_frame = pd.DataFrame(columns=player_stats.columns)
        else:
            self.player_feature_frame = player_stats

        home_strength = team_strength.rename(
            columns={
                "team": "home_team",
                "offense_pass_rating": "home_offense_pass_rating",
                "offense_rush_rating": "home_offense_rush_rating",
                "defense_pass_rating": "home_defense_pass_rating",
                "defense_rush_rating": "home_defense_rush_rating",
                "pace_seconds_per_play": "home_pace_seconds_per_play",
                "offense_epa": "home_offense_epa",
                "defense_epa": "home_defense_epa",
                "offense_success_rate": "home_offense_success_rate",
                "defense_success_rate": "home_defense_success_rate",
                "travel_penalty": "home_travel_penalty",
                "rest_penalty": "home_rest_penalty",
                "weather_adjustment": "home_weather_adjustment",
                "avg_timezone_diff_hours": "home_timezone_diff_hours",
            }
        )
        away_strength = team_strength.rename(
            columns={
                "team": "away_team",
                "offense_pass_rating": "away_offense_pass_rating",
                "offense_rush_rating": "away_offense_rush_rating",
                "defense_pass_rating": "away_defense_pass_rating",
                "defense_rush_rating": "away_defense_rush_rating",
                "pace_seconds_per_play": "away_pace_seconds_per_play",
                "offense_epa": "away_offense_epa",
                "defense_epa": "away_defense_epa",
                "offense_success_rate": "away_offense_success_rate",
                "defense_success_rate": "away_defense_success_rate",
                "travel_penalty": "away_travel_penalty",
                "rest_penalty": "away_rest_penalty",
                "weather_adjustment": "away_weather_adjustment",
                "avg_timezone_diff_hours": "away_timezone_diff_hours",
            }
        )

        home_history = team_game_history[team_game_history["is_home"]].drop(
            columns=["team", "is_home"]
        )
        home_history = home_history.rename(
            columns={
                "game_id": "game_id",
                "rolling_points_for": "home_points_for_avg",
                "rolling_points_against": "home_points_against_avg",
                "rolling_point_diff": "home_point_diff_avg",
                "rolling_win_pct": "home_win_pct_recent",
                "prev_points_for": "home_prev_points_for",
                "prev_points_against": "home_prev_points_against",
                "prev_point_diff": "home_prev_point_diff",
                "rest_days": "home_rest_days",
                "rest_penalty": "home_rest_penalty",
                "travel_penalty": "home_travel_penalty_hist",
                "timezone_diff_hours": "home_timezone_diff_hours",
            }
        )

        away_history = team_game_history[~team_game_history["is_home"]].drop(
            columns=["team", "is_home"]
        )
        away_history = away_history.rename(
            columns={
                "game_id": "game_id",
                "rolling_points_for": "away_points_for_avg",
                "rolling_points_against": "away_points_against_avg",
                "rolling_point_diff": "away_point_diff_avg",
                "rolling_win_pct": "away_win_pct_recent",
                "prev_points_for": "away_prev_points_for",
                "prev_points_against": "away_prev_points_against",
                "prev_point_diff": "away_prev_point_diff",
                "rest_days": "away_rest_days",
                "rest_penalty": "away_rest_penalty",
                "travel_penalty": "away_travel_penalty_hist",
                "timezone_diff_hours": "away_timezone_diff_hours",
            }
        )

        games_context = (
            games.merge(
                home_strength,
                on=["home_team", "season", "week"],
                how="left",
            )
            .merge(
                away_strength,
                on=["away_team", "season", "week"],
                how="left",
            )
            .merge(home_history, on="game_id", how="left")
            .merge(away_history, on="game_id", how="left")
        )

        if "home_travel_penalty_hist" in games_context.columns:
            games_context["home_travel_penalty"] = games_context["home_travel_penalty"].combine_first(
                games_context["home_travel_penalty_hist"]
            )
            games_context.drop(columns=["home_travel_penalty_hist"], inplace=True)
        if "away_travel_penalty_hist" in games_context.columns:
            games_context["away_travel_penalty"] = games_context["away_travel_penalty"].combine_first(
                games_context["away_travel_penalty_hist"]
            )
            games_context.drop(columns=["away_travel_penalty_hist"], inplace=True)

        games_context["moneyline_diff"] = games_context["home_moneyline"] - games_context["away_moneyline"]
        games_context["implied_prob_diff"] = (
            games_context["home_implied_prob"] - games_context["away_implied_prob"]
        )
        games_context["implied_prob_sum"] = (
            games_context["home_implied_prob"] + games_context["away_implied_prob"]
        )

        games_context["point_diff"] = games_context["home_score"] - games_context["away_score"]
        games_labeled = games_context.dropna(subset=["home_score", "away_score"])
        if games_labeled.empty:
            logging.warning(
                "No completed games with scores available. Game outcome model will be skipped."
            )
        else:
            datasets["game_outcome"] = games_labeled

        return datasets

    # ------------------------------------------------------------------
    # Upcoming feature preparation
    # ------------------------------------------------------------------

    def _get_latest_team_strength(self, team: str, season: Optional[str]) -> Optional[pd.Series]:
        if self.team_strength_latest_by_season is not None and not self.team_strength_latest_by_season.empty:
            if season:
                match = self.team_strength_latest_by_season[
                    (self.team_strength_latest_by_season["team"] == team)
                    & (self.team_strength_latest_by_season["season"] == season)
                ]
                if not match.empty:
                    return match.iloc[0]
        if self.team_strength_latest_overall is not None and not self.team_strength_latest_overall.empty:
            match = self.team_strength_latest_overall[
                self.team_strength_latest_overall["team"] == team
            ]
            if not match.empty:
                return match.iloc[0]
        return None

    def _get_latest_team_history(self, team: str, season: Optional[str]) -> Optional[pd.Series]:
        if self.team_history_latest_by_season is not None and not self.team_history_latest_by_season.empty:
            if season:
                match = self.team_history_latest_by_season[
                    (self.team_history_latest_by_season["team"] == team)
                    & (self.team_history_latest_by_season["season"] == season)
                ]
                if not match.empty:
                    return match.iloc[0]
        if self.team_history_latest_overall is not None and not self.team_history_latest_overall.empty:
            match = self.team_history_latest_overall[
                self.team_history_latest_overall["team"] == team
            ]
            if not match.empty:
                return match.iloc[0]
        return None

    def prepare_upcoming_game_features(self, upcoming_games: pd.DataFrame) -> pd.DataFrame:
        if upcoming_games.empty:
            return upcoming_games.copy()

        features = upcoming_games.copy()
        features["start_time"] = pd.to_datetime(features["start_time"])
        if "day_of_week" not in features.columns or features["day_of_week"].isna().any():
            features["day_of_week"] = features["start_time"].dt.day_name()

        numeric_placeholders = {
            "home_offense_pass_rating": np.nan,
            "home_offense_rush_rating": np.nan,
            "home_defense_pass_rating": np.nan,
            "home_defense_rush_rating": np.nan,
            "home_pace_seconds_per_play": np.nan,
            "home_offense_epa": np.nan,
            "home_defense_epa": np.nan,
            "home_offense_success_rate": np.nan,
            "home_defense_success_rate": np.nan,
            "home_travel_penalty": np.nan,
            "home_rest_penalty": np.nan,
            "home_weather_adjustment": np.nan,
            "home_timezone_diff_hours": np.nan,
            "away_offense_pass_rating": np.nan,
            "away_offense_rush_rating": np.nan,
            "away_defense_pass_rating": np.nan,
            "away_defense_rush_rating": np.nan,
            "away_pace_seconds_per_play": np.nan,
            "away_offense_epa": np.nan,
            "away_defense_epa": np.nan,
            "away_offense_success_rate": np.nan,
            "away_defense_success_rate": np.nan,
            "away_travel_penalty": np.nan,
            "away_rest_penalty": np.nan,
            "away_weather_adjustment": np.nan,
            "away_timezone_diff_hours": np.nan,
            "home_points_for_avg": np.nan,
            "home_points_against_avg": np.nan,
            "home_point_diff_avg": np.nan,
            "home_win_pct_recent": np.nan,
            "home_prev_points_for": np.nan,
            "home_prev_points_against": np.nan,
            "home_prev_point_diff": np.nan,
            "home_rest_days": np.nan,
            "home_injury_total": 0.0,
            "away_points_for_avg": np.nan,
            "away_points_against_avg": np.nan,
            "away_point_diff_avg": np.nan,
            "away_win_pct_recent": np.nan,
            "away_prev_points_for": np.nan,
            "away_prev_points_against": np.nan,
            "away_prev_point_diff": np.nan,
            "away_rest_days": np.nan,
            "away_injury_total": 0.0,
            "wind_mph": np.nan,
            "humidity": np.nan,
        }
        for col, default in numeric_placeholders.items():
            if col not in features.columns:
                features[col] = default

        for idx, row in features.iterrows():
            season = row.get("season")
            home_team = row.get("home_team")
            away_team = row.get("away_team")

            if home_team:
                strength = self._get_latest_team_strength(home_team, season)
                if strength is not None:
                    features.at[idx, "home_offense_pass_rating"] = strength.get("offense_pass_rating")
                    features.at[idx, "home_offense_rush_rating"] = strength.get("offense_rush_rating")
                    features.at[idx, "home_defense_pass_rating"] = strength.get("defense_pass_rating")
                    features.at[idx, "home_defense_rush_rating"] = strength.get("defense_rush_rating")
                    features.at[idx, "home_pace_seconds_per_play"] = strength.get("pace_seconds_per_play")
                    features.at[idx, "home_offense_epa"] = strength.get("offense_epa")
                    features.at[idx, "home_defense_epa"] = strength.get("defense_epa")
                    features.at[idx, "home_offense_success_rate"] = strength.get("offense_success_rate")
                    features.at[idx, "home_defense_success_rate"] = strength.get("defense_success_rate")
                    features.at[idx, "home_travel_penalty"] = strength.get("travel_penalty")
                    features.at[idx, "home_rest_penalty"] = strength.get("rest_penalty")
                    features.at[idx, "home_weather_adjustment"] = strength.get("weather_adjustment")
                    features.at[idx, "home_timezone_diff_hours"] = strength.get("avg_timezone_diff_hours")
                history = self._get_latest_team_history(home_team, season)
                if history is not None:
                    features.at[idx, "home_points_for_avg"] = history.get("rolling_points_for")
                    features.at[idx, "home_points_against_avg"] = history.get("rolling_points_against")
                    features.at[idx, "home_point_diff_avg"] = history.get("rolling_point_diff")
                    features.at[idx, "home_win_pct_recent"] = history.get("rolling_win_pct")
                    features.at[idx, "home_prev_points_for"] = history.get("prev_points_for")
                    features.at[idx, "home_prev_points_against"] = history.get("prev_points_against")
                    features.at[idx, "home_prev_point_diff"] = history.get("prev_point_diff")
                    features.at[idx, "home_rest_days"] = history.get("rest_days")
                    if pd.isna(features.at[idx, "home_rest_penalty"]):
                        features.at[idx, "home_rest_penalty"] = history.get("rest_penalty")
                    if pd.isna(features.at[idx, "home_travel_penalty"]):
                        features.at[idx, "home_travel_penalty"] = history.get("travel_penalty")
                    if pd.isna(features.at[idx, "home_timezone_diff_hours"]):
                        features.at[idx, "home_timezone_diff_hours"] = history.get("timezone_diff_hours")

            if away_team:
                strength = self._get_latest_team_strength(away_team, season)
                if strength is not None:
                    features.at[idx, "away_offense_pass_rating"] = strength.get("offense_pass_rating")
                    features.at[idx, "away_offense_rush_rating"] = strength.get("offense_rush_rating")
                    features.at[idx, "away_defense_pass_rating"] = strength.get("defense_pass_rating")
                    features.at[idx, "away_defense_rush_rating"] = strength.get("defense_rush_rating")
                    features.at[idx, "away_pace_seconds_per_play"] = strength.get("pace_seconds_per_play")
                    features.at[idx, "away_offense_epa"] = strength.get("offense_epa")
                    features.at[idx, "away_defense_epa"] = strength.get("defense_epa")
                    features.at[idx, "away_offense_success_rate"] = strength.get("offense_success_rate")
                    features.at[idx, "away_defense_success_rate"] = strength.get("defense_success_rate")
                    features.at[idx, "away_travel_penalty"] = strength.get("travel_penalty")
                    features.at[idx, "away_rest_penalty"] = strength.get("rest_penalty")
                    features.at[idx, "away_weather_adjustment"] = strength.get("weather_adjustment")
                    features.at[idx, "away_timezone_diff_hours"] = strength.get("avg_timezone_diff_hours")
                history = self._get_latest_team_history(away_team, season)
                if history is not None:
                    features.at[idx, "away_points_for_avg"] = history.get("rolling_points_for")
                    features.at[idx, "away_points_against_avg"] = history.get("rolling_points_against")
                    features.at[idx, "away_point_diff_avg"] = history.get("rolling_point_diff")
                    features.at[idx, "away_win_pct_recent"] = history.get("rolling_win_pct")
                    features.at[idx, "away_prev_points_for"] = history.get("prev_points_for")
                    features.at[idx, "away_prev_points_against"] = history.get("prev_points_against")
                    features.at[idx, "away_prev_point_diff"] = history.get("prev_point_diff")
                    features.at[idx, "away_rest_days"] = history.get("rest_days")
                    if pd.isna(features.at[idx, "away_rest_penalty"]):
                        features.at[idx, "away_rest_penalty"] = history.get("rest_penalty")
                    if pd.isna(features.at[idx, "away_travel_penalty"]):
                        features.at[idx, "away_travel_penalty"] = history.get("travel_penalty")
                    if pd.isna(features.at[idx, "away_timezone_diff_hours"]):
                        features.at[idx, "away_timezone_diff_hours"] = history.get("timezone_diff_hours")

        fill_defaults = {col: 0.0 for col in numeric_placeholders.keys()}
        features[list(fill_defaults.keys())] = features[list(fill_defaults.keys())].fillna(fill_defaults)

        features["moneyline_diff"] = features["home_moneyline"] - features["away_moneyline"]
        features["implied_prob_diff"] = features["home_implied_prob"] - features["away_implied_prob"]
        features["implied_prob_sum"] = features["home_implied_prob"] + features["away_implied_prob"]

        return features

    def prepare_upcoming_player_features(
        self,
        upcoming_games: pd.DataFrame,
        starters_per_position: Optional[Dict[str, int]] = None,
        lineup_rows: Optional[pd.DataFrame] = None,
    ) -> pd.DataFrame:
        base_players = self.player_feature_frame

        if base_players is None:
            return pd.DataFrame()

        if (
            base_players.empty
            or upcoming_games.empty
        ):
            return pd.DataFrame()

        if starters_per_position is None:
            starters_per_position = {"QB": 1, "RB": 2, "WR": 3, "TE": 1}

        position_groups = {
            "QB": {"QB"},
            "RB": {"RB", "HB", "FB"},
            "WR": {"WR"},
            "TE": {"TE"},
        }

        def _is_stale_lineup_entry(row: Any, now: Optional[Union[str, dt.datetime]] = None) -> bool:
            if isinstance(row, pd.Series):
                series = row
            elif isinstance(row, dict):
                series = pd.Series(row)
            elif hasattr(row, "_asdict"):
                series = pd.Series(row._asdict())
            else:
                series = pd.Series({"updated_at": row})

            now_ts = (
                pd.Timestamp.now(tz="UTC")
                if now is None
                else pd.to_datetime(now, utc=True, errors="coerce")
            )
            if pd.isna(now_ts):
                now_ts = pd.Timestamp.now(tz="UTC")

            updated_at = pd.to_datetime(series.get("updated_at"), utc=True, errors="coerce")
            if pd.isna(updated_at):
                return False

            game_start = pd.to_datetime(series.get("game_start"), utc=True, errors="coerce")
            if not pd.isna(game_start):
                return updated_at < (
                    game_start - pd.Timedelta(days=LINEUP_MAX_AGE_BEFORE_GAME_DAYS)
                )

            return (now_ts - updated_at) > pd.Timedelta(days=LINEUP_STALENESS_DAYS)

        base_players = base_players.copy()

        latest_players = (
            base_players.sort_values("start_time")
            .groupby("player_id", as_index=False)
            .tail(1)
        )

        latest_players = latest_players.drop(columns=["player_key"], errors="ignore")

        if "position" in latest_players.columns:
            latest_players["position"] = latest_players["position"].apply(
                normalize_position
            )

        season_source = base_players.copy()
        season_source["team"] = season_source["team"].apply(normalize_team_abbr)
        season_source = season_source[season_source["team"].isin(TEAM_ABBR_CANONICAL.keys())]

        if not season_source.empty:
            aggregate_candidates = [
                "passing_attempts",
                "passing_yards",
                "passing_tds",
                "rushing_attempts",
                "rushing_yards",
                "rushing_tds",
                "receiving_targets",
                "receiving_yards",
                "receptions",
                "receiving_tds",
                "fantasy_points",
                "snap_count",
            ]
            present_metrics = [
                col for col in aggregate_candidates if col in season_source.columns
            ]
            if present_metrics:
                season_totals = (
                    season_source.groupby(["player_id", "team"], as_index=False)[
                        present_metrics
                    ].sum(min_count=1)
                )
                rename_map = {col: f"season_{col}" for col in present_metrics}
                season_totals = season_totals.rename(columns=rename_map)
                latest_players = latest_players.merge(
                    season_totals,
                    on=["player_id", "team"],
                    how="left",
                )

        injuries_latest = pd.DataFrame()
        if self.injury_frame is not None and not self.injury_frame.empty:
            injuries_latest = self.injury_frame.copy()
            injuries_latest["team"] = injuries_latest["team"].apply(normalize_team_abbr)
            injuries_latest["player_name_norm"] = injuries_latest["player_name"].apply(
                normalize_player_name
            )
            injuries_latest = injuries_latest[injuries_latest["player_name_norm"] != ""]

            if "status_original" not in injuries_latest.columns:
                injuries_latest["status_original"] = injuries_latest.get("status")
            injuries_latest["status_bucket"] = injuries_latest.apply(
                lambda row: compute_injury_bucket(
                    row.get("status_original") or row.get("status"),
                    row.get("description"),
                ),
                axis=1,
            )

            practice_source = injuries_latest.get("practice_status_raw")
            if practice_source is None:
                practice_source = injuries_latest.get("practice_status")
            if practice_source is None:
                practice_source = pd.Series("", index=injuries_latest.index)
            injuries_latest["_has_practice_report"] = (
                practice_source.astype(str).str.strip() != ""
            )
            injuries_latest["practice_status"] = practice_source.apply(
                normalize_practice_status
            )

            injuries_latest["report_time"] = pd.to_datetime(
                injuries_latest["report_time"], errors="coerce"
            )
            injuries_latest = injuries_latest.sort_values("report_time")
            injuries_latest = injuries_latest.drop_duplicates(
                subset=["team", "player_name_norm"], keep="last"
            )

            active_mask = (
                injuries_latest["_has_practice_report"]
                & injuries_latest["practice_status"].isin({"full", "available", "rest"})
            )
            injuries_latest.loc[
                active_mask & ~injuries_latest["status_bucket"].isin({"suspended"}),
                "status_bucket",
            ] = "other"
            injuries_latest = injuries_latest.drop(columns=["_has_practice_report"], errors="ignore")

        depth_latest = pd.DataFrame()
        if self.depth_chart_frame is not None and not self.depth_chart_frame.empty:
            depth_latest = self.depth_chart_frame.copy()
            depth_latest["team"] = depth_latest["team"].apply(normalize_team_abbr)
            depth_latest["position"] = depth_latest["position"].apply(normalize_position)
            depth_latest["player_name_norm"] = depth_latest["player_name"].apply(
                normalize_player_name
            )
            depth_latest = depth_latest[
                (depth_latest["player_name_norm"] != "")
                & (depth_latest["position"] != "")
            ]
            depth_latest["updated_at"] = pd.to_datetime(
                depth_latest["updated_at"], errors="coerce"
            )
            depth_latest["rank"] = depth_latest["rank"].apply(parse_depth_rank)
            if "depth_id" in depth_latest.columns:
                depth_latest["_lineup_entry"] = depth_latest["depth_id"].astype(str).str.startswith(
                    "msf-lineup:"
                )
            else:
                depth_latest["_lineup_entry"] = False

        if lineup_rows is not None and not lineup_rows.empty:
            lineup_latest = lineup_rows.copy()
            lineup_latest["team"] = lineup_latest["team"].apply(normalize_team_abbr)
            lineup_latest["position"] = lineup_latest["position"].apply(normalize_position)
            lineup_latest["player_name_norm"] = lineup_latest["player_name"].apply(
                normalize_player_name
            )
            lineup_latest = lineup_latest[
                (lineup_latest["player_name_norm"] != "")
                & (lineup_latest["position"] != "")
            ]
            lineup_latest["updated_at"] = pd.to_datetime(
                lineup_latest["updated_at"], errors="coerce"
            )
            if "game_start" in lineup_latest.columns:
                lineup_latest["game_start"] = pd.to_datetime(
                    lineup_latest["game_start"], errors="coerce", utc=True
                )
            lineup_latest["rank"] = lineup_latest["rank"].apply(parse_depth_rank)
            if "depth_id" in lineup_latest.columns:
                lineup_latest["_lineup_entry"] = True
            else:
                lineup_latest["depth_id"] = lineup_latest.apply(
                    lambda row: f"msf-lineup:{row['team']}:{row['position']}:{row['player_name_norm']}",
                    axis=1,
                )
                lineup_latest["_lineup_entry"] = True

            if depth_latest.empty:
                depth_latest = lineup_latest
            else:
                frames = [
                    frame
                    for frame in (depth_latest, lineup_latest)
                    if frame is not None and not frame.empty
                ]
                if frames:
                    depth_latest = safe_concat(frames, ignore_index=True, sort=False)

        if not depth_latest.empty:
            lineup_entry_mask = depth_latest.get("_lineup_entry")
            if lineup_entry_mask is not None:
                lineup_entry_mask = lineup_entry_mask.fillna(False)
                lineup_entry_mask = lineup_entry_mask.infer_objects(copy=False)
                lineup_entry_mask = lineup_entry_mask.astype(bool)
                if lineup_entry_mask.any():
                    stale_entries = depth_latest.apply(_is_stale_lineup_entry, axis=1)
                    stale_mask = lineup_entry_mask & stale_entries
                    if stale_mask.any():
                        logging.debug(
                            "Discarding %d stale lineup entries based on age relative to kickoff",
                            int(stale_mask.sum()),
                        )
                        depth_latest = depth_latest.loc[~stale_mask].copy()

            depth_latest = depth_latest.sort_values(
                ["_lineup_entry", "updated_at"], ascending=[True, True]
            )
            depth_latest = depth_latest.drop_duplicates(
                subset=["team", "position", "player_name_norm"], keep="last"
            )
            if "depth_id" in depth_latest.columns:
                depth_latest["_lineup_entry"] = depth_latest["depth_id"].astype(str).str.startswith(
                    "msf-lineup:"
                )
            else:
                depth_latest["_lineup_entry"] = False

        latest_players["player_name_norm"] = latest_players["player_name"].apply(
            normalize_player_name
        )
        latest_players["__pname_key"] = latest_players["player_name"].map(
            robust_player_name_key
        )

        if "depth_rank" not in latest_players.columns:
            latest_players["depth_rank"] = np.nan

        if "status_bucket" not in latest_players.columns:
            latest_players["status_bucket"] = np.nan
        if "practice_status" not in latest_players.columns:
            latest_players["practice_status"] = np.nan

        template_columns = latest_players.columns.tolist()

        existing_keys: set[Tuple[str, str]] = set(
            zip(latest_players["team"], latest_players["player_name_norm"])
        )

        additional_rows: List[Dict[str, Any]] = []

        if not depth_latest.empty:
            for depth_row in depth_latest.itertuples():
                key = (depth_row.team, depth_row.player_name_norm)
                if key in existing_keys:
                    continue

                row_series = pd.Series(depth_row._asdict())
                lineup_flag = row_series.get("_lineup_entry")
                if (
                    pd.notna(lineup_flag)
                    and bool(lineup_flag)
                    and _is_stale_lineup_entry(row_series)
                ):
                    continue

                placeholder: Dict[str, Any] = {
                    col: np.nan for col in template_columns if col not in {"player_id", "team", "position"}
                }
                placeholder.setdefault("status_bucket", "other")
                placeholder.setdefault("practice_status", "available")
                placeholder.setdefault(
                    "injury_priority", INJURY_STATUS_PRIORITY.get("other", 1)
                )

                # Ensure base identifiers exist even when the player has not logged stats yet.
                placeholder.update(
                    {
                        "player_id": f"depth_{depth_row.team}_{depth_row.player_name_norm}",
                        "player_name": getattr(depth_row, "player_name", ""),
                        "team": depth_row.team,
                        "position": depth_row.position,
                        "player_name_norm": depth_row.player_name_norm,
                        "depth_rank": getattr(depth_row, "rank", np.nan),
                    }
                )

                season_metric_defaults = {
                    col: 0.0
                    for col in template_columns
                    if col.startswith("season_")
                }
                placeholder.update(season_metric_defaults)

                additional_rows.append(placeholder)

        if additional_rows:
            additional_df = pd.DataFrame(additional_rows)
            missing_cols = set(template_columns) - set(additional_df.columns)
            for col in missing_cols:
                additional_df[col] = np.nan
            frames = [
                frame
                for frame in (
                    latest_players,
                    additional_df[template_columns],
                )
                if frame is not None and not frame.empty
            ]
            if frames:
                latest_players = safe_concat(
                    frames,
                    ignore_index=True,
                    sort=False,
                )
            existing_keys = set(
                zip(latest_players["team"], latest_players["player_name_norm"])
            )

        if not injuries_latest.empty:
            injury_placeholders: List[Dict[str, Any]] = []
            for injury_row in injuries_latest.itertuples():
                key = (injury_row.team, injury_row.player_name_norm)
                if key in existing_keys:
                    continue
                status_bucket = getattr(injury_row, "status_bucket", "other")
                if status_bucket in INACTIVE_INJURY_BUCKETS:
                    continue
                position = normalize_position(getattr(injury_row, "position", ""))
                if not position:
                    continue
                placeholder: Dict[str, Any] = {
                    col: np.nan
                    for col in template_columns
                    if col not in {"player_id", "team", "position"}
                }
                placeholder.update(
                    {
                        "player_id": f"injury_{injury_row.team}_{injury_row.player_name_norm}",
                        "player_name": getattr(injury_row, "player_name", ""),
                        "team": injury_row.team,
                        "position": position,
                        "player_name_norm": injury_row.player_name_norm,
                        "status_bucket": status_bucket,
                        "practice_status": getattr(
                            injury_row, "practice_status", "available"
                        ),
                    }
                )
                season_metric_defaults = {
                    col: 0.0
                    for col in template_columns
                    if col.startswith("season_")
                }
                placeholder.update(season_metric_defaults)
                placeholder.setdefault(
                    "injury_priority",
                    INJURY_STATUS_PRIORITY.get(
                        status_bucket, INJURY_STATUS_PRIORITY.get("other", 1)
                    ),
                )
                injury_placeholders.append(placeholder)

            if injury_placeholders:
                injury_df = pd.DataFrame(injury_placeholders)
                missing_cols = set(template_columns) - set(injury_df.columns)
                for col in missing_cols:
                    injury_df[col] = np.nan
                latest_players = safe_concat(
                    [latest_players, injury_df[template_columns]],
                    ignore_index=True,
                    sort=False,
                )
                existing_keys = set(
                    zip(latest_players["team"], latest_players["player_name_norm"])
                )

        if not injuries_latest.empty:
            latest_players = latest_players.merge(
                injuries_latest[
                    ["team", "player_name_norm", "status_bucket", "status", "practice_status"]
                ],
                on=["team", "player_name_norm"],
                how="left",
                suffixes=("", "_inj"),
            )

            if "status_bucket_inj" in latest_players.columns:
                latest_players["status_bucket"] = latest_players[
                    "status_bucket_inj"
                ].combine_first(latest_players.get("status_bucket"))
                latest_players = latest_players.drop(
                    columns=["status_bucket_inj"], errors="ignore"
                )

            if "practice_status_inj" in latest_players.columns:
                latest_players["practice_status"] = latest_players[
                    "practice_status_inj"
                ].combine_first(latest_players.get("practice_status"))
                latest_players = latest_players.drop(
                    columns=["practice_status_inj"], errors="ignore"
                )

            if "status_inj" in latest_players.columns and "status" not in latest_players:
                latest_players = latest_players.rename(
                    columns={"status_inj": "status"}
                )
        else:
            latest_players["status_bucket"] = latest_players.get("status_bucket", np.nan)
            latest_players["practice_status"] = latest_players.get(
                "practice_status", np.nan
            )

        if not depth_latest.empty:
            merge_columns = ["team", "position", "player_name_norm", "rank"]
            for optional in ("_lineup_entry", "depth_id", "updated_at"):
                if optional in depth_latest.columns:
                    merge_columns.append(optional)

            latest_players = latest_players.merge(
                depth_latest[merge_columns],
                on=["team", "position", "player_name_norm"],
                how="left",
                suffixes=("", "_depth"),
            )

            depth_rank_sources = [
                col
                for col in ("depth_rank", "rank_depth", "rank")
                if col in latest_players.columns
            ]

            if depth_rank_sources:
                latest_players["depth_rank"] = (
                    latest_players[depth_rank_sources]
                    .bfill(axis=1)
                    .iloc[:, 0]
                )
            else:
                latest_players["depth_rank"] = np.nan

            columns_to_drop = [
                col
                for col in ("rank_depth", "rank", "depth_id", "updated_at")
                if col in latest_players.columns and col != "depth_rank"
            ]
            if columns_to_drop:
                latest_players = latest_players.drop(
                    columns=columns_to_drop, errors="ignore"
                )
        else:
            latest_players["depth_rank"] = latest_players.get("depth_rank", np.nan)

        latest_players = ensure_lineup_players_in_latest(latest_players, lineup_rows)

        latest_players["status_bucket"] = (
            latest_players["status_bucket"].fillna("other").apply(normalize_injury_status)
        )
        latest_players["practice_status"] = (
            latest_players["practice_status"].fillna("available").apply(normalize_practice_status)
        )
        latest_players["injury_priority"] = latest_players["status_bucket"].map(
            INJURY_STATUS_PRIORITY
        ).fillna(INJURY_STATUS_PRIORITY.get("other", 1))
        latest_players["practice_priority"] = latest_players["practice_status"].map(
            PRACTICE_STATUS_PRIORITY
        ).fillna(1)
        latest_players["depth_rank"] = pd.to_numeric(
            latest_players["depth_rank"], errors="coerce"
        )
        if "_lineup_entry" in latest_players.columns:
            lineup_mask = latest_players["_lineup_entry"].infer_objects(copy=False)
            lineup_mask = coerce_boolean_mask(lineup_mask)

            if lineup_mask.dtype != bool:
                lineup_mask = lineup_mask.astype(bool)
            starter_allowance = (
                latest_players["position"].fillna("").map(starters_per_position).fillna(1)
            )
            starter_mask = lineup_mask & (
                latest_players["depth_rank"].isna()
                | (latest_players["depth_rank"] <= starter_allowance)
            )
            latest_players["is_projected_starter"] = starter_mask
            latest_players = latest_players.drop(
                columns=["_lineup_entry"], errors="ignore"
            )
        else:
            latest_players["is_projected_starter"] = False
        latest_players["depth_rank"] = latest_players["depth_rank"].fillna(99.0)

        games = upcoming_games.copy()
        games["start_time"] = pd.to_datetime(games["start_time"], utc=True, errors="coerce")
        games = games[games["start_time"].notna()]
        eastern = ZoneInfo("America/New_York")
        if "local_start_time" in games.columns:
            games["local_start_time"] = pd.to_datetime(
                games["local_start_time"], utc=True, errors="coerce"
            ).dt.tz_convert(eastern)
        else:
            games["local_start_time"] = games["start_time"].dt.tz_convert(eastern)

        if "day_of_week" in games.columns:
            games["day_of_week"] = games["day_of_week"].where(
                games["day_of_week"].notna(), games["local_start_time"].dt.day_name()
            )
        else:
            games["day_of_week"] = games["local_start_time"].dt.day_name()
        games["home_team"] = games["home_team"].apply(normalize_team_abbr)
        games["away_team"] = games["away_team"].apply(normalize_team_abbr)

        selected_rows: List[pd.Series] = []

        for game in games.itertuples():
            game_id = getattr(game, "game_id")
            season = getattr(game, "season", None)
            week = getattr(game, "week", None)
            start_time = getattr(game, "start_time")
            venue = getattr(game, "venue", None)
            city = getattr(game, "city", None)
            state = getattr(game, "state", None)
            day_of_week = getattr(game, "day_of_week", None)
            referee = getattr(game, "referee", None)
            weather = getattr(game, "weather_conditions", None)
            temperature = getattr(game, "temperature_f", None)
            home_team = getattr(game, "home_team", None)
            away_team = getattr(game, "away_team", None)

            for team, opponent in ((away_team, home_team), (home_team, away_team)):
                if not team or not opponent:
                    continue

                candidates = latest_players[latest_players["team"] == team]
                if candidates.empty:
                    continue

                chosen_players: List[pd.Series] = []
                used_player_ids: set[str] = set()

                for pos_key, count in starters_per_position.items():
                    allowed_positions = position_groups.get(pos_key, {pos_key})
                    position_candidates = candidates[
                        candidates["position"].isin(allowed_positions)
                    ]
                    if position_candidates.empty:
                        continue
                    position_candidates = position_candidates.copy()

                    if "status_bucket" in position_candidates.columns:
                        filtered_candidates = position_candidates[
                            ~position_candidates["status_bucket"].isin(INACTIVE_INJURY_BUCKETS)
                        ]
                        if not filtered_candidates.empty:
                            position_candidates = filtered_candidates

                    if "injury_priority" not in position_candidates.columns:
                        position_candidates["injury_priority"] = INJURY_STATUS_PRIORITY.get(
                            "other", 1
                        )
                    else:
                        position_candidates["injury_priority"] = position_candidates[
                            "injury_priority"
                        ].fillna(INJURY_STATUS_PRIORITY.get("other", 1))

                    if "is_projected_starter" not in position_candidates.columns:
                        position_candidates["is_projected_starter"] = False
                    else:
                        position_candidates["is_projected_starter"] = (
                            position_candidates["is_projected_starter"].fillna(False).astype(bool)
                        )

                    position_candidates["practice_status"] = position_candidates[
                        "practice_status"
                    ].apply(normalize_practice_status)
                    practice_priority = position_candidates["practice_status"].map(
                        PRACTICE_STATUS_PRIORITY
                    ).fillna(1)
                    position_candidates["practice_priority"] = practice_priority

                    if pos_key == "QB":
                        sort_cols = [
                            "season_passing_attempts",
                            "season_passing_yards",
                            "season_fantasy_points",
                            "season_snap_count",
                            "passing_attempts",
                            "passing_yards",
                            "fantasy_points",
                            "snap_count",
                        ]
                    elif pos_key == "RB":
                        sort_cols = [
                            "season_rushing_attempts",
                            "season_rushing_yards",
                            "season_receiving_targets",
                            "season_snap_count",
                            "season_fantasy_points",
                            "rushing_attempts",
                            "rushing_yards",
                            "receiving_targets",
                            "snap_count",
                            "fantasy_points",
                        ]
                    elif pos_key == "WR":
                        sort_cols = [
                            "season_receiving_targets",
                            "season_receiving_yards",
                            "season_receptions",
                            "season_fantasy_points",
                            "receiving_targets",
                            "receiving_yards",
                            "receptions",
                            "fantasy_points",
                        ]
                    elif pos_key == "TE":
                        sort_cols = [
                            "season_receiving_targets",
                            "season_receptions",
                            "season_receiving_yards",
                            "season_fantasy_points",
                            "receiving_targets",
                            "receptions",
                            "receiving_yards",
                            "fantasy_points",
                        ]
                    else:
                        sort_cols = [
                            "season_snap_count",
                            "season_fantasy_points",
                            "snap_count",
                            "fantasy_points",
                        ]

                    sort_columns: List[str] = []
                    ascending_flags: List[bool] = []

                    if "is_projected_starter" in position_candidates.columns:
                        position_candidates["is_projected_starter"] = (
                            position_candidates["is_projected_starter"].fillna(False).astype(bool)
                        )
                        sort_columns.append("is_projected_starter")
                        ascending_flags.append(False)

                    if "depth_rank" in position_candidates.columns:
                        sort_columns.append("depth_rank")
                        ascending_flags.append(True)

                    sort_columns.append("injury_priority")
                    ascending_flags.append(False)
                    sort_columns.append("practice_priority")
                    ascending_flags.append(False)

                    for col in sort_cols:
                        if col not in position_candidates.columns:
                            position_candidates[col] = 0.0
                        else:
                            position_candidates[col] = position_candidates[col].fillna(0.0)
                        sort_columns.append(col)
                        ascending_flags.append(False)

                    position_candidates = position_candidates.sort_values(
                        sort_columns, ascending=ascending_flags
                    )

                    starters_first = position_candidates[
                        position_candidates["is_projected_starter"]
                    ]
                    backups_after = position_candidates[
                        ~position_candidates["is_projected_starter"]
                    ]
                    pos_selected = 0
                    for pool in (starters_first, backups_after):
                        if pos_selected >= count:
                            break
                        for _, player_row in pool.iterrows():
                            player_id = player_row.get("player_id")
                            if player_id in used_player_ids:
                                continue
                            chosen_players.append(player_row)
                            used_player_ids.add(player_id)
                            pos_selected += 1
                            if pos_selected >= count:
                                break

                if not chosen_players:
                    continue

                for player_row in chosen_players:
                    row_copy = player_row.copy()
                    row_copy["game_id"] = game_id
                    row_copy["season"] = season
                    row_copy["week"] = week
                    row_copy["start_time"] = start_time
                    row_copy["local_start_time"] = getattr(game, "local_start_time", pd.NaT)
                    row_copy["venue"] = venue
                    row_copy["city"] = city
                    row_copy["state"] = state
                    row_copy["day_of_week"] = day_of_week
                    row_copy["referee"] = referee
                    row_copy["weather_conditions"] = weather
                    row_copy["temperature_f"] = temperature
                    row_copy["home_team"] = home_team
                    row_copy["away_team"] = away_team
                    row_copy["opponent"] = opponent

                    strength = self._get_latest_team_strength(team, season)
                    if strength is not None:
                        row_copy["offense_pass_rating"] = strength.get("offense_pass_rating")
                        row_copy["offense_rush_rating"] = strength.get("offense_rush_rating")
                        row_copy["defense_pass_rating"] = strength.get("defense_pass_rating")
                        row_copy["defense_rush_rating"] = strength.get("defense_rush_rating")
                        row_copy["pace_seconds_per_play"] = strength.get("pace_seconds_per_play")
                        row_copy["offense_epa"] = strength.get("offense_epa")
                        row_copy["defense_epa"] = strength.get("defense_epa")
                        row_copy["offense_success_rate"] = strength.get("offense_success_rate")
                        row_copy["defense_success_rate"] = strength.get("defense_success_rate")
                        row_copy["travel_penalty"] = strength.get("travel_penalty")
                        row_copy["rest_penalty"] = strength.get("rest_penalty")
                        row_copy["weather_adjustment"] = strength.get("weather_adjustment")
                        row_copy["avg_timezone_diff_hours"] = strength.get("avg_timezone_diff_hours")

                    opp_strength = self._get_latest_team_strength(opponent, season)
                    if opp_strength is not None:
                        row_copy["opp_offense_pass_rating"] = opp_strength.get("offense_pass_rating")
                        row_copy["opp_offense_rush_rating"] = opp_strength.get("offense_rush_rating")
                        row_copy["opp_defense_pass_rating"] = opp_strength.get("defense_pass_rating")
                        row_copy["opp_defense_rush_rating"] = opp_strength.get("defense_rush_rating")
                        row_copy["opp_pace_seconds_per_play"] = opp_strength.get("pace_seconds_per_play")
                        row_copy["opp_offense_epa"] = opp_strength.get("offense_epa")
                        row_copy["opp_defense_epa"] = opp_strength.get("defense_epa")
                        row_copy["opp_offense_success_rate"] = opp_strength.get("offense_success_rate")
                        row_copy["opp_defense_success_rate"] = opp_strength.get("defense_success_rate")
                        row_copy["opp_travel_penalty"] = opp_strength.get("travel_penalty")
                        row_copy["opp_rest_penalty"] = opp_strength.get("rest_penalty")
                        row_copy["opp_weather_adjustment"] = opp_strength.get("weather_adjustment")
                        row_copy["opp_timezone_diff_hours"] = opp_strength.get("avg_timezone_diff_hours")

                    selected_rows.append(row_copy)

        if not selected_rows:
            return pd.DataFrame()

        player_features = pd.DataFrame(selected_rows)

        # Merge contextual averages for updated venue/day/ref when available.
        if self.context_feature_frame is not None and not self.context_feature_frame.empty:
            contextual = self.context_feature_frame.rename(
                columns={
                    "avg_rush_yards": "avg_rush_yards_ctx",
                    "avg_rec_yards": "avg_rec_yards_ctx",
                    "avg_receptions": "avg_receptions_ctx",
                    "avg_rush_tds": "avg_rush_tds_ctx",
                    "avg_rec_tds": "avg_rec_tds_ctx",
                }
            )
            player_features = player_features.merge(
                contextual,
                on=["team", "venue", "day_of_week", "referee"],
                how="left",
            )
            for src, dest in [
                ("avg_rush_yards_ctx", "avg_rush_yards"),
                ("avg_rec_yards_ctx", "avg_rec_yards"),
                ("avg_receptions_ctx", "avg_receptions"),
                ("avg_rush_tds_ctx", "avg_rush_tds"),
                ("avg_rec_tds_ctx", "avg_rec_tds"),
            ]:
                if src in player_features.columns:
                    player_features[dest] = player_features[dest].where(
                        player_features[dest].notna(), player_features[src]
                    )
                    player_features = player_features.drop(columns=[src])

        player_features = player_features.drop(columns=["player_name_norm"], errors="ignore")

        return player_features

    def _compute_team_unit_strength(
        self, player_stats: pd.DataFrame, advanced_metrics: Optional[pd.DataFrame] = None
    ) -> pd.DataFrame:
        base_columns = [
            "season",
            "week",
            "team",
            "offense_pass_rating",
            "offense_rush_rating",
            "defense_pass_rating",
            "defense_rush_rating",
            "pace_seconds_per_play",
            "offense_epa",
            "defense_epa",
            "offense_success_rate",
            "defense_success_rate",
            "travel_penalty",
            "rest_penalty",
            "weather_adjustment",
            "avg_timezone_diff_hours",
        ]

        if player_stats.empty and (advanced_metrics is None or advanced_metrics.empty):
            return pd.DataFrame(columns=base_columns)

        stats = player_stats.copy()
        numeric_cols = [
            "rushing_yards",
            "rushing_attempts",
            "receiving_yards",
            "receiving_targets",
            "passing_yards",
            "passing_attempts",
            "rushing_tds",
            "passing_tds",
        ]
        for col in numeric_cols:
            if col not in stats.columns:
                stats[col] = 0.0
            stats[col] = stats[col].fillna(0.0)

        if "home_team" in stats.columns and "away_team" in stats.columns:
            stats = stats.copy()
            stats["opponent"] = np.where(
                stats["team"] == stats["home_team"], stats["away_team"], stats["home_team"]
            )
        else:
            stats["opponent"] = np.nan

        offense = (
            stats.dropna(subset=["team", "season", "week"])
            .groupby(["season", "week", "team"], as_index=False)
            .agg(
                rushing_yards=pd.NamedAgg(column="rushing_yards", aggfunc="sum"),
                rushing_attempts=pd.NamedAgg(column="rushing_attempts", aggfunc="sum"),
                receiving_yards=pd.NamedAgg(column="receiving_yards", aggfunc="sum"),
                receiving_targets=pd.NamedAgg(column="receiving_targets", aggfunc="sum"),
                passing_yards=pd.NamedAgg(column="passing_yards", aggfunc="sum"),
                passing_attempts=pd.NamedAgg(column="passing_attempts", aggfunc="sum"),
                rushing_tds=pd.NamedAgg(column="rushing_tds", aggfunc="sum"),
                passing_tds=pd.NamedAgg(column="passing_tds", aggfunc="sum"),
            )
        )

        defense = (
            stats.dropna(subset=["opponent", "season", "week"])
            .groupby(["season", "week", "opponent"], as_index=False)
            .agg(
                opp_rushing_yards=pd.NamedAgg(column="rushing_yards", aggfunc="sum"),
                opp_rushing_attempts=pd.NamedAgg(column="rushing_attempts", aggfunc="sum"),
                opp_receiving_yards=pd.NamedAgg(column="receiving_yards", aggfunc="sum"),
                opp_receiving_targets=pd.NamedAgg(column="receiving_targets", aggfunc="sum"),
                opp_passing_yards=pd.NamedAgg(column="passing_yards", aggfunc="sum"),
                opp_passing_attempts=pd.NamedAgg(column="passing_attempts", aggfunc="sum"),
            )
            .rename(columns={"opponent": "team"})
        )

        merged = offense.merge(defense, on=["season", "week", "team"], how="left")
        merged["plays"] = merged["rushing_attempts"] + merged["passing_attempts"]
        merged["yards_per_play"] = np.where(
            merged["plays"] > 0,
            (merged["rushing_yards"] + merged["passing_yards"]) / merged["plays"],
            np.nan,
        )
        merged["rush_per_attempt"] = np.where(
            merged["rushing_attempts"] > 0,
            merged["rushing_yards"] / merged["rushing_attempts"],
            np.nan,
        )
        merged["pass_per_attempt"] = np.where(
            merged["passing_attempts"] > 0,
            merged["passing_yards"] / merged["passing_attempts"],
            np.nan,
        )
        merged["pace_seconds_per_play"] = np.where(
            merged["plays"] > 0,
            3600.0 / merged["plays"],
            np.nan,
        )

        merged["offense_success_rate"] = np.clip(
            np.where(
                merged["plays"] > 0,
                (merged["rushing_yards"] + merged["passing_yards"]) / (merged["plays"] * 4.0),
                np.nan,
            ),
            0,
            1,
        )

        merged["allowed_rush_per_attempt"] = np.where(
            merged["opp_rushing_attempts"] > 0,
            merged["opp_rushing_yards"] / merged["opp_rushing_attempts"],
            np.nan,
        )
        merged["allowed_pass_per_attempt"] = np.where(
            merged["opp_passing_attempts"] > 0,
            merged["opp_passing_yards"] / merged["opp_passing_attempts"],
            np.nan,
        )
        merged["defense_success_rate"] = np.clip(
            np.where(
                merged["opp_rushing_attempts"] + merged["opp_passing_attempts"] > 0,
                1
                - (
                    (merged["opp_rushing_yards"] + merged["opp_passing_yards"]) /
                    ((merged["opp_rushing_attempts"] + merged["opp_passing_attempts"]) * 4.0)
                ),
                np.nan,
            ),
            0,
            1,
        )

        league = (
            merged.groupby(["season", "week"], as_index=False)[
                ["rush_per_attempt", "pass_per_attempt", "allowed_rush_per_attempt", "allowed_pass_per_attempt", "yards_per_play"]
            ]
            .mean()
            .rename(
                columns={
                    "rush_per_attempt": "league_rush_per_attempt",
                    "pass_per_attempt": "league_pass_per_attempt",
                    "allowed_rush_per_attempt": "league_allowed_rush_per_attempt",
                    "allowed_pass_per_attempt": "league_allowed_pass_per_attempt",
                    "yards_per_play": "league_yards_per_play",
                }
            )
        )

        merged = merged.merge(league, on=["season", "week"], how="left")
        merged["offense_rush_rating"] = (
            merged["rush_per_attempt"] - merged["league_rush_per_attempt"]
        )
        merged["offense_pass_rating"] = (
            merged["pass_per_attempt"] - merged["league_pass_per_attempt"]
        )
        merged["defense_rush_rating"] = (
            merged["league_allowed_rush_per_attempt"] - merged["allowed_rush_per_attempt"]
        )
        merged["defense_pass_rating"] = (
            merged["league_allowed_pass_per_attempt"] - merged["allowed_pass_per_attempt"]
        )

        merged["offense_epa"] = merged["offense_pass_rating"] + merged["offense_rush_rating"]
        merged["defense_epa"] = merged["defense_pass_rating"] + merged["defense_rush_rating"]
        merged["travel_penalty"] = np.nan
        merged["rest_penalty"] = np.nan
        merged["weather_adjustment"] = np.nan

        if "timezone_diff_hours" not in merged.columns:
            merged["timezone_diff_hours"] = np.nan

        result = merged[[
            "season",
            "week",
            "team",
            "offense_pass_rating",
            "offense_rush_rating",
            "defense_pass_rating",
            "defense_rush_rating",
            "pace_seconds_per_play",
            "offense_epa",
            "defense_epa",
            "offense_success_rate",
            "defense_success_rate",
            "travel_penalty",
            "rest_penalty",
            "weather_adjustment",
            "timezone_diff_hours",
        ]]

        result = result.rename(columns={"timezone_diff_hours": "avg_timezone_diff_hours"})

        if advanced_metrics is not None and not advanced_metrics.empty:
            adv_subset = advanced_metrics[[
                "season",
                "week",
                "team",
                "pace_seconds_per_play",
                "offense_epa",
                "defense_epa",
                "offense_success_rate",
                "defense_success_rate",
                "travel_penalty",
                "rest_penalty",
                "weather_adjustment",
            ]].drop_duplicates()
            if result.empty:
                result = adv_subset
                for col in [
                    "offense_pass_rating",
                    "offense_rush_rating",
                    "defense_pass_rating",
                    "defense_rush_rating",
                ]:
                    if col not in result:
                        result[col] = np.nan
            else:
                result = result.merge(
                    adv_subset,
                    on=["season", "week", "team"],
                    how="left",
                    suffixes=("", "_adv"),
                )
                for col in [
                    "pace_seconds_per_play",
                    "offense_epa",
                    "defense_epa",
                    "offense_success_rate",
                    "defense_success_rate",
                    "travel_penalty",
                    "rest_penalty",
                    "weather_adjustment",
                ]:
                    adv_col = f"{col}_adv"
                    if adv_col in result:
                        result[col] = result[col].combine_first(result[adv_col])
                        result.drop(columns=[adv_col], inplace=True)

        return result[base_columns]

    def _compute_contextual_averages(self, player_stats: pd.DataFrame) -> pd.DataFrame:
        if player_stats.empty:
            return pd.DataFrame(
                columns=
                [
                    "team",
                    "venue",
                    "day_of_week",
                    "referee",
                    "avg_rush_yards",
                    "avg_rec_yards",
                    "avg_receptions",
                    "avg_rush_tds",
                    "avg_rec_tds",
                ]
            )

        context = (
            player_stats.groupby(["team", "venue", "day_of_week", "referee"])
            .agg(
                avg_rush_yards=pd.NamedAgg(column="rushing_yards", aggfunc="mean"),
                avg_rec_yards=pd.NamedAgg(column="receiving_yards", aggfunc="mean"),
                avg_receptions=pd.NamedAgg(column="receptions", aggfunc="mean"),
                avg_rush_tds=pd.NamedAgg(column="rushing_tds", aggfunc="mean"),
                avg_rec_tds=pd.NamedAgg(column="receiving_tds", aggfunc="mean"),
            )
            .reset_index()
        )
        return context

    def _compute_team_game_rolling_stats(self, games: pd.DataFrame) -> pd.DataFrame:
        """Create rolling scoring, travel, and rest indicators for each team game."""

        base_columns = [
            "game_id",
            "season",
            "week",
            "start_time",
            "team",
            "opponent",
            "is_home",
            "rolling_points_for",
            "rolling_points_against",
            "rolling_point_diff",
            "rolling_win_pct",
            "prev_points_for",
            "prev_points_against",
            "prev_point_diff",
            "rest_days",
            "rest_penalty",
            "timezone_diff_hours",
            "travel_penalty",
        ]

        if games.empty:
            return pd.DataFrame(columns=base_columns)

        games = games.copy()
        games["start_time"] = pd.to_datetime(games["start_time"], utc=True, errors="coerce")
        games = games[games["start_time"].notna()]
        games["home_team"] = games["home_team"].apply(normalize_team_abbr)
        games["away_team"] = games["away_team"].apply(normalize_team_abbr)
        games = games.dropna(subset=["home_team", "away_team"])

        def _team_zone(team: Optional[str]) -> ZoneInfo:
            tz_name = TEAM_TIMEZONES.get(team or "", "UTC")
            try:
                return ZoneInfo(tz_name)
            except Exception:
                return ZoneInfo("UTC")

        def _tz_offset_hours(ts: dt.datetime, team: Optional[str]) -> float:
            if ts is None or pd.isna(ts):
                return 0.0
            if ts.tzinfo is None:
                ts = ts.replace(tzinfo=dt.timezone.utc)
            zone = _team_zone(team)
            offset = ts.astimezone(zone).utcoffset()
            if offset is None:
                return 0.0
            return offset.total_seconds() / 3600.0

        home = games[[
            "game_id",
            "season",
            "week",
            "start_time",
            "home_team",
            "away_team",
            "home_score",
            "away_score",
        ]].rename(
            columns={
                "home_team": "team",
                "away_team": "opponent",
                "home_score": "points_for",
                "away_score": "points_against",
            }
        )
        home["is_home"] = True
        home["venue_team"] = home["team"]

        away = games[[
            "game_id",
            "season",
            "week",
            "start_time",
            "away_team",
            "home_team",
            "away_score",
            "home_score",
        ]].rename(
            columns={
                "away_team": "team",
                "home_team": "opponent",
                "away_score": "points_for",
                "home_score": "points_against",
            }
        )
        away["is_home"] = False
        away["venue_team"] = away["opponent"]

        team_games = safe_concat([home, away], ignore_index=True)
        team_games = team_games.dropna(subset=["team", "opponent"])

        team_games["team"] = team_games["team"].apply(normalize_team_abbr)
        team_games["opponent"] = team_games["opponent"].apply(normalize_team_abbr)
        team_games = team_games.dropna(subset=["team", "opponent"])

        team_games["timezone_diff_hours"] = team_games.apply(
            lambda row: abs(
                _tz_offset_hours(row["start_time"], row["team"]) -
                _tz_offset_hours(row["start_time"], row.get("venue_team"))
            ),
            axis=1,
        )

        team_games = team_games.sort_values([
            "team",
            "season",
            "start_time",
            "game_id",
        ]).reset_index(drop=True)

        def compute_group(group: pd.DataFrame) -> pd.DataFrame:
            group = group.sort_values("start_time").copy()
            win_flag = np.where(
                group["points_for"].notna() & group["points_against"].notna(),
                (group["points_for"] > group["points_against"]).astype(float),
                np.nan,
            )

            group["prev_points_for"] = group["points_for"].shift(1)
            group["prev_points_against"] = group["points_against"].shift(1)
            group["prev_point_diff"] = (
                group["prev_points_for"] - group["prev_points_against"]
            )

            rolling_points_for = (
                group["points_for"].rolling(window=5, min_periods=1).mean()
            )
            rolling_points_against = (
                group["points_against"].rolling(window=5, min_periods=1).mean()
            )
            rolling_point_diff = (
                (group["points_for"] - group["points_against"]).rolling(window=5, min_periods=1).mean()
            )
            rolling_win_pct = (
                pd.Series(win_flag, index=group.index)
                .rolling(window=5, min_periods=1)
                .mean()
            )

            group["rolling_points_for"] = rolling_points_for.shift(1)
            group["rolling_points_against"] = rolling_points_against.shift(1)
            group["rolling_point_diff"] = rolling_point_diff.shift(1)
            group["rolling_win_pct"] = rolling_win_pct.shift(1)

            rest_days = group["start_time"].diff().dt.total_seconds() / 86400.0
            group["rest_days"] = rest_days
            group["rest_penalty"] = rest_days.apply(
                lambda value: max(0.0, 6.0 - value) if pd.notna(value) else np.nan
            )
            group["travel_penalty"] = np.where(
                group["is_home"],
                0.0,
                group["timezone_diff_hours"].fillna(0.0) / 3.0,
            )

            return group

        grouped_frames: List[pd.DataFrame] = []
        for _, group in team_games.groupby(["team", "season"], sort=False):
            grouped_frames.append(compute_group(group))

        if grouped_frames:
            team_games = safe_concat(grouped_frames, ignore_index=True)
        else:
            team_games = team_games.iloc[0:0]

        team_games = team_games.drop(columns=["venue_team"], errors="ignore")

        return team_games[base_columns]


# ---------------------------------------------------------------------------
# Modeling pipeline
# ---------------------------------------------------------------------------


class ModelTrainer:
    def __init__(self, engine: Engine, db: NFLDatabase, run_id: Optional[str] = None):
        self.engine = engine
        self.db = db
        self.feature_builder = FeatureBuilder(engine)
        self.run_id = run_id or uuid.uuid4().hex
        self.model_uncertainty: Dict[str, Dict[str, float]] = {}

    @staticmethod
    def _is_lineup_starter(position: str, rank: Optional[int]) -> bool:
        pos = normalize_position(position)
        if pos == "QB":
            return (rank or 99) == 1
        if pos == "RB":
            return (rank or 99) == 1
        if pos == "WR":
            return (rank or 99) in {1, 2, 3}
        if pos == "TE":
            return (rank or 99) == 1
        return False

    def apply_lineup_gate(
        self,
        player_df: pd.DataFrame,
        respect_lineups: bool = True,
        lineup_df: Optional[pd.DataFrame] = None,
    ) -> pd.DataFrame:
        if player_df.empty:
            return player_df

        game_ids = sorted(set(map(str, player_df["game_id"].astype(str).tolist())))
        roster_frames: List[pd.DataFrame] = []
        allowed_lineup_keys: Set[Tuple[str, str, str, str]] = set()
        lineup_audit_frame = pd.DataFrame()

        if lineup_df is not None and not lineup_df.empty:
            lineup_roster = lineup_df.copy()
            lineup_roster["game_id"] = lineup_roster["game_id"].astype(str)
            lineup_roster["team"] = lineup_roster["team"].apply(normalize_team_abbr)
            lineup_roster["position"] = lineup_roster["position"].apply(normalize_position)
            lineup_roster = lineup_roster[
                lineup_roster["position"].isin({"QB", "RB", "WR", "TE"})
            ]
            if not lineup_roster.empty:
                lineup_roster["player_id"] = lineup_roster["player_id"].fillna("").astype(str)
                lineup_roster["player_name"] = lineup_roster["player_name"].fillna("")
                if "__pname_key" not in lineup_roster.columns:
                    lineup_roster["__pname_key"] = ""
                name_seed = (
                    lineup_roster.get("first_name", "").fillna("")
                    + " "
                    + lineup_roster.get("last_name", "").fillna("")
                ).str.strip()
                fallback_name = lineup_roster["player_name"]
                lineup_roster["__pname_key"] = lineup_roster["__pname_key"].fillna("")
                need_key = lineup_roster["__pname_key"] == ""
                lineup_roster.loc[need_key, "__pname_key"] = name_seed.where(
                    name_seed != "", fallback_name
                )[need_key].map(robust_player_name_key)
                lineup_roster["__pname_key"] = lineup_roster["__pname_key"].fillna("")
                lineup_roster = lineup_roster[lineup_roster["__pname_key"] != ""].copy()
                lineup_roster["depth_rank"] = lineup_roster["rank"].apply(parse_depth_rank)
                lineup_roster["depth_rank"] = lineup_roster["depth_rank"].apply(
                    lambda val: int(val) if pd.notna(val) else None
                )
                lineup_roster["is_starter"] = lineup_roster.apply(
                    lambda row: 1
                    if self._is_lineup_starter(row["position"], row["depth_rank"])
                    else 0,
                    axis=1,
                )
                lineup_roster["source"] = "msf-lineup"
                if respect_lineups:
                    allowed_lineup_keys = {
                        (str(gid), team, name, pos)
                        for gid, team, name, pos, starter in zip(
                            lineup_roster["game_id"],
                            lineup_roster["team"],
                            lineup_roster["__pname_key"],
                            lineup_roster["position"],
                            lineup_roster["is_starter"],
                        )
                        if starter == 1 and name
                    }
                else:
                    allowed_lineup_keys = {
                        (str(gid), team, name, pos)
                        for gid, team, name, pos in zip(
                            lineup_roster["game_id"],
                            lineup_roster["team"],
                            lineup_roster["__pname_key"],
                            lineup_roster["position"],
                        )
                        if name
                    }
                lineup_audit_frame = lineup_roster.copy()
                lineup_export = lineup_roster.drop(columns=["__pname_key"], errors="ignore")
                needed_cols = [
                    "game_id",
                    "team",
                    "player_id",
                    "player_name",
                    "position",
                    "depth_rank",
                    "is_starter",
                    "source",
                ]
                for col in needed_cols:
                    if col not in lineup_export.columns:
                        lineup_export[col] = np.nan
                roster_frames.append(lineup_export[needed_cols])

        if not roster_frames:
            logging.info(
                "No lineup rows supplied for %d games; leaving player pool unchanged",
                len(game_ids),
            )
            return player_df

        roster = safe_concat(roster_frames, ignore_index=True)
        roster["game_id"] = roster["game_id"].astype(str)

        if "source" in roster.columns:
            roster["_lineup_priority"] = roster["source"].apply(
                lambda src: 0 if str(src).startswith("msf-lineup") else 1
            )
        else:
            roster["_lineup_priority"] = 1
        roster = roster.sort_values(
            ["game_id", "team", "player_id", "player_name", "_lineup_priority"]
        )
        roster = roster.drop_duplicates(
            subset=["game_id", "team", "player_id", "player_name"], keep="first"
        )
        roster = roster.drop(columns=["_lineup_priority"], errors="ignore")

        def _nname(series: pd.Series) -> pd.Series:
            return series.fillna("").map(robust_player_name_key)

        player_df = player_df.copy()
        if "game_id" not in player_df.columns:
            player_df["game_id"] = ""
        player_df["game_id"] = player_df["game_id"].astype(str)
        player_df["player_id"] = player_df["player_id"].fillna("").astype(str)
        player_df["team"] = player_df["team"].apply(normalize_team_abbr)
        if "position" in player_df.columns:
            player_df["position"] = player_df["position"].apply(normalize_position)
        else:
            player_df["position"] = ""
        player_df["__pname_key"] = _nname(player_df["player_name"])

        roster = roster.copy()
        roster["player_id"] = roster["player_id"].fillna("").astype(str)
        roster["team"] = roster["team"].apply(normalize_team_abbr)
        roster["position"] = roster["position"].apply(normalize_position)
        roster["__pname_key"] = _nname(roster["player_name"])

        roster_subset = roster[[
            "game_id",
            "team",
            "player_id",
            "__pname_key",
            "position",
            "depth_rank",
            "is_starter",
        ]]

        merged = player_df.merge(
            roster_subset.drop(columns=["__pname_key"], errors="ignore"),
            how="left",
            left_on=["game_id", "team", "player_id"],
            right_on=["game_id", "team", "player_id"],
            suffixes=("", "_r"),
        )

        mask_missing = merged["depth_rank"].isna()
        if mask_missing.any():
            fallback = (
                merged.loc[mask_missing, ["game_id", "team", "__pname_key", "position"]]
                .merge(
                    roster_subset,
                    how="left",
                    on=["game_id", "team", "__pname_key", "position"],
                )[["depth_rank", "is_starter"]]
            )
            fallback.index = merged.index[mask_missing]
            for column in ("depth_rank", "is_starter"):
                merged.loc[fallback.index, column] = fallback[column]

        merged["_lineup_hit"] = merged["depth_rank"].notna()

        if respect_lineups and not lineup_audit_frame.empty:
            self._audit_lineup_matches(lineup_audit_frame, player_df, merged)

        candidate_pool = merged.copy()

        if respect_lineups and allowed_lineup_keys:
            key_series = pd.Series(
                list(
                    zip(
                        merged["game_id"].astype(str),
                        merged["team"],
                        merged["__pname_key"],
                        merged["position"].apply(normalize_position),
                    )
                ),
                index=merged.index,
            )
            allowed_mask = key_series.isin(allowed_lineup_keys) | merged["position"].isin(
                ["K", "DEF"]
            )
            merged = merged[allowed_mask]

        merged["depth_rank"] = merged["depth_rank"].fillna(9).astype(int)
        merged["is_starter"] = merged["is_starter"].fillna(0).astype(int)

        merged_before_filter = merged.copy()

        if respect_lineups:
            before = len(merged)
            merged = merged[
                (merged["is_starter"] == 1)
                | (merged["position"].isin(["K", "DEF"]))
            ]
            logging.info(
                "Roster gate: %d → %d players after filtering to starters (matches=%d)",
                before,
                len(merged),
                int(merged_before_filter["_lineup_hit"].sum()),
            )

            required_counts: Dict[str, int] = {"QB": 1, "RB": 2, "WR": 3, "TE": 1}
            additions: List[pd.DataFrame] = []
            starter_groups = {
                key: grp
                for key, grp in merged.groupby(["game_id", "team"], sort=False)
            }

            def _make_key(pid_value: Any, name_value: Any) -> Tuple[str, str]:
                pid_text = str(pid_value)
                if pid_text.lower() in {"", "nan", "none"}:
                    pid_text = ""
                name_text = name_value if isinstance(name_value, str) else ""
                return pid_text, name_text

            for key, full_group in candidate_pool.groupby(["game_id", "team"], sort=False):
                starter_group = starter_groups.get(key)
                if starter_group is not None:
                    existing_keys: Set[Tuple[str, str]] = {
                        _make_key(pid, name)
                        for pid, name in zip(
                            starter_group["player_id"],
                            starter_group["__pname_key"],
                        )
                    }
                    position_counts = starter_group["position"].value_counts().to_dict()
                else:
                    existing_keys = set()
                    position_counts = {}

                full_group = full_group.copy()
                if "status_bucket" in full_group.columns:
                    full_group = full_group[
                        ~full_group["status_bucket"].isin(INACTIVE_INJURY_BUCKETS)
                    ]
                if full_group.empty:
                    continue
                full_group["__fallback_key"] = [
                    _make_key(pid, name)
                    for pid, name in zip(
                        full_group["player_id"],
                        full_group["__pname_key"],
                    )
                ]

                for pos, needed in required_counts.items():
                    have = position_counts.get(pos, 0)
                    if have >= needed:
                        continue

                    candidates = full_group[full_group["position"] == pos]
                    if candidates.empty:
                        continue

                    remaining = needed - have
                    candidates = candidates[~candidates["__fallback_key"].isin(existing_keys)]
                    if candidates.empty:
                        continue

                    candidates = candidates.sort_values(["depth_rank", "player_name"])
                    selected = candidates.head(remaining)
                    if selected.empty:
                        continue

                    selected_keys: List[Tuple[str, str]] = [
                        _make_key(pid, name)
                        for pid, name in zip(
                            selected["player_id"],
                            selected["__pname_key"],
                        )
                    ]

                    additions.append(selected.drop(columns=["__fallback_key"], errors="ignore"))
                    existing_keys.update(selected_keys)
                    have += len(selected)
                    position_counts[pos] = have

                    logging.debug(
                        "Roster fallback promoted %d %s player(s) for game %s team %s",
                        len(selected_keys),
                        pos,
                        key[0],
                        key[1],
                    )

            if additions:
                merged = safe_concat([merged] + additions, ignore_index=True, sort=False)

        return merged.drop(columns=["__pname_key", "_lineup_hit"], errors="ignore")

    def _audit_lineup_matches(
        self,
        lineup_df: pd.DataFrame,
        player_df: pd.DataFrame,
        merged_df: pd.DataFrame,
    ) -> None:
        if lineup_df.empty or merged_df.empty:
            return

        try:
            lineup = lineup_df.copy()
            lineup["game_id"] = lineup["game_id"].astype(str)
            lineup["team"] = lineup["team"].apply(normalize_team_abbr)
            lineup["position"] = lineup["position"].apply(normalize_position)
            lineup = lineup[lineup["position"].isin({"QB", "RB", "WR", "TE"})]
            if lineup.empty:
                return

            if "__pname_key" not in lineup.columns:
                lineup["__pname_key"] = ""
            name_seed = (
                lineup.get("first_name", "").fillna("")
                + " "
                + lineup.get("last_name", "").fillna("")
            ).str.strip()
            fallback = lineup.get("player_name", "").fillna("")
            need_key = lineup["__pname_key"].fillna("") == ""
            lineup.loc[need_key, "__pname_key"] = name_seed.where(
                name_seed != "", fallback
            )[need_key].map(robust_player_name_key)
            lineup["__pname_key"] = lineup["__pname_key"].fillna("")
            lineup = lineup[lineup["__pname_key"] != ""]
            if lineup.empty:
                return

            players = player_df.copy()
            players["game_id"] = players["game_id"].astype(str)
            players["team"] = players["team"].apply(normalize_team_abbr)
            players["position"] = players["position"].apply(normalize_position)
            if "__pname_key" not in players.columns:
                players["__pname_key"] = players["player_name"].map(
                    robust_player_name_key
                )

            matched_keys = set(
                zip(
                    merged_df.loc[merged_df["_lineup_hit"], "game_id"].astype(str),
                    merged_df.loc[merged_df["_lineup_hit"], "team"],
                    merged_df.loc[merged_df["_lineup_hit"], "__pname_key"],
                    merged_df.loc[merged_df["_lineup_hit"], "position"].apply(
                        normalize_position
                    ),
                )
            )

            reported: Set[Tuple[str, str, str]] = set()
            for row in lineup.itertuples():
                key = (row.game_id, row.team, row.__pname_key, row.position)
                if key in matched_keys:
                    continue
                summary_key = (row.game_id, row.team, row.__pname_key)
                if summary_key in reported:
                    continue
                team_pool = players[
                    (players["game_id"] == row.game_id)
                    & (players["team"] == row.team)
                ]
                reasons: List[str] = []
                if team_pool.empty:
                    reasons.append("team missing in features")
                else:
                    name_pool = team_pool[team_pool["__pname_key"] == row.__pname_key]
                    if name_pool.empty:
                        reasons.append("not in latest_players")
                    else:
                        pos_pool = name_pool[
                            name_pool["position"].apply(normalize_position)
                            == row.position
                        ]
                        if pos_pool.empty:
                            reasons.append("position mismatch")
                        else:
                            inactive_mask = pd.Series(False, index=pos_pool.index)
                            if "status_bucket" in pos_pool.columns:
                                inactive_mask = pos_pool["status_bucket"].isin(
                                    INACTIVE_INJURY_BUCKETS
                                )
                                if inactive_mask.any():
                                    reasons.append("inactive status filtered")
                            if not inactive_mask.any():
                                reasons.append("present but filtered")

                if not reasons:
                    reasons.append("unmatched")

                player_label = getattr(row, "player_name", "").strip() or (
                    " ".join(
                        part
                        for part in [
                            getattr(row, "first_name", ""),
                            getattr(row, "last_name", ""),
                        ]
                        if part
                    )
                )
                logging.warning(
                    "[%s %s %s-%s] %s: %s",
                    row.game_id,
                    row.team,
                    row.position,
                    getattr(row, "rank", ""),
                    player_label,
                    ", ".join(reasons),
                )
                reported.add(summary_key)
        except Exception:
            logging.debug("Lineup audit diagnostics failed", exc_info=True)

    # ------------------------------------------------------------------
    # Chronological splitting utilities
    # ------------------------------------------------------------------

    def _sort_by_time(self, df: pd.DataFrame) -> pd.DataFrame:
        if "start_time" in df.columns:
            return df.sort_values("start_time")
        if {"season", "week"}.issubset(df.columns):
            return df.sort_values(["season", "week"])
        if "week" in df.columns:
            return df.sort_values("week")
        return df.sort_index()

    def _chronological_split(
        self,
        df: pd.DataFrame,
        holdout_fraction: float = 0.2,
    ) -> Tuple[pd.DataFrame, pd.DataFrame, pd.DataFrame]:
        df_sorted = self._sort_by_time(df).reset_index(drop=True)
        if len(df_sorted) < 5:
            split_index = max(1, len(df_sorted) - 1)
        else:
            holdout_size = max(1, int(len(df_sorted) * holdout_fraction))
            if holdout_size >= len(df_sorted):
                holdout_size = max(1, len(df_sorted) - 1)
            split_index = len(df_sorted) - holdout_size

        if split_index <= 0 or split_index >= len(df_sorted):
            split_index = max(1, len(df_sorted) - 1)

        train_df = df_sorted.iloc[:split_index]
        test_df = df_sorted.iloc[split_index:]
        return train_df, test_df, df_sorted

    def _build_time_series_cv(self, n_samples: int) -> TimeSeriesSplit:
        if n_samples < 3:
            raise ValueError("At least 3 samples are required for time series CV.")

        n_splits = min(5, max(2, n_samples - 1))
        if n_splits >= n_samples:
            n_splits = n_samples - 1
        return TimeSeriesSplit(n_splits=n_splits)

    @staticmethod
    def _gb_param_grid(prefix: str) -> Dict[str, List[Any]]:
        """Gradient boosting hyperparameter search space helper."""

        return {
            f"{prefix}learning_rate": [0.01, 0.05, 0.1, 0.2],
            f"{prefix}n_estimators": [100, 200, 300, 400],
            f"{prefix}max_depth": [2, 3, 4],
            f"{prefix}subsample": [0.6, 0.8, 1.0],
        }

    def train(self) -> Dict[str, Pipeline]:
        datasets = self.feature_builder.build_features()
        models: Dict[str, Pipeline] = {}

        for target, df in datasets.items():
            if target == "game_outcome":
                model = self._train_game_models(df)
                models.update(model)
                continue

            model = self._train_regression_model(df, target)
            if model is not None:
                models[target] = model
        return models

    def _train_regression_model(self, df: pd.DataFrame, target: str) -> Optional[Pipeline]:
        if len(df) < 20 or df[target].nunique() <= 1:
            logging.warning(
                "Not enough data to train %s model (rows=%d, unique targets=%d).", 
                target,
                len(df),
                df[target].nunique(),
            )
            return None

        numeric_features = [
            "week",
            "temperature_f",
            "wind_mph",
            "humidity",
            "offense_pass_rating",
            "offense_rush_rating",
            "defense_pass_rating",
            "defense_rush_rating",
            "pace_seconds_per_play",
            "offense_epa",
            "defense_epa",
            "offense_success_rate",
            "defense_success_rate",
            "travel_penalty",
            "rest_penalty",
            "weather_adjustment",
            "avg_timezone_diff_hours",
            "opp_offense_pass_rating",
            "opp_offense_rush_rating",
            "opp_defense_pass_rating",
            "opp_defense_rush_rating",
            "opp_pace_seconds_per_play",
            "opp_offense_epa",
            "opp_defense_epa",
            "opp_offense_success_rate",
            "opp_defense_success_rate",
            "opp_travel_penalty",
            "opp_rest_penalty",
            "opp_weather_adjustment",
            "opp_timezone_diff_hours",
            "avg_rush_yards",
            "avg_rec_yards",
            "avg_receptions",
            "avg_rush_tds",
            "avg_rec_tds",
            "snap_count",
            "receiving_targets",
            "home_injury_total",
            "away_injury_total",
            "depth_rank",
            "injury_priority",
            "practice_priority",
        ]
        categorical_features = [
            "team",
            "opponent",
            "venue",
            "day_of_week",
            "referee",
            "position",
            "status_bucket",
            "practice_status",
        ]

        available_numeric = [
            col for col in numeric_features if col in df.columns and df[col].notna().any()
        ]
        dropped_numeric = sorted(set(numeric_features) - set(available_numeric))
        if dropped_numeric:
            logging.debug(
                "Dropping numeric features with no observed values for %s model: %s",
                target,
                ", ".join(dropped_numeric),
            )

        available_categorical = [
            col for col in categorical_features if col in df.columns and df[col].notna().any()
        ]
        dropped_categorical = sorted(set(categorical_features) - set(available_categorical))
        if dropped_categorical:
            logging.debug(
                "Dropping categorical features with no observed values for %s model: %s",
                target,
                ", ".join(dropped_categorical),
            )

        if not available_numeric and not available_categorical:
            logging.warning(
                "No usable features with observed values available to train %s model; skipping.",
                target,
            )
            return None

        feature_columns = list(available_numeric + available_categorical)

        train_df, test_df, sorted_df = self._chronological_split(df)
        X_train = train_df[feature_columns]
        y_train = train_df[target]
        X_test = test_df[feature_columns]
        y_test = test_df[target]

        transformers = []
        if available_numeric:
            transformers.append(
                (
                    "num",
                    Pipeline([("imputer", SimpleImputer()), ("scaler", StandardScaler())]),
                    available_numeric,
                )
            )
        if available_categorical:
            transformers.append(
                (
                    "cat",
                    Pipeline([
                        (
                            "imputer",
                            SimpleImputer(strategy="constant", fill_value="missing"),
                        ),
                        ("onehot", OneHotEncoder(handle_unknown="ignore")),
                    ]),
                    available_categorical,
                )
            )

        preprocessor = ColumnTransformer(transformers=transformers)

        baseline_model = Pipeline([
            ("preprocessor", clone(preprocessor)),
            ("regressor", GradientBoostingRegressor(random_state=42)),
        ])

        baseline_model.fit(X_train, y_train)
        baseline_pred = baseline_model.predict(X_test)
        baseline_r2 = baseline_model.score(X_test, y_test)
        baseline_mae = mean_absolute_error(y_test, baseline_pred)
        baseline_rmse = float(np.sqrt(mean_squared_error(y_test, baseline_pred)))
        logging.info(
            "Trained %s model (baseline GBM), R^2=%.3f on holdout (MAE=%.3f, RMSE=%.3f)",
            target,
            baseline_r2,
            baseline_mae,
            baseline_rmse,
        )
        self.db.record_backtest_metrics(
            self.run_id,
            f"{target}_baseline",
            {"r2": baseline_r2, "mae": baseline_mae, "rmse": baseline_rmse},
            sample_size=len(y_test),
        )

        tuned_model = Pipeline([
            ("preprocessor", clone(preprocessor)),
            ("regressor", GradientBoostingRegressor(random_state=42)),
        ])

        try:
            cv = self._build_time_series_cv(len(X_train))
        except ValueError as exc:
            logging.warning(
                "Skipping hyperparameter tuning for %s due to insufficient data: %s",
                target,
                exc,
            )
            best_model = tuned_model.fit(X_train, y_train)
        else:
            search = RandomizedSearchCV(
                estimator=tuned_model,
                param_distributions=self._gb_param_grid("regressor__"),
                n_iter=10,
                scoring="neg_mean_absolute_error",
                cv=cv,
                random_state=42,
                n_jobs=-1,
            )
            search.fit(X_train, y_train)
            best_model: Pipeline = search.best_estimator_
            logging.info(
                "Best parameters for %s model: %s (CV MAE=%.3f)",
                target,
                search.best_params_,
                -search.best_score_,
            )

        rf_pipeline = Pipeline([
            ("preprocessor", clone(preprocessor)),
            (
                "regressor",
                RandomForestRegressor(
                    n_estimators=400, random_state=42, min_samples_leaf=2, n_jobs=-1
                ),
            ),
        ])

        final_estimator = GradientBoostingRegressor(
            random_state=42, learning_rate=0.05, max_depth=3, n_estimators=200
        )

        ensemble = StackingRegressor(
            estimators=[
                ("gbm", clone(best_model)),
                ("rf", rf_pipeline),
            ],
            final_estimator=final_estimator,
            passthrough=False,
            n_jobs=-1,
        )

        ensemble.fit(X_train, y_train)
        y_pred = ensemble.predict(X_test)
        r2 = ensemble.score(X_test, y_test)
        mae = mean_absolute_error(y_test, y_pred)
        rmse = float(np.sqrt(mean_squared_error(y_test, y_pred)))
        logging.info(
            "%s holdout metrics | R^2=%.3f | MAE=%.3f | RMSE=%.3f",
            target,
            r2,
            mae,
            rmse,
        )

        self.db.record_backtest_metrics(
            self.run_id,
            target,
            {"r2": r2, "mae": mae, "rmse": rmse},
            sample_size=len(y_test),
        )
        self.model_uncertainty[target] = {"rmse": rmse, "mae": mae}

        ensemble.fit(sorted_df[feature_columns], sorted_df[target])
        setattr(ensemble, "feature_columns", feature_columns)
        setattr(ensemble, "allowed_positions", TARGET_ALLOWED_POSITIONS.get(target))
        setattr(ensemble, "target_name", target)
        return ensemble


    def _train_game_models(self, df: pd.DataFrame) -> Dict[str, Pipeline]:
        if len(df) < 20 or df["game_result"].nunique() <= 1:
            logging.warning(
                "Not enough completed games (%d) with outcomes to train game-level models.",
                len(df),
            )
            return {}

        df = df.copy()

        numeric_features = [
            "week",
            "temperature_f",
            "wind_mph",
            "humidity",
            "home_moneyline",
            "away_moneyline",
            "home_implied_prob",
            "away_implied_prob",
            "moneyline_diff",
            "implied_prob_diff",
            "implied_prob_sum",
            "home_offense_pass_rating",
            "home_offense_rush_rating",
            "home_defense_pass_rating",
            "home_defense_rush_rating",
            "home_pace_seconds_per_play",
            "home_offense_epa",
            "home_defense_epa",
            "home_offense_success_rate",
            "home_defense_success_rate",
            "home_travel_penalty",
            "home_rest_penalty",
            "home_weather_adjustment",
            "home_timezone_diff_hours",
            "home_points_for_avg",
            "home_points_against_avg",
            "home_point_diff_avg",
            "home_win_pct_recent",
            "home_prev_points_for",
            "home_prev_points_against",
            "home_prev_point_diff",
            "home_rest_days",
            "away_offense_pass_rating",
            "away_offense_rush_rating",
            "away_defense_pass_rating",
            "away_defense_rush_rating",
            "away_pace_seconds_per_play",
            "away_offense_epa",
            "away_defense_epa",
            "away_offense_success_rate",
            "away_defense_success_rate",
            "away_travel_penalty",
            "away_rest_penalty",
            "away_weather_adjustment",
            "away_timezone_diff_hours",
            "away_points_for_avg",
            "away_points_against_avg",
            "away_point_diff_avg",
            "away_win_pct_recent",
            "away_prev_points_for",
            "away_prev_points_against",
            "away_prev_point_diff",
            "away_rest_days",
        ]

        injury_columns = [
            col
            for col in df.columns
            if col.startswith("home_injury_") or col.startswith("away_injury_")
        ]
        numeric_features.extend(sorted(injury_columns))

        categorical_features = [
            "venue",
            "day_of_week",
            "referee",
            "weather_conditions",
            "home_team",
            "away_team",
        ]

        available_numeric = [
            col for col in numeric_features if col in df.columns and df[col].notna().any()
        ]
        dropped_numeric = sorted(set(numeric_features) - set(available_numeric))
        if dropped_numeric:
            logging.debug(
                "Dropping numeric game features with no observed values: %s",
                ", ".join(dropped_numeric),
            )

        available_categorical = [
            col for col in categorical_features if col in df.columns and df[col].notna().any()
        ]
        dropped_categorical = sorted(set(categorical_features) - set(available_categorical))
        if dropped_categorical:
            logging.debug(
                "Dropping categorical game features with no observed values: %s",
                ", ".join(dropped_categorical),
            )

        if not available_numeric and not available_categorical:
            logging.warning(
                "No usable features with observed values available to train game-level models.",
            )
            return {}

        feature_columns = available_numeric + available_categorical

        train_df, test_df, sorted_df = self._chronological_split(df)
        X_train = train_df[feature_columns]
        X_test = test_df[feature_columns]

        y_winner_train = (train_df["game_result"] == "home").astype(int)
        y_winner_test = (test_df["game_result"] == "home").astype(int)

        y_home_train = train_df["home_score"]
        y_home_test = test_df["home_score"]

        y_away_train = train_df["away_score"]
        y_away_test = test_df["away_score"]

        transformers = []
        if available_numeric:
            transformers.append(
                (
                    "num",
                    Pipeline([("imputer", SimpleImputer()), ("scaler", StandardScaler())]),
                    available_numeric,
                )
            )
        if available_categorical:
            transformers.append(
                (
                    "cat",
                    Pipeline(
                        [
                            (
                                "imputer",
                                SimpleImputer(strategy="constant", fill_value="missing"),
                            ),
                            ("onehot", OneHotEncoder(handle_unknown="ignore")),
                        ]
                    ),
                    available_categorical,
                )
            )

        preprocessor = ColumnTransformer(transformers=transformers)

        baseline_clf = Pipeline(
            [
                ("preprocessor", clone(preprocessor)),
                ("classifier", GradientBoostingClassifier(random_state=42)),
            ]
        )
        baseline_home = Pipeline(
            [
                ("preprocessor", clone(preprocessor)),
                ("regressor", GradientBoostingRegressor(random_state=42)),
            ]
        )
        baseline_away = Pipeline(
            [
                ("preprocessor", clone(preprocessor)),
                ("regressor", GradientBoostingRegressor(random_state=42)),
            ]
        )

        baseline_clf.fit(X_train, y_winner_train)
        baseline_home.fit(X_train, y_home_train)
        baseline_away.fit(X_train, y_away_train)

        logging.info(
            "Trained game outcome classifier (baseline), accuracy=%.3f",
            baseline_clf.score(X_test, y_winner_test),
        )
        logging.info(
            "Trained home score regressor (baseline), R^2=%.3f",
            baseline_home.score(X_test, y_home_test),
        )
        logging.info(
            "Trained away score regressor (baseline), R^2=%.3f",
            baseline_away.score(X_test, y_away_test),
        )

        tuned_clf = Pipeline(
            [
                ("preprocessor", clone(preprocessor)),
                ("classifier", GradientBoostingClassifier(random_state=42)),
            ]
        )
        tuned_home = Pipeline(
            [
                ("preprocessor", clone(preprocessor)),
                ("regressor", GradientBoostingRegressor(random_state=42)),
            ]
        )
        tuned_away = Pipeline(
            [
                ("preprocessor", clone(preprocessor)),
                ("regressor", GradientBoostingRegressor(random_state=42)),
            ]
        )

        try:
            cv = self._build_time_series_cv(len(X_train))
        except ValueError as exc:
            logging.warning(
                "Skipping hyperparameter tuning for game models due to insufficient data: %s",
                exc,
            )
            best_clf = tuned_clf.fit(X_train, y_winner_train)
            best_reg_home = tuned_home.fit(X_train, y_home_train)
            best_reg_away = tuned_away.fit(X_train, y_away_train)
        else:
            clf_search = RandomizedSearchCV(
                estimator=tuned_clf,
                param_distributions=self._gb_param_grid("classifier__"),
                n_iter=10,
                scoring="roc_auc",
                cv=cv,
                random_state=42,
                n_jobs=-1,
            )
            clf_search.fit(X_train, y_winner_train)
            best_clf = clf_search.best_estimator_
            logging.info(
                "Best parameters for game winner model: %s (CV ROC-AUC=%.3f)",
                clf_search.best_params_,
                clf_search.best_score_,
            )

            home_search = RandomizedSearchCV(
                estimator=tuned_home,
                param_distributions=self._gb_param_grid("regressor__"),
                n_iter=10,
                scoring="neg_mean_absolute_error",
                cv=cv,
                random_state=42,
                n_jobs=-1,
            )
            home_search.fit(X_train, y_home_train)
            best_reg_home = home_search.best_estimator_
            logging.info(
                "Best parameters for home score model: %s (CV MAE=%.3f)",
                home_search.best_params_,
                -home_search.best_score_,
            )

            away_search = RandomizedSearchCV(
                estimator=tuned_away,
                param_distributions=self._gb_param_grid("regressor__"),
                n_iter=10,
                scoring="neg_mean_absolute_error",
                cv=cv,
                random_state=42,
                n_jobs=-1,
            )
            away_search.fit(X_train, y_away_train)
            best_reg_away = away_search.best_estimator_
            logging.info(
                "Best parameters for away score model: %s (CV MAE=%.3f)",
                away_search.best_params_,
                -away_search.best_score_,
            )

        rf_clf = Pipeline(
            [
                ("preprocessor", clone(preprocessor)),
                (
                    "classifier",
                    RandomForestClassifier(
                        n_estimators=500,
                        random_state=42,
                        min_samples_leaf=2,
                        n_jobs=-1,
                    ),
                ),
            ]
        )

        stack_clf = StackingClassifier(
            estimators=[("gbm", clone(best_clf)), ("rf", rf_clf)],
            final_estimator=LogisticRegression(max_iter=1000),
            passthrough=False,
            n_jobs=-1,
        )

        try:
            calibrated_clf: Pipeline = CalibratedClassifierCV(
                estimator=stack_clf,
                method="sigmoid",
                cv=min(3, max(2, len(np.unique(y_winner_train)))),
            )
            calibrated_clf.fit(X_train, y_winner_train)
            final_clf: Pipeline = calibrated_clf
        except ValueError as exc:
            logging.warning("Calibration skipped for game winner model: %s", exc)
            final_clf = stack_clf.fit(X_train, y_winner_train)

        rf_home = Pipeline(
            [
                ("preprocessor", clone(preprocessor)),
                (
                    "regressor",
                    RandomForestRegressor(
                        n_estimators=600,
                        random_state=42,
                        min_samples_leaf=2,
                        n_jobs=-1,
                    ),
                ),
            ]
        )
        final_home = StackingRegressor(
            estimators=[("gbm", clone(best_reg_home)), ("rf", rf_home)],
            final_estimator=GradientBoostingRegressor(
                random_state=42, learning_rate=0.05, max_depth=3, n_estimators=200
            ),
            passthrough=False,
            n_jobs=-1,
        )
        final_home.fit(X_train, y_home_train)

        rf_away = Pipeline(
            [
                ("preprocessor", clone(preprocessor)),
                (
                    "regressor",
                    RandomForestRegressor(
                        n_estimators=600,
                        random_state=42,
                        min_samples_leaf=2,
                        n_jobs=-1,
                    ),
                ),
            ]
        )
        final_away = StackingRegressor(
            estimators=[("gbm", clone(best_reg_away)), ("rf", rf_away)],
            final_estimator=GradientBoostingRegressor(
                random_state=42, learning_rate=0.05, max_depth=3, n_estimators=200
            ),
            passthrough=False,
            n_jobs=-1,
        )
        final_away.fit(X_train, y_away_train)

        if hasattr(final_clf, "predict_proba"):
            winner_proba = final_clf.predict_proba(X_test)[:, 1]
        else:
            decision = final_clf.decision_function(X_test)
            winner_proba = 1.0 / (1.0 + np.exp(-decision))
        winner_pred = (winner_proba >= 0.5).astype(int)
        winner_accuracy = accuracy_score(y_winner_test, winner_pred)
        try:
            winner_roc_auc = roc_auc_score(y_winner_test, winner_proba)
        except ValueError:
            winner_roc_auc = float("nan")
        try:
            winner_log_loss = log_loss(y_winner_test, winner_proba, labels=[0, 1])
        except ValueError:
            winner_log_loss = float("nan")
        try:
            winner_brier = brier_score_loss(y_winner_test, winner_proba)
        except ValueError:
            winner_brier = float("nan")

        logging.info(
            "Game winner holdout metrics | accuracy=%.3f | ROC-AUC=%s | log_loss=%s | brier=%s",
            winner_accuracy,
            f"{winner_roc_auc:.3f}" if not np.isnan(winner_roc_auc) else "nan",
            f"{winner_log_loss:.3f}" if not np.isnan(winner_log_loss) else "nan",
            f"{winner_brier:.3f}" if not np.isnan(winner_brier) else "nan",
        )

        home_pred = final_home.predict(X_test)
        home_r2 = final_home.score(X_test, y_home_test)
        home_mae = mean_absolute_error(y_home_test, home_pred)
        home_rmse = float(np.sqrt(mean_squared_error(y_home_test, home_pred)))
        logging.info(
            "Home score holdout metrics | R^2=%.3f | MAE=%.3f | RMSE=%.3f",
            home_r2,
            home_mae,
            home_rmse,
        )

        away_pred = final_away.predict(X_test)
        away_r2 = final_away.score(X_test, y_away_test)
        away_mae = mean_absolute_error(y_away_test, away_pred)
        away_rmse = float(np.sqrt(mean_squared_error(y_away_test, away_pred)))
        logging.info(
            "Away score holdout metrics | R^2=%.3f | MAE=%.3f | RMSE=%.3f",
            away_r2,
            away_mae,
            away_rmse,
        )

        self.db.record_backtest_metrics(
            self.run_id,
            "game_winner",
            {
                "accuracy": winner_accuracy,
                "roc_auc": winner_roc_auc,
                "log_loss": winner_log_loss,
                "brier": winner_brier,
            },
            sample_size=len(y_winner_test),
        )
        self.db.record_backtest_metrics(
            self.run_id,
            "home_points",
            {"r2": home_r2, "mae": home_mae, "rmse": home_rmse},
            sample_size=len(y_home_test),
        )
        self.db.record_backtest_metrics(
            self.run_id,
            "away_points",
            {"r2": away_r2, "mae": away_mae, "rmse": away_rmse},
            sample_size=len(y_away_test),
        )

        self.model_uncertainty["game_winner"] = {
            "log_loss": winner_log_loss,
            "brier": winner_brier,
            "accuracy": winner_accuracy,
        }
        self.model_uncertainty["home_points"] = {"rmse": home_rmse, "mae": home_mae}
        self.model_uncertainty["away_points"] = {"rmse": away_rmse, "mae": away_mae}

        X_full = sorted_df[feature_columns]
        y_winner_full = (sorted_df["game_result"] == "home").astype(int)
        final_clf.fit(X_full, y_winner_full)
        final_home.fit(X_full, sorted_df["home_score"])
        final_away.fit(X_full, sorted_df["away_score"])

        setattr(final_clf, "feature_columns", feature_columns)
        setattr(final_home, "feature_columns", feature_columns)
        setattr(final_away, "feature_columns", feature_columns)

        return {
            "game_winner": final_clf,
            "home_points": final_home,
            "away_points": final_away,
        }


# ---------------------------------------------------------------------------
# Prediction utilities
# ---------------------------------------------------------------------------


def predict_upcoming_games(
    models: Dict[str, Pipeline],
    engine: Engine,
    model_uncertainty: Optional[Dict[str, Dict[str, float]]] = None,
    output_path: Optional[Path] = None,
    save_json: bool = False,
    ingestor: Optional["NFLIngestor"] = None,
    trainer: Optional["ModelTrainer"] = None,
    config: Optional[NFLConfig] = None,
) -> Dict[str, pd.DataFrame]:
    feature_builder = FeatureBuilder(engine)
    feature_builder.build_features()
    model_uncertainty = model_uncertainty or {}

    base_games = pd.read_sql_table("nfl_games", engine).rename(columns=lambda col: str(col))
    base_games["start_time"] = pd.to_datetime(base_games["start_time"])
    base_games["day_of_week"] = base_games["day_of_week"].where(
        base_games["day_of_week"].notna(), base_games["start_time"].dt.day_name()
    )

    games_source = feature_builder.games_frame
    if games_source is not None and not games_source.empty:
        games_source = games_source.copy()
        games_source = games_source.rename(columns=lambda col: str(col))
    else:
        games_source = base_games

    games_source["start_time"] = pd.to_datetime(games_source["start_time"])
    games_source["day_of_week"] = games_source["day_of_week"].where(
        games_source["day_of_week"].notna(), games_source["start_time"].dt.day_name()
    )

    if "odds_updated" not in games_source.columns:
        games_source["odds_updated"] = pd.NaT

    upcoming_mask = (games_source["status"].isin(["upcoming", "scheduled", "inprogress"])) | games_source["home_score"].isna()
    upcoming = games_source.loc[upcoming_mask].copy()
    if upcoming.empty:
        logging.warning("No upcoming games found for prediction")
        return {"games": pd.DataFrame(), "players": pd.DataFrame()}

    upcoming["home_team"] = upcoming["home_team"].apply(normalize_team_abbr)
    upcoming["away_team"] = upcoming["away_team"].apply(normalize_team_abbr)
    upcoming = upcoming[upcoming["home_team"].notna() & upcoming["away_team"].notna()]
    if upcoming.empty:
        logging.warning("Upcoming games are missing team assignments after normalization")
        return {"games": pd.DataFrame(), "players": pd.DataFrame()}

    upcoming["start_time"] = pd.to_datetime(upcoming["start_time"], utc=True, errors="coerce")
    upcoming = upcoming[upcoming["start_time"].notna()]
    if upcoming.empty:
        logging.warning("Upcoming games are missing valid start times after normalization")
        return {"games": pd.DataFrame(), "players": pd.DataFrame()}

    eastern = ZoneInfo("America/New_York")
    upcoming["local_start_time"] = upcoming["start_time"].dt.tz_convert(eastern)
    upcoming["local_day_of_week"] = upcoming["local_start_time"].dt.day_name()
    upcoming["day_of_week"] = upcoming["day_of_week"].where(
        upcoming["day_of_week"].notna(), upcoming["local_day_of_week"]
    )

    now_utc = dt.datetime.now(dt.timezone.utc)
    lookback = now_utc - pd.Timedelta(hours=12)
    lookahead = now_utc + pd.Timedelta(days=7, hours=12)
    in_window_mask = (upcoming["start_time"] >= lookback) & (
        upcoming["start_time"] <= lookahead
    )
    window_games = upcoming.loc[in_window_mask].copy()

    if window_games.empty:
        earliest_start = upcoming["start_time"].min()
        if pd.isna(earliest_start):
            logging.warning("No upcoming games have a valid kickoff time available")
            return {"games": pd.DataFrame(), "players": pd.DataFrame()}
        week_start = earliest_start.normalize() - pd.to_timedelta(earliest_start.weekday(), unit="D")
        week_end = week_start + pd.Timedelta(days=7)
        week_mask = (upcoming["start_time"] >= week_start) & (
            upcoming["start_time"] <= week_end
        )
        window_games = upcoming.loc[week_mask].copy()
        if window_games.empty:
            logging.warning("No upcoming games within the current week window")
            return {"games": pd.DataFrame(), "players": pd.DataFrame()}
        logging.info(
            "Falling back to earliest scheduled week %s-%s with %d games",
            week_start.date(),
            week_end.date(),
            len(window_games),
        )

    upcoming = window_games.copy()

    desired_days = {"Thursday", "Sunday", "Monday"}
    upcoming = upcoming[upcoming["local_day_of_week"].isin(desired_days)]
    if upcoming.empty:
        logging.warning("No Thursday/Sunday/Monday games available for prediction")
        return {"games": pd.DataFrame(), "players": pd.DataFrame()}

    upcoming.loc[:, "_priority"] = upcoming["game_id"].apply(
        lambda value: 0 if isinstance(value, str) and value.isdigit() else 1
    )
    upcoming = upcoming.sort_values(
        ["_priority", "odds_updated", "start_time"], ascending=[True, False, True]
    )
    upcoming = upcoming.drop_duplicates(
        subset=["home_team", "away_team", "start_time"], keep="first"
    )
    upcoming = upcoming.drop(columns="_priority", errors="ignore")

    upcoming = upcoming.sort_values("start_time").reset_index(drop=True)

    def _ensure_model_features(frame: pd.DataFrame, model: Pipeline) -> pd.DataFrame:
        columns = getattr(model, "feature_columns", None)
        if not columns:
            return frame
        missing = [col for col in columns if col not in frame.columns]
        if missing:
            frame = frame.copy()
            for col in missing:
                frame[col] = np.nan
        return frame[columns]

    # Game-level predictions
    game_models_present = all(key in models for key in ("game_winner", "home_points", "away_points"))
    if not game_models_present:
        logging.error("Missing trained game-level models. Cannot generate scoreboard predictions.")
        return {"games": pd.DataFrame(), "players": pd.DataFrame()}

    game_features = feature_builder.prepare_upcoming_game_features(upcoming)
    home_features = _ensure_model_features(game_features, models["home_points"])
    away_features = _ensure_model_features(game_features, models["away_points"])
    winner_features = _ensure_model_features(game_features, models["game_winner"])

    away_predictions = models["away_points"].predict(away_features)
    home_predictions = models["home_points"].predict(home_features)
    winner_probs = models["game_winner"].predict_proba(winner_features)[:, 1]

    scoreboard = upcoming[[
        "game_id",
        "start_time",
        "local_start_time",
        "away_team",
        "home_team",
    ]].copy()
    scoreboard["away_score"] = away_predictions
    scoreboard["home_score"] = home_predictions
    scoreboard["home_win_probability"] = winner_probs

    home_unc = (model_uncertainty.get("home_points") or {})
    away_unc = (model_uncertainty.get("away_points") or {})
    winner_unc = (model_uncertainty.get("game_winner") or {})

    home_rmse = float(home_unc.get("rmse")) if home_unc.get("rmse") is not None else np.nan
    away_rmse = float(away_unc.get("rmse")) if away_unc.get("rmse") is not None else np.nan

    def _interval_bounds(series: pd.Series, rmse: float) -> Tuple[pd.Series, pd.Series]:
        if pd.isna(rmse):
            return pd.Series(np.nan, index=series.index), pd.Series(np.nan, index=series.index)
        lower = series - rmse
        upper = series + rmse
        return lower.clip(lower=0.0), upper.clip(lower=0.0)

    home_lower, home_upper = _interval_bounds(scoreboard["home_score"], home_rmse)
    away_lower, away_upper = _interval_bounds(scoreboard["away_score"], away_rmse)
    scoreboard["home_score_lower"] = home_lower
    scoreboard["home_score_upper"] = home_upper
    scoreboard["away_score_lower"] = away_lower
    scoreboard["away_score_upper"] = away_upper

    scoreboard["home_win_log_loss"] = winner_unc.get("log_loss")
    scoreboard["home_win_brier"] = winner_unc.get("brier")
    scoreboard["home_win_accuracy"] = winner_unc.get("accuracy")
    scoreboard["date"] = scoreboard["local_start_time"].dt.date.astype(str)
    scoreboard = scoreboard[
        [
            "game_id",
            "date",
            "start_time",
            "local_start_time",
            "away_team",
            "home_team",
            "away_score",
            "home_score",
            "away_score_lower",
            "away_score_upper",
            "home_score_lower",
            "home_score_upper",
            "home_win_probability",
            "home_win_log_loss",
            "home_win_brier",
            "home_win_accuracy",
        ]
    ].rename(
        columns={
            "away_team": "away_team_abbr",
            "home_team": "home_team_abbr",
        }
    )
    scoreboard = scoreboard.sort_values(["date", "start_time", "game_id"]).reset_index(drop=True)

    # Player-level predictions
    lineup_df = pd.DataFrame()
    if ingestor is not None:
        lineup_cache: Dict[Tuple[str, str, str], List[Dict[str, Any]]] = {}
        lineup_records: Dict[Tuple[str, str, str, str], Dict[str, Any]] = {}
        for game in upcoming.itertuples():
            season_val = getattr(game, "season", None)
            start_time = getattr(game, "start_time", None)
            away_team = getattr(game, "away_team", None)
            home_team = getattr(game, "home_team", None)
            if not away_team or not home_team:
                continue
            rows = ingestor.fetch_lineup_rows(
                start_time,
                away_team,
                home_team,
                cache=lineup_cache,
            )
            for row in rows:
                team = normalize_team_abbr(row.get("team"))
                position = normalize_position(row.get("position"))
                if not team or not position:
                    continue
                player_name = row.get("player_name") or ""
                first_name = row.get("first_name") or ""
                last_name = row.get("last_name") or ""
                name_for_key = " ".join(part for part in [first_name, last_name] if part) or player_name
                pname_key = row.get("__pname_key") or robust_player_name_key(name_for_key)
                if not player_name or not pname_key:
                    continue
                player_name_norm = normalize_player_name(player_name)
                raw_player_id = row.get("player_id")
                player_id = (
                    str(raw_player_id)
                    if raw_player_id not in (None, "")
                    else f"lineup_{team}_{pname_key}"
                )
                updated_at = row.get("updated_at")
                if isinstance(updated_at, str):
                    updated_at = parse_dt(updated_at)
                depth_id = row.get("depth_id")
                if not depth_id:
                    depth_id = f"msf-lineup:{team}:{position}:{pname_key}"

                status_bucket = row.get("status_bucket")
                practice_status = row.get("practice_status")
                if status_bucket:
                    status_bucket = normalize_injury_status(status_bucket)
                    practice_status = normalize_practice_status(practice_status)
                else:
                    status_bucket, practice_status = interpret_playing_probability(
                        row.get("playing_probability")
                    )
                    status_bucket = normalize_injury_status(status_bucket)
                    practice_status = normalize_practice_status(practice_status)

                record = {
                    "game_id": str(getattr(game, "game_id", "")),
                    "depth_id": depth_id,
                    "team": team,
                    "position": position,
                    "player_id": player_id,
                    "player_name": player_name,
                    "first_name": first_name,
                    "last_name": last_name,
                    "rank": row.get("rank"),
                    "updated_at": updated_at,
                    "player_name_norm": player_name_norm,
                    "__pname_key": pname_key,
                    "game_start": row.get("game_start") or start_time,
                    "side": row.get("side"),
                    "base_pos": row.get("base_pos") or position,
                    "playing_probability": row.get("playing_probability"),
                    "player_team": row.get("player_team"),
                    "status_bucket": status_bucket,
                    "practice_status": practice_status,
                }
                key = (record["game_id"], team, pname_key, position)
                existing = lineup_records.get(key)
                existing_ts = existing.get("updated_at") if existing else None
                existing_ts = pd.to_datetime(existing_ts) if existing_ts is not None else None
                new_ts = pd.to_datetime(updated_at) if updated_at is not None else None
                if existing is None or (existing_ts or pd.Timestamp.min) <= (new_ts or pd.Timestamp.max):
                    lineup_records[key] = record

        if lineup_records:
            lineup_df = pd.DataFrame(lineup_records.values())

    player_features = feature_builder.prepare_upcoming_player_features(
        upcoming,
        lineup_rows=lineup_df if not lineup_df.empty else None,
    )
    respect_lineups = True if config is None else bool(config.respect_lineups)
    if trainer is not None:
        player_features = trainer.apply_lineup_gate(
            player_features,
            respect_lineups=respect_lineups,
            lineup_df=lineup_df if not lineup_df.empty else None,
        )
    elif respect_lineups:
        logging.warning(
            "Respect-lineups flag enabled but no trainer provided; skipping roster gating",
        )
    player_predictions = pd.DataFrame()
    if not player_features.empty:
        player_predictions = player_features[
            ["game_id", "team", "player_id", "player_name", "position"]
        ].copy()

        for target, model in models.items():
            if target in {"game_winner", "home_points", "away_points"}:
                continue

            allowed_positions = getattr(
                model, "allowed_positions", TARGET_ALLOWED_POSITIONS.get(target)
            )
            if allowed_positions:
                mask = player_predictions["position"].isin(allowed_positions)
            else:
                mask = pd.Series(True, index=player_predictions.index)

            target_values = pd.Series(np.nan, index=player_predictions.index, dtype=float)
            if mask.any():
                features_for_model = _ensure_model_features(
                    player_features.loc[mask], model
                )
                try:
                    preds = model.predict(features_for_model)
                except Exception:
                    logging.exception("Failed to generate predictions for %s", target)
                    continue
                target_values.loc[mask] = preds
            player_predictions[f"pred_{target}"] = target_values.values

        for column in [
            "pred_passing_yards",
            "pred_rushing_yards",
            "pred_receiving_yards",
            "pred_receptions",
            "pred_rushing_tds",
            "pred_receiving_tds",
            "pred_passing_tds",
        ]:
            if column not in player_predictions.columns:
                player_predictions[column] = np.nan

        value_columns = [
            "pred_passing_yards",
            "pred_rushing_yards",
            "pred_receiving_yards",
            "pred_receptions",
            "pred_rushing_tds",
            "pred_receiving_tds",
            "pred_passing_tds",
        ]
        player_predictions[value_columns] = player_predictions[value_columns].fillna(0.0)

        qb_mask = player_predictions["position"] == "QB"
        rb_mask = player_predictions["position"] == "RB"
        wr_mask = player_predictions["position"] == "WR"
        te_mask = player_predictions["position"] == "TE"

        # Quarterbacks: retain passing and rushing yardage, suppress receiving metrics
        player_predictions.loc[qb_mask, [
            "pred_receiving_yards",
            "pred_receptions",
            "pred_receiving_tds",
        ]] = 0.0

        # Rushing output is meaningful for quarterbacks and running backs.
        rushing_allowed_mask = qb_mask | rb_mask
        player_predictions.loc[~rushing_allowed_mask, "pred_rushing_yards"] = 0.0
        player_predictions.loc[~rushing_allowed_mask, "pred_rushing_tds"] = 0.0

        # Pass catchers (RB/WR/TE) retain receiving metrics; others zeroed out
        receivers_mask = rb_mask | wr_mask | te_mask
        player_predictions.loc[~receivers_mask, [
            "pred_receiving_yards",
            "pred_receptions",
            "pred_receiving_tds",
        ]] = 0.0

        # Non-quarterbacks should not have passing output
        player_predictions.loc[~qb_mask, [
            "pred_passing_yards",
            "pred_passing_tds",
        ]] = 0.0

        player_predictions["pred_touchdowns"] = (
            player_predictions["pred_rushing_tds"].fillna(0)
            + player_predictions["pred_receiving_tds"].fillna(0)
            + player_predictions["pred_passing_tds"].fillna(0)
        )

    # Reporting output
    def _format_table(headers: Sequence[str], rows: Sequence[Sequence[str]], aligns=None) -> List[str]:
        if aligns is None:
            aligns = ["left"] * len(headers)

        widths = [len(str(header)) for header in headers]
        for row in rows:
            for idx, cell in enumerate(row):
                widths[idx] = max(widths[idx], len(str(cell)))

        def _fmt(cell: str, width: int, align: str) -> str:
            text = str(cell)
            if align == "right":
                return text.rjust(width)
            if align == "center":
                return text.center(width)
            return text.ljust(width)

        sep = "+".join([""] + ["-" * (w + 2) for w in widths] + [""])
        header_line = "| " + " | ".join(
            _fmt(header, width, align)
            for header, width, align in zip(headers, widths, aligns)
        ) + " |"

        table_lines = [sep, header_line, sep]
        for row in rows:
            formatted = "| " + " | ".join(
                _fmt(cell, width, align)
                for cell, width, align in zip(row, widths, aligns)
            ) + " |"
            table_lines.append(formatted)
        table_lines.append(sep)
        return table_lines

    lines: List[str] = []

    if not scoreboard.empty:
        scoreboard_rows: List[List[str]] = []
        for row in scoreboard.itertuples(index=False):
            away_low = row.away_score_lower if not pd.isna(row.away_score_lower) else row.away_score
            away_high = row.away_score_upper if not pd.isna(row.away_score_upper) else row.away_score
            home_low = row.home_score_lower if not pd.isna(row.home_score_lower) else row.home_score
            home_high = row.home_score_upper if not pd.isna(row.home_score_upper) else row.home_score

            scoreboard_rows.append(
                [
                    str(row.date),
                    row.away_team_abbr,
                    row.home_team_abbr,
                    f"{row.away_score:.2f} ({away_low:.2f}-{away_high:.2f})",
                    f"{row.home_score:.2f} ({home_low:.2f}-{home_high:.2f})",
                ]
            )

        lines.extend(
            _format_table(
                ["Date", "Away", "Home", "Away Score ±RMSE", "Home Score ±RMSE"],
                scoreboard_rows,
                aligns=["left", "left", "left", "right", "right"],
            )
        )

    if winner_unc:
        lines.append("")
        lines.append("Game winner calibration:")
        if winner_unc.get("log_loss") is not None:
            lines.append(f"  Log loss: {winner_unc['log_loss']:.3f}")
        if winner_unc.get("brier") is not None:
            lines.append(f"  Brier score: {winner_unc['brier']:.3f}")
        if winner_unc.get("accuracy") is not None:
            lines.append(f"  Validation accuracy: {winner_unc['accuracy']:.3f}")

    position_order = {"QB": 0, "RB": 1, "HB": 1, "FB": 1, "WR": 2, "TE": 3}

    if not player_predictions.empty:
        for game in scoreboard.itertuples(index=False):
            lines.append("")
            lines.append(f"{game.away_team_abbr} at {game.home_team_abbr}")
            lines.append("".ljust(len(lines[-1]), "-"))

            game_players = player_predictions[player_predictions["game_id"] == game.game_id]
            for team in [game.away_team_abbr, game.home_team_abbr]:
                team_players = game_players[game_players["team"] == team].copy()
                if team_players.empty:
                    continue

                team_players["_pos_order"] = team_players["position"].map(position_order).fillna(9)
                team_players = team_players.sort_values(
                    ["_pos_order", "pred_touchdowns", "pred_receptions"], ascending=[True, False, False]
                )

                rows: List[List[str]] = []
                for player in team_players.itertuples(index=False):
                    name = player.player_name or "Unknown Player"

                    rushing_tds = getattr(player, "pred_rushing_tds", 0.0)
                    if pd.isna(rushing_tds):
                        rushing_tds = 0.0

                    display_touchdowns = player.pred_touchdowns
                    if pd.isna(display_touchdowns):
                        display_touchdowns = 0.0

                    if player.position == "QB":
                        display_touchdowns = rushing_tds

                    rows.append(
                        [
                            name,
                            player.position,
                            f"{player.pred_passing_yards:.2f}",
                            f"{player.pred_rushing_yards:.2f}",
                            f"{player.pred_receiving_yards:.2f}",
                            f"{player.pred_receptions:.2f}",
                            f"{display_touchdowns:.2f}",
                            f"{player.pred_passing_tds:.2f}",
                        ]
                    )

                if rows:
                    lines.append("")
                    lines.append(f"{team} Starters")
                    lines.extend(
                        _format_table(
                            [
                                "Player",
                                "Pos",
                                "Pass Yds",
                                "Rush Yds",
                                "Rec Yds",
                                "Receptions",
                                "Rush TDs",
                                "Pass TDs",
                            ],
                            rows,
                            aligns=[
                                "left",
                                "center",
                                "right",
                                "right",
                                "right",
                                "right",
                                "right",
                                "right",
                            ],
                        )
                    )

    report_text = "\n".join(lines)
    print(report_text)

    if save_json and output_path is not None:
        games_payload = scoreboard.copy()
        games_payload["start_time"] = games_payload["start_time"].astype(str)
        if "local_start_time" in games_payload.columns:
            games_payload["local_start_time"] = games_payload["local_start_time"].astype(str)

        players_payload = player_predictions.drop(
            columns=[col for col in player_predictions.columns if col.startswith("_")],
            errors="ignore",
        )
        if "start_time" in players_payload.columns:
            players_payload["start_time"] = players_payload["start_time"].astype(str)
        if "local_start_time" in players_payload.columns:
            players_payload["local_start_time"] = players_payload["local_start_time"].astype(str)

        output_payload = {
            "games": games_payload.to_dict(orient="records"),
            "players": players_payload.to_dict(orient="records"),
        }
        output_path.write_text(json.dumps(output_payload, indent=2))
        logging.info("Saved prediction summary to %s", output_path)

    return {"games": scoreboard, "players": player_predictions}


# ---------------------------------------------------------------------------
# Main entry point
# ---------------------------------------------------------------------------


def setup_logging(level: str) -> None:
    logging.basicConfig(
        level=getattr(logging, level.upper(), logging.INFO),
        format="%(asctime)s | %(levelname)8s | %(name)s | %(message)s",
    )


def parse_args() -> argparse.Namespace:
    parser = argparse.ArgumentParser(description="NFL betting analytics pipeline")
    parser.add_argument("--config", type=str, help="Optional path to JSON config file")
    parser.add_argument("--predict", action="store_true", help="Generate predictions for upcoming games")
    parser.add_argument("--output", type=Path, default=Path("predictions.json"), help="Where to save predictions")
    parser.add_argument(
        "--respect-lineups",
        action="store_true",
        default=None,
        help="Filter modeling and props to starters from MSF lineup.json when available",
    )
    return parser.parse_args()


def load_config(path: Optional[str]) -> NFLConfig:
    config = NFLConfig()
    if not path:
        return config

    with open(path, "r", encoding="utf-8") as f:
        payload = json.load(f)
    for field in dataclasses.fields(config):
        if field.name in payload:
            setattr(config, field.name, payload[field.name])
    return config


def main() -> None:
    args = parse_args()
    config = load_config(args.config)
    if getattr(args, "respect_lineups", None) is not None:
        config.respect_lineups = bool(args.respect_lineups)
    setup_logging(config.log_level)

    logging.info("Connecting to PostgreSQL at %s", config.pg_url)
    engine = create_engine(config.pg_url, future=True)
    db = NFLDatabase(engine)

    msf_client = MySportsFeedsClient(NFL_API_USER, NFL_API_PASS)
    odds_client = OddsApiClient(ODDS_API_KEY)
    supplemental_loader = SupplementalDataLoader(config)

    ingestor = NFLIngestor(db, msf_client, odds_client, supplemental_loader)
    ingestor.ingest(config.seasons)

    trainer = ModelTrainer(engine, db)
    try:
        models = trainer.train()
    except RuntimeError as exc:
        logging.error("Unable to train models: %s", exc)
        logging.error(
            "Model training requires historical games and player statistics. "
            "Ensure ingestion succeeded (check API credentials, plan access, and season settings) before rerunning."
        )
        if args.predict:
            logging.error("Prediction generation skipped because models were not trained.")
        return

    if not models:
        logging.warning(
            "No models were trained. Verify that sufficient labeled data exists in the database before requesting predictions."
        )
        if args.predict:
            logging.error("Prediction generation skipped because no models were available.")
        return

    predict_upcoming_games(
        models,
        engine,
        trainer.model_uncertainty,
        output_path=args.output if args.predict else None,
        save_json=args.predict,
        ingestor=ingestor,
        trainer=trainer,
        config=config,
    )


if __name__ == "__main__":
    main()<|MERGE_RESOLUTION|>--- conflicted
+++ resolved
@@ -76,10 +76,6 @@
     create_engine,
     func,
     inspect,
-<<<<<<< HEAD
-=======
-    or_,
->>>>>>> 27b20d3e
     select,
     text,
 )
@@ -1762,49 +1758,6 @@
             logging.exception("Failed to upsert rows into %s", table.name)
             raise
 
-<<<<<<< HEAD
-=======
-    def upsert_game_rosters(self, rows: Iterable[Dict[str, Any]]) -> None:
-        self.upsert_rows(self.game_rosters, list(rows), ["game_id", "team", "player_id", "player_name"])
-
-    def delete_game_roster_entries(
-        self, game_id: Union[str, int], teams: Iterable[Optional[str]]
-    ) -> None:
-        normalized = {
-            normalize_team_abbr(team)
-            for team in teams
-            if team is not None and normalize_team_abbr(team)
-        }
-        if not normalized:
-            return
-        condition = and_(
-            self.game_rosters.c.game_id == str(game_id),
-            self.game_rosters.c.team.in_(sorted(normalized)),
-        )
-        with self.engine.begin() as conn:
-            conn.execute(self.game_rosters.delete().where(condition))
-
-    def delete_team_lineup_depth(self, teams: Iterable[Optional[str]]) -> None:
-        normalized = {
-            normalize_team_abbr(team)
-            for team in teams
-            if team is not None and normalize_team_abbr(team)
-        }
-        if not normalized:
-            return
-        source_filter = self.depth_charts.c.source.in_(("msf-lineup", "msf-team-lineup"))
-        depth_filter = or_(
-            self.depth_charts.c.depth_id.like("msf-lineup:%"),
-            self.depth_charts.c.depth_id.like("msf-team-lineup:%"),
-        )
-        condition = and_(
-            self.depth_charts.c.team.in_(sorted(normalized)),
-            or_(source_filter, depth_filter),
-        )
-        with self.engine.begin() as conn:
-            conn.execute(self.depth_charts.delete().where(condition))
-
->>>>>>> 27b20d3e
     def fetch_existing_game_ids(self) -> set[str]:
         with self.engine.begin() as conn:
             rows = conn.execute(select(self.games.c.game_id)).fetchall()
@@ -2105,46 +2058,6 @@
                     self._msf_creds,
                     lineup_cache,
                 )
-<<<<<<< HEAD
-=======
-                lineup_teams = {
-                    normalize_team_abbr(row.get("team"))
-                    for row in lineup_rows
-                    if row.get("team")
-                }
-                lineup_teams = {team for team in lineup_teams if team}
-                if lineup_teams:
-                    self.db.delete_game_roster_entries(game_id_str, lineup_teams)
-                    lineup_depth_teams.update(lineup_teams)
-                try:
-                    roster_rows = self._build_game_roster_rows(
-                        game_id_str,
-                        start_time,
-                        home_team_abbr,
-                        away_team_abbr,
-                        lineup_rows,
-                    )
-                    if roster_rows:
-                        self.db.upsert_game_rosters(roster_rows)
-                        starters = sum(1 for row in roster_rows if row.get("is_starter") == 1)
-                        logging.debug(
-                            "Game %s roster upserted (rows=%d, starters=%d)",
-                            game_id_str,
-                            len(roster_rows),
-                            starters,
-                        )
-                    else:
-                        logging.info(
-                            "No lineup roster rows for game %s (season=%s)",
-                            game_id_str,
-                            season,
-                        )
-                except Exception:
-                    logging.exception(
-                        "Failed building game roster rows for game %s",
-                        game_id_str,
-                    )
->>>>>>> 27b20d3e
                 for lineup_row in lineup_rows:
                     if lineup_row.get("game_start") is None:
                         lineup_row["game_start"] = start_time
@@ -2328,17 +2241,6 @@
 
         if injury_rows_all:
             self.db.upsert_rows(self.db.injury_reports, injury_rows_all, ["injury_id"])
-<<<<<<< HEAD
-=======
-        if depth_rows_map:
-            if lineup_depth_teams:
-                self.db.delete_team_lineup_depth(lineup_depth_teams)
-            self.db.upsert_rows(
-                self.db.depth_charts,
-                list(depth_rows_map.values()),
-                ["depth_id"],
-            )
->>>>>>> 27b20d3e
         if advanced_rows_map:
             self.db.upsert_rows(
                 self.db.team_advanced_metrics,
@@ -3043,149 +2945,6 @@
             return (rank or 99) == 1
         return False
 
-<<<<<<< HEAD
-=======
-    def _build_game_roster_rows(
-        self,
-        game_id: str,
-        start_time: Optional[dt.datetime],
-        home_team_abbr: Optional[str],
-        away_team_abbr: Optional[str],
-        lineup_rows: List[Dict[str, Any]],
-    ) -> List[Dict[str, Any]]:
-        if not lineup_rows:
-            return []
-
-        rows: List[Dict[str, Any]] = []
-        lineup_by_team: Dict[str, List[Dict[str, Any]]] = {}
-        mismatch_logged: Set[Tuple[str, str, str]] = set()
-        for record in lineup_rows:
-            team_code = normalize_team_abbr(record.get("team"))
-            if not team_code:
-                continue
-            lineup_by_team.setdefault(team_code, []).append(record)
-
-        for team in filter(None, {home_team_abbr, away_team_abbr}):
-            team_normalized = normalize_team_abbr(team)
-            if not team_normalized:
-                continue
-            team_entries = lineup_by_team.get(team_normalized, [])
-            if not team_entries:
-                continue
-
-            by_key: Dict[Tuple[str, str], Dict[str, Any]] = {}
-            for entry in team_entries:
-                pos = normalize_position(entry.get("position"))
-                if not self._skill_pos(pos):
-                    continue
-                lineup_player_team = normalize_team_abbr(entry.get("player_team"))
-                mismatch = (
-                    pos in {"QB", "RB", "WR", "TE"}
-                    and lineup_player_team
-                    and lineup_player_team != team_normalized
-                )
-                if mismatch:
-                    player_label = entry.get("player_name") or entry.get("player_id") or ""
-                    log_key = (team_normalized, lineup_player_team, player_label)
-                    if log_key not in mismatch_logged:
-                        logging.debug(
-                            "lineup: overriding team %s from payload team %s for player %s",
-                            team_normalized,
-                            lineup_player_team,
-                            player_label or "<unknown>",
-                        )
-                        mismatch_logged.add(log_key)
-                pid = (entry.get("player_id") or "").strip()
-                pname = (entry.get("player_name") or "").strip()
-                if not pname and not pid:
-                    continue
-                key = (pid or "", pname)
-                rank_val = entry.get("rank")
-                parsed_rank: Optional[int]
-                if isinstance(rank_val, (int, float)) and not math.isnan(rank_val):
-                    parsed_rank = int(rank_val)
-                else:
-                    parsed_rank = None
-                status_bucket = entry.get("status_bucket") or "other"
-                practice_status = normalize_practice_status(
-                    entry.get("practice_status")
-                )
-                current = by_key.get(key)
-                current_rank = current.get("rank") if current else None
-                current_status = current.get("status_bucket") if current else None
-                new_rank_val = parsed_rank or 999
-                current_rank_val = current_rank or 999
-                replace_entry = False
-                if current is None:
-                    replace_entry = True
-                elif new_rank_val < current_rank_val:
-                    replace_entry = True
-                elif new_rank_val == current_rank_val:
-                    current_inactive = current_status in INACTIVE_INJURY_BUCKETS if current_status else False
-                    new_inactive = status_bucket in INACTIVE_INJURY_BUCKETS
-                    if current_inactive and not new_inactive:
-                        replace_entry = True
-                    elif not current_inactive and new_inactive:
-                        replace_entry = False
-                    else:
-                        existing_ts = current.get("updated_at")
-                        new_ts = entry.get("updated_at")
-                        existing_dt = (
-                            existing_ts
-                            if isinstance(existing_ts, dt.datetime)
-                            else parse_dt(existing_ts)
-                        )
-                        new_dt = (
-                            new_ts if isinstance(new_ts, dt.datetime) else parse_dt(new_ts)
-                        )
-                        if new_dt and (not existing_dt or new_dt > existing_dt):
-                            replace_entry = True
-
-                if replace_entry:
-                    by_key[key] = {
-                        "player_id": pid,
-                        "player_name": pname,
-                        "position": pos,
-                        "rank": parsed_rank,
-                        "source": entry.get("source", "msf-lineup"),
-                        "updated_at": entry.get("updated_at"),
-                        "status_bucket": status_bucket,
-                        "practice_status": practice_status,
-                    }
-
-            now_utc = default_now_utc()
-            for info in by_key.values():
-                updated_at = info.get("updated_at")
-                if isinstance(updated_at, str):
-                    updated_at_dt = parse_dt(updated_at)
-                elif isinstance(updated_at, dt.datetime):
-                    updated_at_dt = updated_at
-                else:
-                    updated_at_dt = None
-                if updated_at_dt is None:
-                    updated_at_dt = now_utc
-                rows.append(
-                    {
-                        "game_id": str(game_id),
-                        "team": team_normalized,
-                        "player_id": info["player_id"],
-                        "player_name": info["player_name"],
-                        "position": info["position"],
-                        "depth_rank": info["rank"],
-                        "is_starter": 1
-                        if (
-                            self._is_starter_label(info["position"], info["rank"])
-                            and info.get("status_bucket") not in INACTIVE_INJURY_BUCKETS
-                        )
-                        else 0,
-                        "source": info.get("source", "msf-lineup"),
-                        "updated_at": updated_at_dt,
-                        "game_start": start_time,
-                    }
-                )
-        return rows
-
->>>>>>> 27b20d3e
     def fetch_lineup_rows(
         self,
         start_time: Optional[Union[dt.datetime, str]],
