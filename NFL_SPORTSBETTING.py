--- conflicted
+++ resolved
@@ -6407,7 +6407,6 @@
                     )
 
         for idx, (row_idx, row) in enumerate(features.iterrows()):
-<<<<<<< HEAD
             confidence = (
                 float(usage_conf.loc[row_idx]) if row_idx in usage_conf.index else 0.5
             )
@@ -6419,8 +6418,6 @@
             if not placeholder_flag and confidence >= 0.6:
                 continue
 
-=======
->>>>>>> 7d6beb7c
             prior_mean, prior_weight = self._resolve_prior(
                 target,
                 row.get("team"),
@@ -6452,7 +6449,6 @@
                 if np.isnan(combined_mean):
                     continue
 
-<<<<<<< HEAD
             prior_strength = 0.0
             if combined_weight > 0:
                 prior_strength = combined_weight / (combined_weight + 25.0)
@@ -6468,21 +6464,6 @@
 
             if alpha <= 0:
                 continue
-=======
-            confidence = float(usage_conf.loc[row_idx]) if row_idx in usage_conf.index else 0.5
-            placeholder_flag = (
-                bool(is_placeholder.loc[row_idx]) if row_idx in is_placeholder.index else False
-            )
-
-            usage_penalty = 1.0 - confidence
-            if placeholder_flag:
-                usage_penalty = max(usage_penalty, 0.6)
-            else:
-                usage_penalty = max(usage_penalty * 0.5, 0.15)
-
-            support = max(combined_weight, 0.0)
-            alpha = np.clip(usage_penalty * (support / (support + 25.0)), 0.0, 0.9)
->>>>>>> 7d6beb7c
 
             current_pred = preds[idx]
             if np.isnan(current_pred) or np.isinf(current_pred):
