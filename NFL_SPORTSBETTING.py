#!/usr/bin/env python3
"""Comprehensive NFL betting analytics and prediction pipeline.

This script ingests game, player, and odds data from the MySportsFeeds and The Odds
API services, persists the information to PostgreSQL, and then builds machine
learning models to predict player performance and game outcomes.

The workflow is designed to run incrementally: the first execution ingests all
available data for the configured seasons, while subsequent runs only request new
games and odds. The machine learning models incorporate contextual features such
as venue effects, day-of-week trends, officiating crews, weather, and team unit
strengths (rush/pass offense & defense) to deliver rich predictive insights that
can be used to identify profitable betting opportunities.
"""

from __future__ import annotations

import argparse
import dataclasses
import datetime as dt
import json
import logging
import math
import os
import re
import time
import unicodedata
import uuid
from pathlib import Path
from typing import Any, Dict, Iterable, List, Optional, Sequence, Set, Tuple, Union
from zoneinfo import ZoneInfo

import numpy as np
import pandas as pd
import requests
from requests import HTTPError
from requests.auth import HTTPBasicAuth
from requests.exceptions import JSONDecodeError as RequestsJSONDecodeError
from sklearn.base import clone
from sklearn.calibration import CalibratedClassifierCV
from sklearn.compose import ColumnTransformer
from sklearn.ensemble import (
    GradientBoostingClassifier,
    GradientBoostingRegressor,
    HistGradientBoostingClassifier,
    HistGradientBoostingRegressor,
    RandomForestClassifier,
    RandomForestRegressor,
    StackingClassifier,
    StackingRegressor,
)
from sklearn.impute import SimpleImputer
from sklearn.metrics import (
    accuracy_score,
    brier_score_loss,
    log_loss,
    mean_absolute_error,
    mean_squared_error,
    roc_auc_score,
)
from sklearn.model_selection import RandomizedSearchCV, TimeSeriesSplit
from sklearn.linear_model import LogisticRegression
from sklearn.pipeline import Pipeline
from sklearn.preprocessing import OneHotEncoder, StandardScaler
from sqlalchemy import (
    JSON,
    Column,
    DateTime,
    Float,
    Integer,
    MetaData,
    String,
    Table,
    UniqueConstraint,
    and_,
    create_engine,
    func,
    inspect,
    select,
    text,
)
from sqlalchemy.dialects.postgresql import insert
from sqlalchemy.engine import Engine
from sqlalchemy.exc import SQLAlchemyError
# ==== BEGIN LINEUP + PANDAS PATCH HELPERS ===================================
def _is_effectively_empty_df(df: Optional[pd.DataFrame]) -> bool:
    if df is None:
        return True
    if not isinstance(df, pd.DataFrame):
        return True
    if df.empty:
        return True
    # all columns all-NA
    try:
        if df.shape[1] == 0:
            return True
        if all(df[col].isna().all() for col in df.columns):
            return True
    except Exception:
        pass
    return False

def safe_concat(frames: List[pd.DataFrame], **kwargs) -> pd.DataFrame:
    """Concat that ignores None/empty/all-NA frames to avoid FutureWarnings and dtype drift."""
    cleaned = [f for f in frames if not _is_effectively_empty_df(f)]
    if not cleaned:
        # Return an empty but stable DataFrame if everything is empty
        return pd.DataFrame()
    if len(cleaned) == 1:
        # Avoid returning a view into the input DataFrame which could be mutated upstream
        return cleaned[0].copy()
    return pd.concat(cleaned, **kwargs)

def coerce_boolean_mask(mask_like) -> pd.Series:
    """
    Robustly convert a mask with possible NA/object dtype to a clean boolean Series without FutureWarnings.
    """
    s = pd.Series(mask_like)
    # Try to preserve index if it's already a Series
    try:
        if hasattr(mask_like, "index"):
            s.index = mask_like.index
    except Exception:
        pass
    # Convert to pandas nullable boolean, fill, then to numpy bool
    s = s.astype("boolean").fillna(False)
    return s.astype(bool)

_POS_RE = re.compile(r"^(Offense|Defense|SpecialTeams)-([A-Za-z]+)(?:-(\d+))?$")

# Slots we want to project for offense; keep shallowest (lowest) depth per slot
_OFFENSE_KEEP = {
    "QB": 1,           # 1 QB
    "RB": 3,           # up to RB-3 (depth 1..3)
    "WR": 3,           # up to WR-3
    "TE": 2,           # up to TE-2 is fine
}

# Map MSF slot tokens to our POS
_SLOT_TO_POS = {
    "QB": "QB",
    "RB": "RB",
    "WR": "WR",
    "TE": "TE",
    # Explicit backfield/receiver aliases that occasionally appear without suffixes
    "HB": "RB",
    "FB": "RB",
    "TB": "RB",
    "SLOT": "WR",
    # OL/DEF/ST are ignored in player projections
}

_SLOT_PREFIX_MAP = {
    "QB": "QB",
    "RB": "RB",
    "HB": "RB",
    "FB": "RB",
    "TB": "RB",
    "WR": "WR",
    "TE": "TE",
    "SLOT": "WR",
}


def _slot_token_to_pos(token: Optional[str]) -> str:
    token_upper = (token or "").strip().upper()
    if not token_upper:
        return ""
    if token_upper in _SLOT_TO_POS:
        return _SLOT_TO_POS[token_upper]
    for prefix, canonical in _SLOT_PREFIX_MAP.items():
        if token_upper.startswith(prefix):
            return canonical
    return ""

def _parse_slot(slot: str) -> Tuple[str, Optional[int], Optional[str]]:
    """
    'Offense-WR-2' -> ('WR', 2)
    'Offense-QB-1' -> ('QB', 1)
    'Offense-TE-1' -> ('TE', 1)
    Unused/unknown returns ('', None)
    """
    m = _POS_RE.match(slot or "")
    if not m:
        return ("", None, None)
    side_token, token, depth = m.groups()
    pos = _slot_token_to_pos(token)
    d = int(depth) if depth and depth.isdigit() else None
    side = side_token.title() if side_token else None
    return (pos, d, side)

def _prefer_actual_then_expected(team_entry: Dict[str, Any]) -> Tuple[List[Dict[str, Any]], str]:
    """
    From a single team lineup block, return the best lineupPositions list and the section label.
    Prefers 'actual' if present and non-empty; else 'expected'; else [] with an empty label.
    """
    actual = (team_entry.get("actual") or {}).get("lineupPositions") or []
    if actual:
        return actual, "actual"
    expected = (team_entry.get("expected") or {}).get("lineupPositions") or []
    if expected:
        return expected, "expected"
    return [], ""

def build_lineups_df(msf_json: Dict[str, Any]) -> pd.DataFrame:
    """
    Build a clean lineup DF from MSF lineup JSON.
    - Prefers 'actual' but falls back to 'expected' (your case: NYG QB-1 Jaxson Dart / RB-1 Cam Skattebo).
    - Normalizes slots, keeps only QB/RB/WR/TE up to configured depth caps.
    - Collapses duplicates to shallowest depth per team/pos/player.
    Returns columns:
      [
          'team_id','team_abbr','pos','depth','side','slot','player_id','first','last',
          'full_name','player_team_abbr','playing_probability'
      ]
    """
    references = msf_json.get("references") or {}
    team_meta = {t.get("id"): t for t in references.get("teamReferences", []) or []}
    player_meta = {p.get("id"): p for p in references.get("playerReferences", []) or []}
    rows: List[Dict[str, Any]] = []

    for team_block in msf_json.get("teamLineups", []) or []:
        team = team_block.get("team") or {}
        team_id = team.get("id")
        abbr = team.get("abbreviation")
        positions, section_label = _prefer_actual_then_expected(team_block)

        for p in positions:
            slot = p.get("position")
            player = p.get("player") or {}
            if not player and p.get("playerId") is not None:
                player = player_meta.get(p.get("playerId"), {})
            pos, depth, side = _parse_slot(slot)
            if pos not in _OFFENSE_KEEP:
                continue
            if depth is None or depth > _OFFENSE_KEEP[pos]:
                continue
            player_id = player.get("id") or p.get("playerId")
            first = (player.get("firstName") or "").strip()
            last = (player.get("lastName") or "").strip()
            display = (player.get("displayName") or player.get("fullName") or "").strip()
            full_name = " ".join(part for part in [first, last] if part) or display
            if not full_name and player_id in player_meta:
                meta = player_meta.get(player_id) or {}
                first = first or (meta.get("firstName") or "").strip()
                last = last or (meta.get("lastName") or "").strip()
                display = display or (meta.get("displayName") or meta.get("fullName") or "")
                full_name = " ".join(part for part in [first, last] if part) or display.strip()
            if not full_name and player_id in (None, ""):
                # Without a name or identifier we cannot reconcile the player later.
                continue

            current_team_info = (
                player.get("currentTeam")
                or player.get("team")
                or (player_meta.get(player_id, {}) or {}).get("currentTeam")
                or {}
            )
            player_team_abbr = (
                current_team_info.get("abbreviation")
                or current_team_info.get("name")
                or ""
            )
            playing_probability = (
                p.get("playingProbability")
                or player.get("playingProbability")
                or (player_meta.get(player_id, {}) or {}).get("playingProbability")
            )
            rows.append({
                "team_id": team_id,
                "team_abbr": abbr,
                "pos": pos,
                "depth": depth,
                "side": side,
                "slot": slot,
                "player_id": player_id,
                "first": first,
                "last": last,
                "full_name": full_name,
                "player_team_abbr": player_team_abbr,
                "playing_probability": playing_probability,
                "source_section": section_label,
            })

    df = pd.DataFrame(rows)

    if df.empty:
        return df

    # Deduplicate: keep shallowest depth per team/pos/player
    sort_cols = [col for col in ["team_id", "team_abbr", "pos", "player_id", "depth"] if col in df.columns]
    if sort_cols:
        df.sort_values(sort_cols, inplace=True)
    group_cols = [col for col in ["team_id", "pos", "player_id"] if col in df.columns]
    if group_cols:
        df = df.groupby(group_cols, as_index=False).first()

    # Also, per team/pos, keep at most the allowed number of depth slots
    df["rank_in_pos"] = df.groupby(["team_id", "pos"])["depth"].rank(method="first", ascending=True)
    df = df[df["rank_in_pos"] <= df["pos"].map(_OFFENSE_KEEP).fillna(0)]
    df.drop(columns=["rank_in_pos"], inplace=True)

    # Fill abbr from teamReferences if missing
    df["team_abbr"] = df.apply(
        lambda r: r["team_abbr"] or (team_meta.get(r["team_id"], {}).get("abbreviation")), axis=1
    )
    df["full_name"] = df.apply(
        lambda r: r["full_name"]
        or " ".join(part for part in [r.get("first", ""), r.get("last", "")] if part).strip(),
        axis=1,
    )
    df = df[df["full_name"].fillna("") != ""]
    return df.reset_index(drop=True)
# ==== END LINEUP + PANDAS PATCH HELPERS =====================================

# ---------------------------------------------------------------------------
# Configuration
# ---------------------------------------------------------------------------

API_PREFIX_NFL = "https://api.mysportsfeeds.com/v2.1/pull/nfl"
NFL_SEASONS = ["2025-regular", "2024-regular"]

NFL_API_USER = "4359aa1b-cc29-4647-a3e5-7314e2"
NFL_API_PASS = "MYSPORTSFEEDS"

ODDS_API_KEY = "5b6f0290e265c3329b3ed27897d79eaf"
ODDS_BASE = "https://api.the-odds-api.com/v4"
NFL_SPORT_KEY = "americanfootball_nfl"
ODDS_REGIONS = ["us"]
ODDS_FORMAT = "american"

DEFAULT_LOG_LEVEL = os.getenv("LOG_LEVEL", "INFO")


# ---------------------------------------------------------------------------
# Static data helpers
# ---------------------------------------------------------------------------


TEAM_NAME_TO_ABBR = {
    "arizona cardinals": "ARI",
    "atlanta falcons": "ATL",
    "baltimore ravens": "BAL",
    "buffalo bills": "BUF",
    "carolina panthers": "CAR",
    "chicago bears": "CHI",
    "cincinnati bengals": "CIN",
    "cleveland browns": "CLE",
    "dallas cowboys": "DAL",
    "denver broncos": "DEN",
    "detroit lions": "DET",
    "green bay packers": "GB",
    "houston texans": "HOU",
    "indianapolis colts": "IND",
    "jacksonville jaguars": "JAX",
    "jacksonville jaguar": "JAX",
    "kansas city chiefs": "KC",
    "las vegas raiders": "LV",
    "oakland raiders": "LV",
    "los angeles chargers": "LAC",
    "la chargers": "LAC",
    "los angeles rams": "LA",
    "la rams": "LA",
    "miami dolphins": "MIA",
    "minnesota vikings": "MIN",
    "new england patriots": "NE",
    "new orleans saints": "NO",
    "new york giants": "NYG",
    "ny giants": "NYG",
    "new york jets": "NYJ",
    "ny jets": "NYJ",
    "philadelphia eagles": "PHI",
    "pittsburgh steelers": "PIT",
    "san francisco 49ers": "SF",
    "sf 49ers": "SF",
    "seattle seahawks": "SEA",
    "tampa bay buccaneers": "TB",
    "tennessee titans": "TEN",
    "washington commanders": "WAS",
    "washington football team": "WAS",
    "washington redskins": "WAS",
    "st. louis rams": "LA",
    "st louis rams": "LA",
}

TEAM_ABBR_CANONICAL = {
    "ARI": "arizona cardinals",
    "ATL": "atlanta falcons",
    "BAL": "baltimore ravens",
    "BUF": "buffalo bills",
    "CAR": "carolina panthers",
    "CHI": "chicago bears",
    "CIN": "cincinnati bengals",
    "CLE": "cleveland browns",
    "DAL": "dallas cowboys",
    "DEN": "denver broncos",
    "DET": "detroit lions",
    "GB": "green bay packers",
    "HOU": "houston texans",
    "IND": "indianapolis colts",
    "JAX": "jacksonville jaguars",
    "KC": "kansas city chiefs",
    "LV": "las vegas raiders",
    "LAC": "los angeles chargers",
    "LA": "los angeles rams",
    "MIA": "miami dolphins",
    "MIN": "minnesota vikings",
    "NE": "new england patriots",
    "NO": "new orleans saints",
    "NYG": "new york giants",
    "NYJ": "new york jets",
    "PHI": "philadelphia eagles",
    "PIT": "pittsburgh steelers",
    "SF": "san francisco 49ers",
    "SEA": "seattle seahawks",
    "TB": "tampa bay buccaneers",
    "TEN": "tennessee titans",
    "WAS": "washington commanders",
}

TEAM_ABBR_ALIASES = {
    "LA": "LA",
    "STL": "LA",
    "SD": "LAC",
}

TEAM_TIMEZONES = {
    "ARI": "America/Phoenix",
    "ATL": "America/New_York",
    "BAL": "America/New_York",
    "BUF": "America/New_York",
    "CAR": "America/New_York",
    "CHI": "America/Chicago",
    "CIN": "America/New_York",
    "CLE": "America/New_York",
    "DAL": "America/Chicago",
    "DEN": "America/Denver",
    "DET": "America/Detroit",
    "GB": "America/Chicago",
    "HOU": "America/Chicago",
    "IND": "America/Indiana/Indianapolis",
    "JAX": "America/New_York",
    "KC": "America/Chicago",
    "LV": "America/Los_Angeles",
    "LAC": "America/Los_Angeles",
    "LA": "America/Los_Angeles",
    "MIA": "America/New_York",
    "MIN": "America/Chicago",
    "NE": "America/New_York",
    "NO": "America/Chicago",
    "NYG": "America/New_York",
    "NYJ": "America/New_York",
    "PHI": "America/New_York",
    "PIT": "America/New_York",
    "SEA": "America/Los_Angeles",
    "SF": "America/Los_Angeles",
    "TB": "America/New_York",
    "TEN": "America/Chicago",
    "WAS": "America/New_York",
}

_NULL_TEAM_TOKENS = {"", "none", "null", "nan", "tbd", "tba", "n/a", "na", "--"}

TEAM_MASCOT_TO_ABBR = {
    "cardinals": "ARI",
    "falcons": "ATL",
    "ravens": "BAL",
    "bills": "BUF",
    "panthers": "CAR",
    "bears": "CHI",
    "bengals": "CIN",
    "browns": "CLE",
    "cowboys": "DAL",
    "broncos": "DEN",
    "lions": "DET",
    "packers": "GB",
    "texans": "HOU",
    "colts": "IND",
    "jaguars": "JAX",
    "chiefs": "KC",
    "raiders": "LV",
    "chargers": "LAC",
    "rams": "LA",
    "dolphins": "MIA",
    "vikings": "MIN",
    "patriots": "NE",
    "saints": "NO",
    "giants": "NYG",
    "jets": "NYJ",
    "eagles": "PHI",
    "steelers": "PIT",
    "49ers": "SF",
    "niners": "SF",
    "seahawks": "SEA",
    "buccaneers": "TB",
    "bucs": "TB",
    "titans": "TEN",
    "commanders": "WAS",
    "football team": "WAS",
}


def _sanitize_team_key(text: str) -> str:
    cleaned = []
    for ch in text.lower():
        if ch.isalnum() or ch.isspace():
            cleaned.append(ch)
    normalized = " ".join("".join(cleaned).split())
    return normalized


def normalize_team_abbr(value: Any) -> Optional[str]:
    """Convert free-form team descriptors into standard three-letter abbreviations."""

    if value is None:
        return None
    if isinstance(value, float) and np.isnan(value):  # type: ignore[arg-type]
        return None

    text = str(value).strip()
    if not text:
        return None

    lowered = text.lower().strip()
    if lowered in _NULL_TEAM_TOKENS:
        return None

    candidate = text.upper().replace(" ", "")
    if len(candidate) <= 4 and candidate.isalpha():
        if candidate in TEAM_ABBR_CANONICAL:
            return candidate
        if candidate in TEAM_ABBR_ALIASES:
            return TEAM_ABBR_ALIASES[candidate]
        # Some feeds already provide three-letter abbreviations with spaces
        spaced_candidate = " ".join(candidate)
        if spaced_candidate in TEAM_NAME_TO_ABBR:
            return TEAM_NAME_TO_ABBR[spaced_candidate]

    sanitized = _sanitize_team_key(text)
    if not sanitized:
        return None

    if sanitized in TEAM_NAME_TO_ABBR:
        return TEAM_NAME_TO_ABBR[sanitized]

    sanitized_candidate = sanitized.replace(" ", "").upper()
    if sanitized_candidate in TEAM_ABBR_ALIASES:
        return TEAM_ABBR_ALIASES[sanitized_candidate]

    compact_key = sanitized.replace(" ", "")
    if compact_key in TEAM_NAME_TO_ABBR:
        return TEAM_NAME_TO_ABBR[compact_key]

    for abbr, canonical in TEAM_ABBR_CANONICAL.items():
        if sanitized == canonical:
            return abbr
        if canonical in sanitized:
            return abbr

    if sanitized in TEAM_MASCOT_TO_ABBR:
        return TEAM_MASCOT_TO_ABBR[sanitized]

    # As a last resort, try to map by taking the first letter of each token
    tokens = sanitized.split()
    if len(tokens) >= 2:
        initials = "".join(token[0] for token in tokens)
        if initials.upper() in TEAM_ABBR_CANONICAL:
            return initials.upper()

    if len(candidate) <= 4 and candidate.isalpha():
        return candidate

    return None


INJURY_STATUS_MAP = {
    "out": "out",
    "doubtful": "doubtful",
    "questionable": "questionable",
    "probable": "probable",
    "suspended": "suspended",
    "injured reserve": "out",
    "physically unable to perform": "out",
    "reserve/covid-19": "out",
    "covid-19": "out",
    "non-football injury": "out",
    "pup": "out",
    "ir": "out",
    "injury list": "out",
    "injury_list": "out",
    "injurylist": "out",
}

INJURY_OUT_KEYWORDS = [
    "injured reserve",
    "season-ending",
    "season ending",
    "out for season",
    "out indefinitely",
    "placed on ir",
    "on ir",
    "reserve/",
    "nfi",
    "pup",
    "physically unable to perform",
    "injury list",
    "injury_list",
    "injurylist",
]

INJURY_STATUS_PRIORITY = {
    "out": -1,
    "suspended": -1,
    "doubtful": 0,
    "questionable": 1,
    "probable": 2,
    "other": 1,
}

PRACTICE_STATUS_PRIORITY = {
    "full": 3,
    "limited": 2,
    "dnp": 0,
    "rest": 2,
    "available": 2,
}


PRACTICE_STATUS_ALIASES = {
    "fp": "full",
    "full practice": "full",
    "full participation": "full",
    "lp": "limited",
    "limited practice": "limited",
    "limited participation": "limited",
    "did not practice": "dnp",
    "did not participate": "dnp",
    "out": "dnp",
    "no practice": "dnp",
    "rest": "rest",
    "not injury related": "rest",
    "available": "available",
    "injury list": "dnp",
    "injury_list": "dnp",
    "injurylist": "dnp",
}

INACTIVE_INJURY_BUCKETS = {"out", "suspended"}

POSITION_ALIAS_MAP = {
    "HB": "RB",
    "TB": "RB",
    "FB": "RB",
    "SLOT": "WR",
    "FL": "WR",
    "SE": "WR",
    "X": "WR",
    "Z": "WR",
    "Y": "TE",
}

POSITION_PREFIX_MAP = {
    "QB": "QB",
    "RB": "RB",
    "HB": "RB",
    "FB": "RB",
    "TB": "RB",
    "WR": "WR",
    "TE": "TE",
}


TARGET_ALLOWED_POSITIONS: Dict[str, set[str]] = {
    "passing_yards": {"QB"},
    "passing_tds": {"QB"},
    "rushing_yards": {"QB", "RB", "HB", "FB"},
    "rushing_tds": {"QB", "RB", "HB", "FB"},
    "receiving_yards": {"RB", "HB", "FB", "WR", "TE"},
    "receptions": {"RB", "HB", "FB", "WR", "TE"},
    "receiving_tds": {"RB", "HB", "FB", "WR", "TE"},
}


LINEUP_STALENESS_DAYS = 7
LINEUP_MAX_AGE_BEFORE_GAME_DAYS = 21  # allow expected lineups up to 3 weeks old relative to kickoff


_NAME_PUNCT_RE = re.compile(r"[^\w\s]")
_NAME_SPACE_RE = re.compile(r"\s+")


def robust_player_name_key(value: Any) -> str:
    """Generate a resilient lowercase key for player name matching."""

    if value is None:
        text = ""
    else:
        text = str(value)

    normalized = unicodedata.normalize("NFKD", text)
    normalized = "".join(ch for ch in normalized if not unicodedata.combining(ch))
    lowered = normalized.lower()
    without_punct = _NAME_PUNCT_RE.sub(" ", lowered)
    collapsed = _NAME_SPACE_RE.sub(" ", without_punct).strip()
    return collapsed


def normalize_player_name(value: Any) -> str:
    """Return a lowercase, punctuation-free representation of a player's name."""

    if not isinstance(value, str):
        return ""

    normalized = unicodedata.normalize("NFKD", value)
    normalized = normalized.replace(",", " ")
    cleaned = [ch for ch in normalized if ch.isalpha() or ch.isspace()]
    collapsed = " ".join("".join(cleaned).lower().split())
    return collapsed


def normalize_position(value: Any) -> str:
    if value is None or (isinstance(value, float) and math.isnan(value)):
        return ""
    text = str(value).upper().strip()
    if not text:
        return ""
    text = POSITION_ALIAS_MAP.get(text, text)
    for prefix, canonical in POSITION_PREFIX_MAP.items():
        if text.startswith(prefix):
            return canonical
    return text


def normalize_practice_status(value: Any) -> str:
    text = str(value or "").lower().strip()
    if not text:
        return "available"
    if re.search(r"\b(ir|injured reserve|pup|nfi|reserve)\b", text):
        return "dnp"
    if text in PRACTICE_STATUS_ALIASES:
        text = PRACTICE_STATUS_ALIASES[text]
    else:
        for keyword, canonical in (
            ("full", "full"),
            ("limited", "limited"),
            ("dnp", "dnp"),
            ("did not practice", "dnp"),
            ("rest", "rest"),
        ):
            if keyword in text:
                text = canonical
                break
    if text not in PRACTICE_STATUS_PRIORITY:
        return "available"
    return text


_PLAYING_PROBABILITY_ALIASES = {
    "prob": "probable",
    "probable": "probable",
    "likely": "probable",
    "expected": "probable",
    "game-time decision": "questionable",
    "gtd": "questionable",
    "game time decision": "questionable",
    "game-time": "questionable",
    "uncertain": "questionable",
    "na": "other",
}


def interpret_playing_probability(value: Any) -> Tuple[str, str]:
    """Return (status_bucket, practice_status) derived from MSF playingProbability labels."""

    text_raw = str(value or "").strip().lower()
    if not text_raw:
        return "other", "available"

    cleaned = re.sub(r"[^a-z\s]", " ", text_raw)
    cleaned = re.sub(r"\s+", " ", cleaned).strip()
    if not cleaned:
        return "other", "available"

    canonical = _PLAYING_PROBABILITY_ALIASES.get(cleaned, cleaned)

    keyword_rules = [
        ("suspend", ("suspended", "dnp")),
        ("doubt", ("doubtful", "limited")),
        ("question", ("questionable", "limited")),
        ("inactive", ("out", "dnp")),
        ("out", ("out", "dnp")),
        ("probable", ("probable", "available")),
        ("likely", ("probable", "available")),
        ("expect", ("probable", "available")),
        ("available", ("other", "full")),
        ("active", ("other", "full")),
    ]

    for keyword, outcome in keyword_rules:
        if keyword in canonical:
            return outcome

    return "other", "available"


def normalize_injury_status(value: Any) -> str:
    text = str(value or "").lower().strip()
    if not text:
        return "other"
    if text in INJURY_STATUS_MAP:
        return INJURY_STATUS_MAP[text]
    if re.search(r"\b(ir|pup|nfi|reserve)\b", text):
        return "out"
    if "questionable" in text:
        return "questionable"
    if "doubtful" in text:
        return "doubtful"
    if "probable" in text:
        return "probable"
    if "suspend" in text:
        return "suspended"
    for keyword in INJURY_OUT_KEYWORDS:
        if keyword in text:
            return "out"
    return "other"


def compute_injury_bucket(status: Any, description: Any = None) -> str:
    """Derive a canonical availability bucket from status and free-form notes."""

    bucket = normalize_injury_status(status)
    if bucket != "out":
        desc_text = str(description or "").lower().strip()
        for keyword in INJURY_OUT_KEYWORDS:
            if keyword in desc_text:
                bucket = "out"
                break
    return bucket


def parse_depth_rank(value: Any) -> Optional[float]:
    if value is None or (isinstance(value, float) and math.isnan(value)):
        return np.nan
    if isinstance(value, (int, float)):
        return float(value)

    text = str(value).strip().lower()
    if not text:
        return np.nan

    alias_map = {
        "starter": 1,
        "start": 1,
        "first": 1,
        "1st": 1,
        "qb1": 1,
        "rb1": 1,
        "wr1": 1,
        "te1": 1,
        "second": 2,
        "2nd": 2,
        "qb2": 2,
        "rb2": 2,
        "wr2": 2,
        "third": 3,
        "3rd": 3,
        "qb3": 3,
        "rb3": 3,
        "wr3": 3,
    }
    if text in alias_map:
        return float(alias_map[text])

    digits = "".join(ch for ch in text if ch.isdigit())
    if digits:
        try:
            return float(int(digits))
        except ValueError:
            return np.nan

    return np.nan


def ensure_lineup_players_in_latest(
    latest_players: pd.DataFrame, lineup_df: Optional[pd.DataFrame]
) -> pd.DataFrame:
    """Add synthetic placeholder rows for lineup players missing from feature data."""

    if lineup_df is None or lineup_df.empty:
        return latest_players

    working = latest_players.copy()
    if "team" not in working.columns:
        working["team"] = np.nan
    if "position" not in working.columns:
        working["position"] = np.nan
    if "player_name" not in working.columns:
        working["player_name"] = ""
    if "player_name_norm" not in working.columns:
        working["player_name_norm"] = working["player_name"].map(normalize_player_name)

    if "depth_rank" not in working.columns:
        working["depth_rank"] = np.nan
    if "status_bucket" not in working.columns:
        working["status_bucket"] = np.nan
    if "practice_status" not in working.columns:
        working["practice_status"] = np.nan
    if "injury_priority" not in working.columns:
        working["injury_priority"] = np.nan
    if "practice_priority" not in working.columns:
        working["practice_priority"] = np.nan
    if "_lineup_entry" not in working.columns:
        working["_lineup_entry"] = False
    if "is_projected_starter" not in working.columns:
        working["is_projected_starter"] = False

    if "__pname_key" not in working.columns:
        working["__pname_key"] = working["player_name"].map(robust_player_name_key)
    else:
        working["__pname_key"] = working["__pname_key"].fillna("")
        missing_key_mask = working["__pname_key"] == ""
        if missing_key_mask.any():
            working.loc[missing_key_mask, "__pname_key"] = working.loc[
                missing_key_mask, "player_name"
            ].map(robust_player_name_key)

    template_columns = list(working.columns)

    lineup = lineup_df.copy()
    lineup["team"] = lineup["team"].apply(normalize_team_abbr)
    lineup["position"] = lineup["position"].apply(normalize_position)
    if "base_pos" in lineup.columns:
        lineup["base_pos"] = lineup["base_pos"].apply(normalize_position)
    else:
        lineup["base_pos"] = lineup["position"]

    if "__pname_key" not in lineup.columns:
        lineup["__pname_key"] = ""
    name_seed = (
        lineup.get("first_name", "").fillna("") + " " + lineup.get("last_name", "").fillna("")
    ).str.strip()
    fallback_name = lineup.get("player_name", "").fillna("")
    lineup["__pname_key"] = lineup["__pname_key"].fillna("")
    needs_key = lineup["__pname_key"] == ""
    lineup.loc[needs_key, "__pname_key"] = name_seed.where(name_seed != "", fallback_name)[
        needs_key
    ].map(robust_player_name_key)
    lineup["__pname_key"] = lineup["__pname_key"].fillna("")
    lineup = lineup[lineup["__pname_key"] != ""]

    if "side" in lineup.columns:
        lineup = lineup[
            lineup["side"].fillna("").str.lower().isin({"offense", ""})
        ]

    lineup = lineup[lineup["base_pos"].isin({"QB", "RB", "WR", "TE"})]
    if lineup.empty:
        return working

    existing_keys = set(
        zip(
            working["team"].fillna(""),
            working["position"].fillna(""),
            working["__pname_key"].fillna(""),
        )
    )

    feature_defaults = {
        "snap_share": 0.35,
        "routes_run": 15.0,
        "targets_per_g": 2.0,
        "rush_att_per_g": 6.0,
        "games_last3": 1.0,
    }

    additions: List[Dict[str, Any]] = []

    for _, lineup_row in lineup.iterrows():
        team = lineup_row.get("team")
        base_pos = lineup_row.get("base_pos")
        pname_key = lineup_row.get("__pname_key")
        if not team or not base_pos or not pname_key:
            continue
        key = (team, base_pos, pname_key)
        if key in existing_keys:
            continue

        player_name = lineup_row.get("player_name") or ""
        if not player_name:
            first = lineup_row.get("first_name", "")
            last = lineup_row.get("last_name", "")
            player_name = " ".join(part for part in [first, last] if part)

        placeholder = {col: np.nan for col in template_columns}
        placeholder["team"] = team
        placeholder["position"] = base_pos
        placeholder["player_name"] = player_name
        placeholder["player_name_norm"] = normalize_player_name(player_name)
        placeholder["__pname_key"] = pname_key

        raw_player_id = lineup_row.get("player_id")
        if isinstance(raw_player_id, str) and raw_player_id:
            placeholder["player_id"] = raw_player_id
        else:
            placeholder["player_id"] = f"lineup_{team}_{pname_key}"

        depth_rank = lineup_row.get("rank")
        placeholder["depth_rank"] = depth_rank if depth_rank not in (None, "") else 1

        lineup_status = lineup_row.get("status_bucket")
        lineup_practice = lineup_row.get("practice_status")
        if lineup_status:
            status_bucket = normalize_injury_status(lineup_status)
            practice_status = normalize_practice_status(lineup_practice)
        else:
            status_bucket, practice_status = interpret_playing_probability(
                lineup_row.get("playing_probability")
            )
            status_bucket = normalize_injury_status(status_bucket)
            practice_status = normalize_practice_status(practice_status)

        placeholder["status_bucket"] = status_bucket
        placeholder["practice_status"] = practice_status
        if "injury_priority" in placeholder:
            placeholder["injury_priority"] = INJURY_STATUS_PRIORITY.get(status_bucket, 1)
        if "practice_priority" in placeholder:
            placeholder["practice_priority"] = PRACTICE_STATUS_PRIORITY.get(
                practice_status, PRACTICE_STATUS_PRIORITY.get("available", 1)
            )

        placeholder["_lineup_entry"] = True
        if "source" in placeholder:
            placeholder["source"] = "msf-lineup"

        if "is_projected_starter" in placeholder:
            placeholder["is_projected_starter"] = True

        updated_at = lineup_row.get("updated_at")
        game_start = lineup_row.get("game_start")
        if "updated_at" in placeholder:
            placeholder["updated_at"] = updated_at
        if "game_start" in placeholder:
            placeholder["game_start"] = game_start

        if "first_name" in placeholder:
            placeholder["first_name"] = lineup_row.get("first_name", "")
        if "last_name" in placeholder:
            placeholder["last_name"] = lineup_row.get("last_name", "")

        for col, default_val in feature_defaults.items():
            if col in placeholder:
                placeholder[col] = default_val

        for col in template_columns:
            if col.startswith("season_"):
                placeholder[col] = 0.0

        additions.append(placeholder)
        existing_keys.add(key)

    if additions:
        addition_df = pd.DataFrame(additions)
        working = safe_concat([working, addition_df], ignore_index=True, sort=False)

    return working


# ---------------------------------------------------------------------------
# Supplemental data loading
# ---------------------------------------------------------------------------


class SupplementalDataLoader:
    """Loads optional injury, depth chart, advanced metric, and weather feeds."""

    def __init__(self, config: NFLConfig):
        self.injury_records = self._load_records(config.injury_report_path)
        self.depth_chart_records = self._load_records(config.depth_chart_path)
        self.advanced_records = self._load_records(config.advanced_metrics_path)
        self.weather_records = self._load_records(config.weather_forecast_path)

        self.injuries_by_game = self._index_records(self.injury_records, "game_id")
        self.injuries_by_team = self._index_records(self.injury_records, "team")
        self.depth_by_team = self._index_records(self.depth_chart_records, "team")
        self.weather_by_game = self._index_records(self.weather_records, "game_id")
        self.advanced_by_key: Dict[Tuple[str, int, str], Dict[str, Any]] = {}
        for record in self.advanced_records:
            season = record.get("season")
            week = record.get("week")
            team = normalize_team_abbr(record.get("team"))
            if season and week is not None and team:
                self.advanced_by_key[(str(season), int(week), team)] = record

    @staticmethod
    def _load_records(path: Optional[str]) -> List[Dict[str, Any]]:
        if not path:
            return []
        file_path = Path(path)
        if not file_path.exists():
            logging.warning("Supplemental data file %s not found", file_path)
            return []
        try:
            if file_path.suffix.lower() in {".json", ".geojson"}:
                with file_path.open("r", encoding="utf-8") as f:
                    payload = json.load(f)
                if isinstance(payload, dict):
                    if "items" in payload and isinstance(payload["items"], list):
                        return [dict(item) for item in payload["items"]]
                    if "data" in payload and isinstance(payload["data"], list):
                        return [dict(item) for item in payload["data"]]
                    return [dict(payload)]
                if isinstance(payload, list):
                    return [dict(item) for item in payload]
                logging.warning("Unsupported JSON format in %s", file_path)
                return []
            frame = pd.read_csv(file_path)
            return frame.to_dict("records")
        except Exception:  # pragma: no cover - defensive logging
            logging.exception("Unable to load supplemental data from %s", file_path)
            return []

    @staticmethod
    def _index_records(records: List[Dict[str, Any]], key: str) -> Dict[str, List[Dict[str, Any]]]:
        index: Dict[str, List[Dict[str, Any]]] = {}
        for record in records:
            raw_value = record.get(key)
            if raw_value is None:
                continue
            if key == "team":
                normalized = normalize_team_abbr(raw_value)
            else:
                normalized = str(raw_value)
            if not normalized:
                continue
            index.setdefault(normalized, []).append(record)
        return index

    def injuries_for_game(
        self, game_id: str, home_team: Optional[str], away_team: Optional[str]
    ) -> Tuple[List[Dict[str, Any]], Optional[str]]:
        game_records = list(self.injuries_by_game.get(str(game_id), []))
        if not game_records:
            for team in (home_team, away_team):
                if not team:
                    continue
                team_records = self.injuries_by_team.get(normalize_team_abbr(team), [])
                game_records.extend(team_records)

        normalized_rows: List[Dict[str, Any]] = []
        for record in game_records:
            team = normalize_team_abbr(record.get("team"))
            player_name = record.get("player_name") or record.get("name")
            status = record.get("status")
            practice_status = record.get("practice_status") or record.get("practice")
            description = record.get("description") or record.get("details")
            report_time = record.get("report_time") or record.get("updated_at")
            position = normalize_position(
                record.get("position")
                or record.get("primary_position")
                or record.get("pos")
            )
            normalized_rows.append(
                {
                    "injury_id": record.get("injury_id")
                    or record.get("id")
                    or uuid.uuid4().hex,
                    "game_id": str(game_id),
                    "team": team,
                    "player_name": player_name,
                    "status": status,
                    "practice_status": practice_status,
                    "description": description,
                    "report_time": parse_dt(report_time) if report_time else None,
                    "position": position,
                }
            )

        summary_parts = [
            f"{row['player_name']}({row['status']})"
            for row in normalized_rows
            if row.get("player_name") and row.get("status")
        ]
        summary: Optional[str] = None
        if summary_parts:
            preview = summary_parts[:6]
            summary = ", ".join(preview)
            remaining = len(summary_parts) - len(preview)
            if remaining > 0:
                summary += f" +{remaining} more"
        return normalized_rows, summary

    def depth_chart_rows(self, team: str) -> List[Dict[str, Any]]:
        normalized_team = normalize_team_abbr(team)
        records = self.depth_by_team.get(normalized_team, [])
        rows: List[Dict[str, Any]] = []
        for record in records:
            rows.append(
                {
                    "depth_id": record.get("depth_id")
                    or record.get("id")
                    or uuid.uuid4().hex,
                    "team": normalized_team,
                    "position": record.get("position"),
                    "player_id": str(record.get("player_id") or record.get("id") or ""),
                    "player_name": record.get("player_name") or record.get("name"),
                    "rank": record.get("rank") or record.get("depth") or record.get("order"),
                    "updated_at": parse_dt(record.get("updated_at"))
                    if record.get("updated_at")
                    else parse_dt(record.get("timestamp")),
                }
            )
        return rows

    def advanced_metrics(
        self, season: Optional[str], week: Optional[int], team: Optional[str]
    ) -> Optional[Dict[str, Any]]:
        if not season or week is None or not team:
            return None
        return self.advanced_by_key.get((str(season), int(week), normalize_team_abbr(team)))

    def weather_override(self, game_id: str) -> Optional[Dict[str, Any]]:
        records = self.weather_by_game.get(str(game_id), [])
        if not records:
            return None
        latest = max(records, key=lambda rec: rec.get("updated_at") or "")
        output = dict(latest)
        if "temperature_f" not in output and "temperature" in output:
            output["temperature_f"] = NFLIngestor._extract_temperature_fahrenheit(
                output.get("temperature")
            )
        return output

# ---------------------------------------------------------------------------
# Data classes
# ---------------------------------------------------------------------------


def default_now_utc() -> dt.datetime:
    return dt.datetime.now(dt.timezone.utc)


def parse_dt(value: str) -> Optional[dt.datetime]:
    if not value:
        return None
    try:
        return dt.datetime.fromisoformat(value.replace("Z", "+00:00"))
    except ValueError:
        return None


_MSF_ABBR_FIX = {
    "JAC": "JAX",
    "LA": "LA",
    "WFT": "WAS",
    "WSH": "WAS",
    "ARZ": "ARI",
    "OAK": "LV",
    "SD": "LAC",
}


def _msf_team_abbr(abbr: Optional[str]) -> Optional[str]:
    if not abbr:
        return None
    value = abbr.strip().upper()
    return _MSF_ABBR_FIX.get(value, value)


_HOME_TZ = {
    "LA": "America/Los_Angeles",
    "LAC": "America/Los_Angeles",
    "LV": "America/Los_Angeles",
    "SF": "America/Los_Angeles",
    "SEA": "America/Los_Angeles",
    "ARI": "America/Phoenix",
    "DEN": "America/Denver",
    "CHI": "America/Chicago",
    "DAL": "America/Chicago",
    "GB": "America/Chicago",
    "HOU": "America/Chicago",
    "KC": "America/Chicago",
    "MIN": "America/Chicago",
    "NO": "America/Chicago",
    "TB": "America/Chicago",
    "TEN": "America/Chicago",
    "ATL": "America/New_York",
    "BAL": "America/New_York",
    "BUF": "America/New_York",
    "CAR": "America/New_York",
    "CIN": "America/New_York",
    "CLE": "America/New_York",
    "DET": "America/New_York",
    "IND": "America/New_York",
    "JAX": "America/New_York",
    "MIA": "America/New_York",
    "NE": "America/New_York",
    "NYG": "America/New_York",
    "NYJ": "America/New_York",
    "PHI": "America/New_York",
    "PIT": "America/New_York",
    "WAS": "America/New_York",
}


def _home_local_game_date(utc_start: dt.datetime, home_abbr: str) -> dt.date:
    canonical = TEAM_ABBR_ALIASES.get(home_abbr, home_abbr)
    tz_name = _HOME_TZ.get(canonical) or _HOME_TZ.get(home_abbr)
    if not tz_name:
        logging.warning(
            "Unknown home timezone for %s; defaulting to America/New_York",
            home_abbr,
        )
        tz = ZoneInfo("America/New_York")
    else:
        tz = ZoneInfo(tz_name)
    kickoff = utc_start
    if kickoff.tzinfo is None:
        kickoff = kickoff.replace(tzinfo=ZoneInfo("UTC"))
    else:
        kickoff = kickoff.astimezone(ZoneInfo("UTC"))
    return kickoff.astimezone(tz).date()


def _nfl_season_slug_for_start(start_time_utc: Optional[dt.datetime]) -> Optional[str]:
    if not start_time_utc:
        return None
    kickoff = start_time_utc
    if kickoff.tzinfo is None:
        kickoff = kickoff.replace(tzinfo=dt.timezone.utc)
    year = kickoff.year
    if kickoff.month < 8:
        start_year, end_year = year - 1, year
    else:
        start_year, end_year = year, year + 1
    return f"{start_year}-{end_year}-regular"


def _yyyy_mm_dd_from_utc(start_time_utc: dt.datetime) -> str:
    kickoff = start_time_utc
    if kickoff.tzinfo is None:
        kickoff = kickoff.replace(tzinfo=dt.timezone.utc)
    d = kickoff.date()
    return f"{d.year:04d}{d.month:02d}{d.day:02d}"


_POS_RE = re.compile(r"^([A-Za-z]+)-([A-Za-z]+)-(\d+)$", re.IGNORECASE)


def split_lineup_slot(slot: str) -> Tuple[Optional[str], Optional[str], Optional[int]]:
    """Return (side, base position, rank) extracted from lineup slot strings."""

    match = _POS_RE.match(slot or "")
    if not match:
        return None, None, None
    side_raw, base_raw, rank_raw = match.groups()
    side = side_raw.title()
    base_pos = base_raw.upper()
    try:
        rank_val = int(rank_raw)
    except ValueError:
        rank_val = None
    return side, base_pos, rank_val


def _canon_pos_and_rank(lineup_position: str) -> Tuple[Optional[str], Optional[int]]:
    _, base_pos, rank_val = split_lineup_slot(lineup_position)
    if base_pos not in {"QB", "RB", "WR", "TE"}:
        return None, None
    return base_pos, rank_val


def _prefer_actual(team_block: Dict[str, Any]) -> Tuple[List[Dict[str, Any]], str]:
    actual = (team_block.get("actual") or {}).get("lineupPositions") or []
    if actual:
        return actual, "actual"
    expected = (team_block.get("expected") or {}).get("lineupPositions") or []
    if expected:
        return expected, "expected"
    return [], ""


def _build_msf_lineup_url(
    start_time_utc: dt.datetime, away_abbr: str, home_abbr: str
) -> Optional[str]:
    season_slug = _nfl_season_slug_for_start(start_time_utc)
    if not season_slug:
        return None
    away_norm = _msf_team_abbr(away_abbr)
    home_norm = _msf_team_abbr(home_abbr)
    if not away_norm or not home_norm:
        return None
    local_date = _home_local_game_date(start_time_utc, home_norm)
    game_date = f"{local_date.year:04d}{local_date.month:02d}{local_date.day:02d}"
    return (
        f"https://api.mysportsfeeds.com/v2.1/pull/nfl/{season_slug}/games/"
        f"{game_date}-{away_norm}-{home_norm}/lineup.json"
    )


def _http_get_with_retry(
    url: str,
    auth: HTTPBasicAuth,
    *,
    params: Optional[Dict[str, Any]] = None,
    headers: Optional[Dict[str, str]] = None,
    max_tries: int = 3,
    backoff: float = 0.8,
) -> Optional[requests.Response]:
    last_exc: Optional[Exception] = None
    for attempt in range(max_tries):
        try:
            response = requests.get(
                url,
                auth=auth,
                params=params,
                headers=headers,
                timeout=15,
            )
            if response.status_code in {200, 204}:
                return response
            if response.status_code == 404:
                time.sleep(backoff)
                return response
            logging.warning(
                "MSF lineup GET %s -> %s; try %d/%d",
                url,
                response.status_code,
                attempt + 1,
                max_tries,
            )
            time.sleep(backoff * (attempt + 1))
        except Exception as exc:  # pragma: no cover - network errors
            last_exc = exc
            logging.warning(
                "MSF lineup GET exception on %s: %s (try %d/%d)",
                url,
                exc,
                attempt + 1,
                max_tries,
            )
            time.sleep(backoff * (attempt + 1))
    if last_exc is not None:
        logging.exception("MSF lineup GET failed after retries: %s", last_exc)
    return None


def _extract_lineup_rows(json_obj: Dict[str, Any]) -> List[Dict[str, Any]]:
    lineup_df = build_lineups_df(json_obj)
    if lineup_df.empty:
        return []

    results: List[Dict[str, Any]] = []
    for record in lineup_df.to_dict(orient="records"):
        team_abbr = record.get("team_abbr")
        position = record.get("pos")
        depth = record.get("depth")
        if not team_abbr or not position:
            continue
        player_name = record.get("full_name") or ""
        first = record.get("first") or ""
        last = record.get("last") or ""
        if not player_name:
            player_name = " ".join(part for part in [first, last] if part)
        if not player_name and not record.get("player_id"):
            continue

        pname_source = player_name or " ".join(part for part in [first, last] if part)
        status_bucket, practice_status = interpret_playing_probability(
            record.get("playing_probability")
        )
        entry = {
            "team": _msf_team_abbr(team_abbr),
            "player_id": str(record.get("player_id") or ""),
            "player_name": player_name,
            "first_name": first,
            "last_name": last,
            "position": position,
            "base_pos": position,
            "side": record.get("side"),
            "rank": depth,
            "source_section": record.get("source_section") or "actual",
            "player_team": _msf_team_abbr(record.get("player_team_abbr")),
            "playing_probability": record.get("playing_probability"),
            "status_bucket": status_bucket,
            "practice_status": practice_status,
            "slot": record.get("slot"),
            "__pname_key": robust_player_name_key(pname_source),
        }
        results.append(entry)
    return results


@dataclasses.dataclass
class NFLConfig:
    pg_user: str = os.getenv("PGUSER", "josh")
    pg_password: str = os.getenv("PGPASSWORD", "password")
    pg_host: str = os.getenv("PGHOST", "localhost")
    pg_port: str = os.getenv("PGPORT", "5432")
    pg_database: str = os.getenv("PGDATABASE", "nfl")

    seasons: Tuple[str, ...] = tuple(NFL_SEASONS)
    log_level: str = DEFAULT_LOG_LEVEL
    injury_report_path: Optional[str] = os.getenv("NFL_INJURY_PATH")
    depth_chart_path: Optional[str] = os.getenv("NFL_DEPTH_PATH")
    advanced_metrics_path: Optional[str] = os.getenv("NFL_ADVANCED_PATH")
    weather_forecast_path: Optional[str] = os.getenv("NFL_FORECAST_PATH")
    respect_lineups: bool = True

    @property
    def pg_url(self) -> str:
        return (
            f"postgresql+psycopg2://{self.pg_user}:{self.pg_password}"
            f"@{self.pg_host}:{self.pg_port}/{self.pg_database}"
        )


# ---------------------------------------------------------------------------
# Database schema & helpers
# ---------------------------------------------------------------------------


class NFLDatabase:
    """Encapsulates PostgreSQL persistence for NFL data."""

    def __init__(self, engine: Engine):
        self.engine = engine
        self.meta = MetaData()
        self._define_tables()
        self.meta.create_all(self.engine)
        self._apply_schema_upgrades()

    def _apply_schema_upgrades(self) -> None:
        """Ensure newly introduced columns exist on already-initialized tables."""

        inspector = inspect(self.engine)
        try:
            table_names = set(inspector.get_table_names())
        except Exception:
            table_names = set()

        try:
            game_columns = {col["name"] for col in inspector.get_columns("nfl_games")}
        except Exception:  # pragma: no cover - defensive fallback if table missing
            game_columns = set()

        statements: List[str] = []
        if "wind_mph" not in game_columns:
            statements.append("ALTER TABLE nfl_games ADD COLUMN IF NOT EXISTS wind_mph DOUBLE PRECISION")
        if "humidity" not in game_columns:
            statements.append("ALTER TABLE nfl_games ADD COLUMN IF NOT EXISTS humidity DOUBLE PRECISION")
        if "injury_summary" not in game_columns:
            statements.append("ALTER TABLE nfl_games ADD COLUMN IF NOT EXISTS injury_summary TEXT")

        if "nfl_depth_charts" in table_names:
            try:
                depth_columns = {col["name"] for col in inspector.get_columns("nfl_depth_charts")}
            except Exception:
                depth_columns = set()
            if "source" not in depth_columns:
                statements.append(
                    "ALTER TABLE nfl_depth_charts ADD COLUMN IF NOT EXISTS source TEXT"
                )

        try:
            injury_columns = {col["name"] for col in inspector.get_columns("nfl_injury_reports")}
        except Exception:  # pragma: no cover - table may not exist yet
            injury_columns = set()
        if "position" not in injury_columns:
            statements.append(
                "ALTER TABLE nfl_injury_reports ADD COLUMN IF NOT EXISTS position TEXT"
            )

        if not statements:
            return

        with self.engine.begin() as conn:
            for statement in statements:
                conn.execute(text(statement))

    def _define_tables(self) -> None:
        self.games = Table(
            "nfl_games",
            self.meta,
            Column("game_id", String, primary_key=True),
            Column("season", String, nullable=False),
            Column("week", Integer),
            Column("start_time", DateTime(timezone=True)),
            Column("venue", String),
            Column("city", String),
            Column("state", String),
            Column("country", String),
            Column("surface", String),
            Column("day_of_week", String),
            Column("referee", String),
            Column("temperature_f", Float),
            Column("weather_conditions", String),
            Column("wind_mph", Float),
            Column("humidity", Float),
            Column("injury_summary", String),
            Column("home_team", String),
            Column("away_team", String),
            Column("home_score", Integer),
            Column("away_score", Integer),
            Column("status", String),
            Column("home_moneyline", Float),
            Column("away_moneyline", Float),
            Column("home_implied_prob", Float),
            Column("away_implied_prob", Float),
            Column("odds_updated", DateTime(timezone=True)),
            Column("ingested_at", DateTime(timezone=True), default=default_now_utc),
        )

        self.player_stats = Table(
            "nfl_player_stats",
            self.meta,
            Column("game_id", String, nullable=False),
            Column("player_id", String, nullable=False),
            Column("player_name", String),
            Column("team", String),
            Column("position", String),
            Column("rushing_attempts", Float),
            Column("rushing_yards", Float),
            Column("rushing_tds", Float),
            Column("receiving_targets", Float),
            Column("receptions", Float),
            Column("receiving_yards", Float),
            Column("receiving_tds", Float),
            Column("passing_attempts", Float),
            Column("passing_completions", Float),
            Column("passing_yards", Float),
            Column("passing_tds", Float),
            Column("fantasy_points", Float),
            Column("snap_count", Float),
            Column("ingested_at", DateTime(timezone=True), default=default_now_utc),
            UniqueConstraint("game_id", "player_id", name="uq_player_game"),
        )

        self.team_unit_ratings = Table(
            "nfl_team_unit_ratings",
            self.meta,
            Column("season", String, nullable=False),
            Column("team", String, nullable=False),
            Column("week", Integer, nullable=False),
            Column("offense_pass_rating", Float),
            Column("offense_rush_rating", Float),
            Column("defense_pass_rating", Float),
            Column("defense_rush_rating", Float),
            Column("updated_at", DateTime(timezone=True), default=default_now_utc),
            UniqueConstraint("season", "team", "week", name="uq_team_week"),
        )

        self.model_predictions = Table(
            "nfl_predictions",
            self.meta,
            Column("prediction_id", String, primary_key=True),
            Column("game_id", String, nullable=False),
            Column("entity_type", String, nullable=False),
            Column("entity_id", String, nullable=False),
            Column("prediction_target", String, nullable=False),
            Column("prediction_value", Float),
            Column("model_version", String),
            Column("features", JSON),
            Column("created_at", DateTime(timezone=True), default=default_now_utc),
        )

        self.injury_reports = Table(
            "nfl_injury_reports",
            self.meta,
            Column("injury_id", String, primary_key=True),
            Column("game_id", String),
            Column("team", String, nullable=False),
            Column("player_name", String),
            Column("position", String),
            Column("status", String),
            Column("practice_status", String),
            Column("description", String),
            Column("report_time", DateTime(timezone=True)),
            Column("ingested_at", DateTime(timezone=True), default=default_now_utc),
        )

        self.depth_charts = Table(
            "nfl_depth_charts",
            self.meta,
            Column("depth_id", String, primary_key=True),
            Column("team", String, nullable=False),
            Column("position", String, nullable=False),
            Column("player_id", String),
            Column("player_name", String),
            Column("rank", Integer),
            Column("source", String),
            Column("updated_at", DateTime(timezone=True)),
            Column("ingested_at", DateTime(timezone=True), default=default_now_utc),
        )

        self.team_advanced_metrics = Table(
            "nfl_team_advanced_metrics",
            self.meta,
            Column("metric_id", String, primary_key=True),
            Column("season", String, nullable=False),
            Column("week", Integer, nullable=False),
            Column("team", String, nullable=False),
            Column("pace_seconds_per_play", Float),
            Column("offense_epa", Float),
            Column("defense_epa", Float),
            Column("offense_success_rate", Float),
            Column("defense_success_rate", Float),
            Column("travel_penalty", Float),
            Column("rest_penalty", Float),
            Column("weather_adjustment", Float),
            Column("created_at", DateTime(timezone=True), default=default_now_utc),
            UniqueConstraint("season", "week", "team", name="uq_adv_metrics_team_week"),
        )

        self.model_backtests = Table(
            "nfl_model_backtests",
            self.meta,
            Column("run_id", String, nullable=False),
            Column("model_name", String, nullable=False),
            Column("metric_name", String, nullable=False),
            Column("metric_value", Float, nullable=False),
            Column("sample_size", Integer),
            Column("created_at", DateTime(timezone=True), default=default_now_utc),
        )

    # ------------------------------------------------------------------
    # Write helpers
    # ------------------------------------------------------------------

    def upsert_rows(
        self,
        table: Table,
        rows: Iterable[Dict[str, Any]],
        conflict_cols: List[str],
        update_columns: Optional[Iterable[str]] = None,
    ) -> None:
        rows_list = list(rows)
        if not rows_list:
            return

        table_columns = set(table.c.keys())
        filtered_rows: List[Dict[str, Any]] = []
        for row in rows_list:
            if not isinstance(row, dict):
                continue
            filtered = {k: v for k, v in row.items() if k in table_columns}
            if filtered:
                filtered_rows.append(filtered)

        if not filtered_rows:
            return

        stmt = insert(table).values(filtered_rows)
        if update_columns is None:
            update_cols = {
                col.name: stmt.excluded[col.name]
                for col in table.columns
                if col.name not in conflict_cols
            }
        else:
            valid_columns = {
                col
                for col in update_columns
                if col in table.c.keys() and col not in conflict_cols
            }
            update_cols = {col: stmt.excluded[col] for col in valid_columns}

        if update_cols:
            stmt = stmt.on_conflict_do_update(index_elements=conflict_cols, set_=update_cols)
        else:
            stmt = stmt.on_conflict_do_nothing(index_elements=conflict_cols)
        try:
            with self.engine.begin() as conn:
                conn.execute(stmt)
        except SQLAlchemyError:
            logging.exception("Failed to upsert rows into %s", table.name)
            raise

    def fetch_existing_game_ids(self) -> set[str]:
        with self.engine.begin() as conn:
            rows = conn.execute(select(self.games.c.game_id)).fetchall()
        return {row[0] for row in rows}

    def fetch_games_with_player_stats(self) -> set[str]:
        """Return the set of game IDs that already have player statistics stored."""

        with self.engine.begin() as conn:
            rows = conn.execute(select(self.player_stats.c.game_id).distinct()).fetchall()
        return {row[0] for row in rows}

    def latest_team_rating_week(self, season: str) -> Optional[int]:
        with self.engine.begin() as conn:
            row = conn.execute(
                select(func.max(self.team_unit_ratings.c.week)).where(self.team_unit_ratings.c.season == season)
            ).scalar()
        return row

    def record_backtest_metrics(
        self,
        run_id: str,
        model_name: str,
        metrics: Dict[str, float],
        sample_size: Optional[int] = None,
    ) -> None:
        if not metrics:
            return
        rows = [
            {
                "run_id": run_id,
                "model_name": model_name,
                "metric_name": metric,
                "metric_value": float(value),
                "sample_size": sample_size,
            }
            for metric, value in metrics.items()
        ]
        with self.engine.begin() as conn:
            conn.execute(self.model_backtests.insert(), rows)


# ---------------------------------------------------------------------------
# API clients
# ---------------------------------------------------------------------------


class MySportsFeedsClient:
    def __init__(self, user: str, password: str, timeout: int = 30):
        self.user = user
        self.password = password
        self.auth = (user, password)
        self.timeout = timeout

    def _request(self, endpoint: str, *, params: Optional[Dict[str, Any]] = None) -> Dict[str, Any]:
        url = f"{API_PREFIX_NFL}/{endpoint}"
        logging.debug("Requesting MySportsFeeds endpoint %s", url)
        resp = requests.get(url, params=params, auth=self.auth, timeout=self.timeout)
        resp.raise_for_status()
        try:
            return resp.json()
        except RequestsJSONDecodeError:
            content = resp.text.strip()
            if not content:
                logging.debug(
                    "Empty response body for MySportsFeeds endpoint %s; returning empty payload",
                    url,
                )
                return {}
            logging.warning(
                "Failed to decode JSON from MySportsFeeds endpoint %s (content-type=%s)",
                url,
                resp.headers.get("Content-Type"),
            )
            raise

    def fetch_games(self, season: str) -> List[Dict[str, Any]]:
        """Fetch the schedule for a season, retrying with alternative filters."""

        base_params: Dict[str, Any] = {"limit": 500}
        attempts: Tuple[Optional[str], ...] = (
            "completed,upcoming",
            "final,inprogress,scheduled",
            None,
        )

        for status_filter in attempts:
            params = dict(base_params)
            if status_filter:
                params["status"] = status_filter

            data = self._request(f"{season}/games.json", params=params)
            games = data.get("games", [])
            if games:
                if status_filter and status_filter != attempts[0]:
                    logging.debug(
                        "Fetched %d games for %s after retrying with status filter '%s'",
                        len(games),
                        season,
                        status_filter,
                    )
                return games

        logging.debug(
            "No games returned for %s even after retrying with multiple status filters",
            season,
        )
        return []

    def fetch_game_boxscore(self, season: str, game_id: str) -> Dict[str, Any]:
        return self._request(f"{season}/games/{game_id}/boxscore.json")

    def fetch_player_gamelogs(self, season: str, game_id: str) -> List[Dict[str, Any]]:
        try:
            data = self._request(
                f"{season}/games/{game_id}/player_gamelogs.json",
                params={"stats": "Rushing,Receiving,Passing,Fumbles"},
            )
        except HTTPError as exc:
            status = getattr(exc.response, "status_code", None)
            if status == 404:
                logging.debug(
                    "No player gamelogs found for season %s game %s (HTTP 404)",
                    season,
                    game_id,
                )
                return []
            raise
        return data.get("gamelogs", [])

    def fetch_injuries(
        self, season: Optional[str] = None, date: Optional[str] = None
    ) -> Dict[str, Any]:
        params: Dict[str, Any] = {}
        if season:
            params["season"] = season
        if date:
            params["date"] = date
        data = self._request("injuries.json", params=params or None)
        if not isinstance(data, dict):
            return {"players": [], "lastUpdatedOn": None}
        data.setdefault("players", [])
        return data

    def fetch_game_lineup(self, season: str, game_key: str) -> Dict[str, Any]:
        try:
            return self._request(f"{season}/games/{game_key}/lineup.json")
        except HTTPError as exc:
            status = getattr(exc.response, "status_code", None)
            if status == 404:
                logging.debug(
                    "No lineup available for season %s game %s (HTTP 404)",
                    season,
                    game_key,
                )
                return {}
            raise


class OddsApiClient:
    def __init__(self, api_key: str, timeout: int = 30):
        self.api_key = api_key
        self.timeout = timeout

    def _request(self, endpoint: str, params: Optional[Dict[str, Any]] = None) -> List[Dict[str, Any]]:
        url = f"{ODDS_BASE}/{endpoint}"
        params = params or {}
        params.update({"apiKey": self.api_key})
        logging.debug("Requesting Odds API endpoint %s", url)
        resp = requests.get(url, params=params, timeout=self.timeout)
        resp.raise_for_status()
        remaining = resp.headers.get("x-requests-remaining")
        if remaining is not None:
            logging.debug("Odds API requests remaining: %s", remaining)
        return resp.json()

    def fetch_odds(self) -> List[Dict[str, Any]]:
        params = {
            "regions": ",".join(ODDS_REGIONS),
            "oddsFormat": ODDS_FORMAT,
            "markets": "h2h",
        }
        return self._request(f"sports/{NFL_SPORT_KEY}/odds", params=params)


# ---------------------------------------------------------------------------
# Ingestion pipeline
# ---------------------------------------------------------------------------


@dataclasses.dataclass
class MSFCreds:
    api_key: str
    password: str = "MYSPORTSFEEDS"


class NFLIngestor:
    def __init__(
        self,
        db: NFLDatabase,
        msf_client: MySportsFeedsClient,
        odds_client: OddsApiClient,
        supplemental_loader: SupplementalDataLoader,
    ):
        self.db = db
        self.msf_client = msf_client
        self.odds_client = odds_client
        self.supplemental_loader = supplemental_loader
        user = getattr(msf_client, "user", None)
        password = getattr(msf_client, "password", None)
        auth_tuple = getattr(msf_client, "auth", None)
        if not user and auth_tuple:
            try:
                user = auth_tuple[0]
            except Exception:
                user = None
        if not password and auth_tuple and len(auth_tuple) > 1:
            try:
                password = auth_tuple[1]
            except Exception:
                password = None
        self._msf_creds = MSFCreds(
            api_key=user or "",
            password=password or "MYSPORTSFEEDS",
        )

    def ingest(self, seasons: Iterable[str]) -> None:
        existing_games = self.db.fetch_existing_game_ids()
        games_with_stats = self.db.fetch_games_with_player_stats()
        logging.info("Found %d games already in database", len(existing_games))

        injuries_payload = self.msf_client.fetch_injuries()
        msf_injuries_last_updated = parse_dt(injuries_payload.get("lastUpdatedOn"))
        msf_injuries_by_team = self._group_msf_injuries(
            injuries_payload.get("players", []), msf_injuries_last_updated
        )
        lineup_cache: Dict[Tuple[str, str, str], List[Dict[str, Any]]] = {}

        injury_rows_all: List[Dict[str, Any]] = []
        advanced_rows_map: Dict[Tuple[str, int, str], Dict[str, Any]] = {}
        lineup_depth_teams: Set[str] = set()

        for season in seasons:
            games = self.msf_client.fetch_games(season)
            logging.info("Fetched %d games for season %s", len(games), season)
            if not games:
                logging.warning(
                    "No games returned from MySportsFeeds for %s. "
                    "Verify your API credentials, plan access, and season configuration.",
                    season,
                )

            new_game_rows: List[Dict[str, Any]] = []
            player_rows: List[Dict[str, Any]] = []

            for game in games:
                schedule = game.get("schedule", {})
                game_id = schedule.get("id")
                if not game_id:
                    continue

                game_id_str = str(game_id)
                have_player_stats = game_id_str in games_with_stats

                score = game.get("score") or {}
                home_score, away_score = self._extract_score_totals(score)
                start_time = parse_dt(schedule.get("startTime"))
                venue = schedule.get("venue") or {}
                weather = schedule.get("weather") or {}
                officials = schedule.get("officials") or []
                home_team_abbr = normalize_team_abbr(
                    (schedule.get("homeTeam") or {}).get("abbreviation")
                    or (schedule.get("homeTeam") or {}).get("name")
                )
                away_team_abbr = normalize_team_abbr(
                    (schedule.get("awayTeam") or {}).get("abbreviation")
                    or (schedule.get("awayTeam") or {}).get("name")
                )

                msf_injuries = self._collect_game_injuries(
                    game_id_str,
                    home_team_abbr,
                    away_team_abbr,
                    msf_injuries_by_team,
                )
                supplemental_injuries, _ = self.supplemental_loader.injuries_for_game(
                    game_id_str, home_team_abbr, away_team_abbr
                )
                injuries = self._merge_injury_rows(msf_injuries, supplemental_injuries)
                injury_summary = self._summarize_injury_rows(injuries)
                if injuries:
                    injury_rows_all.extend(injuries)

                lineup_rows = self._lineup_rows_from_msf(
                    start_time,
                    away_team_abbr,
                    home_team_abbr,
                    self._msf_creds,
                    lineup_cache,
                )
                for lineup_row in lineup_rows:
                    if lineup_row.get("game_start") is None:
                        lineup_row["game_start"] = start_time

                week_value = schedule.get("week")
                try:
                    week_int = int(week_value) if week_value is not None else None
                except (TypeError, ValueError):
                    week_int = None

                for team_code in filter(None, {home_team_abbr, away_team_abbr}):
                    advanced_payload = self.supplemental_loader.advanced_metrics(
                        season, week_int, team_code
                    )
                    if not advanced_payload:
                        continue
                    metric_id = advanced_payload.get("metric_id") or uuid.uuid4().hex
                    advanced_rows_map[(str(season), week_int or 0, team_code)] = {
                        "metric_id": metric_id,
                        "season": str(season),
                        "week": week_int,
                        "team": team_code,
                        "pace_seconds_per_play": self._safe_float(
                            advanced_payload.get("pace_seconds_per_play")
                            or advanced_payload.get("pace")
                        ),
                        "offense_epa": self._safe_float(advanced_payload.get("offense_epa")),
                        "defense_epa": self._safe_float(advanced_payload.get("defense_epa")),
                        "offense_success_rate": self._safe_float(
                            advanced_payload.get("offense_success_rate")
                        ),
                        "defense_success_rate": self._safe_float(
                            advanced_payload.get("defense_success_rate")
                        ),
                        "travel_penalty": self._safe_float(advanced_payload.get("travel_penalty")),
                        "rest_penalty": self._safe_float(advanced_payload.get("rest_penalty")),
                        "weather_adjustment": self._safe_float(
                            advanced_payload.get("weather_adjustment")
                        ),
                    }

                referee_name: Optional[str] = None
                if officials:
                    lead_official = officials[0] or {}
                    first = lead_official.get("firstName", "")
                    last = lead_official.get("lastName", "")
                    referee_name = f"{first} {last}".strip()
                    if not referee_name:
                        referee_name = lead_official.get("fullName")

                wind_mph = self._extract_wind_mph(weather.get("windSpeed"))
                humidity = self._extract_humidity(weather.get("humidity"))
                weather_override = self.supplemental_loader.weather_override(game_id_str)
                if weather_override:
                    if weather_override.get("temperature_f") is not None:
                        weather["temperature"] = weather_override.get("temperature_f")
                    if weather_override.get("conditions"):
                        weather["conditions"] = weather_override.get("conditions")
                    wind_mph = self._safe_float(weather_override.get("wind_mph") or wind_mph)
                    humidity = self._safe_float(weather_override.get("humidity") or humidity)
                    if weather_override.get("temperature_f") is not None:
                        weather_temperature = weather_override.get("temperature_f")
                    else:
                        weather_temperature = weather.get("temperature")
                else:
                    weather_temperature = weather.get("temperature")

                temperature_f = self._extract_temperature_fahrenheit(weather_temperature)
                wind_mph = self._safe_float(wind_mph)
                humidity = self._safe_float(humidity)

                new_game_rows.append(
                    {
                        "game_id": game_id_str,
                        "season": season,
                        "week": schedule.get("week"),
                        "start_time": start_time,
                        "venue": venue.get("name"),
                        "city": venue.get("city"),
                        "state": venue.get("state"),
                        "country": venue.get("country"),
                        "surface": venue.get("surface"),
                        "day_of_week": start_time.strftime("%A") if start_time else None,
                        "referee": referee_name,
                        "temperature_f": temperature_f,
                        "weather_conditions": weather.get("conditions"),
                        "wind_mph": wind_mph,
                        "humidity": humidity,
                        "injury_summary": injury_summary,
                        "home_team": home_team_abbr,
                        "away_team": away_team_abbr,
                        "home_score": home_score,
                        "away_score": away_score,
                        "status": schedule.get("status"),
                    }
                )

                status = (
                    schedule.get("status")
                    or schedule.get("playedStatus")
                    or (game.get("status") if isinstance(game, dict) else None)
                    or ""
                ).lower()
                is_completed = status.startswith("final") or status in {"completed", "postponed"}

                if have_player_stats:
                    logging.debug(
                        "Skipping player stats for already ingested game %s", game_id_str
                    )
                    continue

                if not is_completed:
                    logging.debug(
                        "Game %s in season %s has status '%s'; skipping player stats fetch until completion",
                        game_id_str,
                        season,
                        schedule.get("status"),
                    )
                    continue

                gamelog_entries = self.msf_client.fetch_player_gamelogs(season, game_id_str)
                player_entries = list(gamelog_entries)
                if not player_entries:
                    logging.debug(
                        "No player gamelog entries returned for season %s game %s", season, game_id_str
                    )
                    fallback_entries = self._fetch_boxscore_player_stats(season, game_id_str)
                    if fallback_entries:
                        logging.debug(
                            "Using boxscore fallback for season %s game %s player stats",
                            season,
                            game_id_str,
                        )
                        player_entries = fallback_entries
                if not player_entries:
                    continue
                for entry in player_entries:
                    player = entry.get("player", {})
                    team = entry.get("team", {})
                    stats = entry.get("stats", {})

                    def stat_value(stat_group: str, field: str) -> Optional[float]:
                        group = stats.get(stat_group, {})
                        value = group.get(field, {})
                        return value.get("#text") or value.get("value")

                    player_rows.append(
                        {
                            "game_id": game_id_str,
                            "player_id": str(player.get("id")),
                            "player_name": f"{player.get('firstName', '')} {player.get('lastName', '')}".strip(),
                            "team": team.get("abbreviation"),
                            "position": player.get("position"),
                            "rushing_attempts": self._safe_float(stat_value("Rushing", "RushingAttempts")),
                            "rushing_yards": self._safe_float(stat_value("Rushing", "RushingYards")),
                            "rushing_tds": self._safe_float(stat_value("Rushing", "RushingTD")),
                            "receiving_targets": self._safe_float(stat_value("Receiving", "Targets")),
                            "receptions": self._safe_float(stat_value("Receiving", "Receptions")),
                            "receiving_yards": self._safe_float(stat_value("Receiving", "ReceivingYards")),
                            "receiving_tds": self._safe_float(stat_value("Receiving", "ReceivingTD")),
                            "passing_attempts": self._safe_float(stat_value("Passing", "PassAttempts")),
                            "passing_completions": self._safe_float(stat_value("Passing", "PassCompletions")),
                            "passing_yards": self._safe_float(stat_value("Passing", "PassYards")),
                            "passing_tds": self._safe_float(stat_value("Passing", "PassTD")),
                            "fantasy_points": self._safe_float(stat_value("Fantasy", "FantasyPoints")),
                            "snap_count": self._safe_float(stat_value("Miscellaneous", "Snaps")),
                        }
                    )

            self.db.upsert_rows(self.db.games, new_game_rows, ["game_id"])
            self.db.upsert_rows(self.db.player_stats, player_rows, ["game_id", "player_id"])
            if len(new_game_rows) == 0 and len(player_rows) == 0:
                logging.warning(
                    "Ingested %d new games and %d player stat rows for %s. "
                    "If these counts are unexpectedly low, confirm that your MySportsFeeds subscription "
                    "includes detailed stats and that the targeted seasons contain completed games.",
                    len(new_game_rows),
                    len(player_rows),
                    season,
                )

        if injury_rows_all:
            self.db.upsert_rows(self.db.injury_reports, injury_rows_all, ["injury_id"])
        if advanced_rows_map:
            self.db.upsert_rows(
                self.db.team_advanced_metrics,
                list(advanced_rows_map.values()),
                ["metric_id"],
            )

        # Ingest odds separately as they change frequently (always upsert)
        self._ingest_odds()

    def _ingest_odds(self) -> None:
        odds_data = self.odds_client.fetch_odds()
        logging.info("Fetched %d odds entries", len(odds_data))

        odds_rows: List[Dict[str, Any]] = []
        for event in odds_data:
            commence_time = parse_dt(event.get("commence_time"))

            teams_list = [team for team in (event.get("teams") or []) if team]

            home_team_raw = event.get("home_team") or (teams_list[0] if teams_list else None)
            away_team_raw = event.get("away_team")
            if not away_team_raw and teams_list:
                away_team_raw = next(
                    (team for team in teams_list if team != home_team_raw),
                    teams_list[0] if teams_list else None,
                )

            home_team = normalize_team_abbr(home_team_raw)
            away_team = normalize_team_abbr(away_team_raw)

            if not home_team or not away_team:
                logging.debug(
                    "Skipping odds event %s due to unmapped team names (home=%s, away=%s)",
                    event.get("id"),
                    home_team_raw,
                    away_team_raw,
                )
                continue

            markets = event.get("bookmakers", [])
            if not markets:
                continue
            # Use the freshest bookmaker odds
            market = sorted(markets, key=lambda b: parse_dt(b.get("last_update")) or default_now_utc(), reverse=True)[0]
            last_update = parse_dt(market.get("last_update"))
            h2h = next((m for m in market.get("markets", []) if m.get("key") == "h2h"), None)
            if not h2h:
                continue

            prices = {outcome.get("name"): outcome.get("price") for outcome in h2h.get("outcomes", [])}
            home_price = prices.get(home_team)
            away_price = prices.get(away_team)

            def american_to_prob(odds: Optional[float]) -> Optional[float]:
                if odds is None:
                    return None
                odds = float(odds)
                if odds > 0:
                    return 100.0 / (odds + 100.0)
                return -odds / (-odds + 100.0)

            odds_rows.append(
                {
                    "game_id": event.get("id"),
                    "season": self._infer_season(commence_time),
                    "week": None,
                    "start_time": commence_time,
                    "venue": None,
                    "city": None,
                    "state": None,
                    "country": None,
                    "surface": None,
                    "day_of_week": commence_time.strftime("%A") if commence_time else None,
                    "referee": None,
                    "temperature_f": None,
                    "weather_conditions": None,
                    "home_team": home_team,
                    "away_team": away_team,
                    "home_score": None,
                    "away_score": None,
                    "status": "upcoming",
                    "home_moneyline": home_price,
                    "away_moneyline": away_price,
                    "home_implied_prob": american_to_prob(home_price),
                    "away_implied_prob": american_to_prob(away_price),
                    "odds_updated": last_update,
                }
            )

        self.db.upsert_rows(
            self.db.games,
            odds_rows,
            ["game_id"],
            update_columns=[
                "start_time",
                "home_moneyline",
                "away_moneyline",
                "home_implied_prob",
                "away_implied_prob",
                "odds_updated",
                "home_team",
                "away_team",
            ],
        )

    def _group_msf_injuries(
        self,
        players: List[Dict[str, Any]],
        last_updated: Optional[dt.datetime],
    ) -> Dict[str, List[Dict[str, Any]]]:
        grouped: Dict[str, List[Dict[str, Any]]] = {}
        for entry in players or []:
            team_info = entry.get("currentTeam") or entry.get("team") or {}
            team_abbr = normalize_team_abbr(
                team_info.get("abbreviation") or team_info.get("name")
            )
            if not team_abbr:
                continue

            injury_info = entry.get("currentInjury") or {}
            roster_status = entry.get("currentRosterStatus") or entry.get("rosterStatus")
            roster_status_text = str(roster_status or "").strip()
            roster_status_normalized = roster_status_text.lower()
            if not injury_info:
                if roster_status_normalized and (
                    re.search(r"\b(ir|injured|reserve|pup|nfi)\b", roster_status_normalized)
                    or any(keyword in roster_status_normalized for keyword in INJURY_OUT_KEYWORDS)
                ):
                    injury_info = {
                        "status": roster_status_text,
                        "playingProbability": roster_status_text,
                        "description": roster_status_text,
                    }
            if not injury_info:
                continue

            first = entry.get("firstName", "")
            last = entry.get("lastName", "")
            player_name = " ".join(part for part in [first, last] if part).strip()
            if not player_name:
                player_name = entry.get("displayName") or ""
            if not player_name:
                continue

            position = normalize_position(
                entry.get("primaryPosition")
                or entry.get("position")
                or (injury_info.get("position") if isinstance(injury_info, dict) else None)
            )

            status = injury_info.get("playingProbability") or injury_info.get("status")
            practice_status = (
                injury_info.get("practiceStatus")
                or injury_info.get("practice")
                or entry.get("currentPracticeStatus")
                or roster_status_text
            )
            description = injury_info.get("description")

            reported_at: Optional[dt.datetime]
            updated_raw = injury_info.get("updatedOn") if isinstance(injury_info, dict) else None
            if updated_raw:
                reported_at = parse_dt(updated_raw)
            else:
                reported_at = last_updated

            grouped.setdefault(team_abbr, []).append(
                {
                    "injury_id": f"msf-{entry.get('id') or uuid.uuid4().hex}",
                    "team": team_abbr,
                    "player_name": player_name,
                    "status": status,
                    "practice_status": practice_status,
                    "description": description,
                    "report_time": reported_at,
                    "position": position,
                }
            )

        return grouped

    def _collect_game_injuries(
        self,
        game_id: str,
        home_team: Optional[str],
        away_team: Optional[str],
        grouped: Dict[str, List[Dict[str, Any]]],
    ) -> List[Dict[str, Any]]:
        rows: List[Dict[str, Any]] = []
        for team_code in filter(None, {normalize_team_abbr(home_team), normalize_team_abbr(away_team)}):
            for base_row in grouped.get(team_code, []):
                player_key = normalize_player_name(base_row.get("player_name"))
                if not player_key:
                    continue
                row = dict(base_row)
                row["team"] = team_code
                row["game_id"] = str(game_id)
                base_id = row.get("injury_id") or uuid.uuid4().hex
                row["injury_id"] = f"{game_id}:{base_id}"
                if row.get("report_time") and not isinstance(row["report_time"], dt.datetime):
                    row["report_time"] = parse_dt(row["report_time"])
                row["position"] = normalize_position(row.get("position"))
                rows.append(row)
        return rows

    def _merge_injury_rows(
        self,
        msf_rows: List[Dict[str, Any]],
        supplemental_rows: List[Dict[str, Any]],
    ) -> List[Dict[str, Any]]:
        merged: Dict[Tuple[str, str], Dict[str, Any]] = {}

        def _ingest(rows: List[Dict[str, Any]], priority: int) -> None:
            for row in rows or []:
                team = normalize_team_abbr(row.get("team"))
                player_name = row.get("player_name")
                player_key = normalize_player_name(player_name)
                if not team or not player_key:
                    continue

                record = dict(row)
                record["team"] = team
                record["player_name"] = player_name
                record["position"] = normalize_position(record.get("position"))
                record.setdefault("game_id", row.get("game_id"))
                record.setdefault("injury_id", uuid.uuid4().hex)
                if record.get("injury_id") and record.get("game_id"):
                    if not str(record["injury_id"]).startswith(str(record["game_id"])):
                        record["injury_id"] = f"{record['game_id']}:{record['injury_id']}"

                if record.get("report_time") and not isinstance(record["report_time"], dt.datetime):
                    record["report_time"] = parse_dt(record["report_time"])

                key = (team, player_key)
                existing = merged.get(key)
                if not existing:
                    record["_priority"] = priority
                    merged[key] = record
                    continue

                # prefer lower priority value (0 beats 1) but always merge fresh details
                if existing.get("_priority", priority) > priority:
                    for field in ("status", "practice_status", "description", "position", "report_time"):
                        if not record.get(field) and existing.get(field):
                            record[field] = existing[field]
                    record["_priority"] = priority
                    merged[key] = record
                else:
                    for field in ("status", "practice_status", "description", "position"):
                        if not existing.get(field) and record.get(field):
                            existing[field] = record[field]
                    if record.get("report_time") and (
                        not existing.get("report_time")
                        or (
                            isinstance(existing.get("report_time"), dt.datetime)
                            and isinstance(record.get("report_time"), dt.datetime)
                            and record["report_time"] > existing["report_time"]
                        )
                    ):
                        existing["report_time"] = record["report_time"]

        _ingest(msf_rows, 0)
        _ingest(supplemental_rows, 1)

        output: List[Dict[str, Any]] = []
        for record in merged.values():
            record.pop("_priority", None)
            game_id = record.get("game_id")
            if not game_id:
                continue
            bucket = compute_injury_bucket(record.get("status"), record.get("description"))
            practice_bucket = normalize_practice_status(record.get("practice_status"))
            if bucket == "other" and practice_bucket == "available":
                continue
            record["practice_status"] = record.get("practice_status")
            record["status"] = record.get("status")
            output.append(record)
        return output

    def _summarize_injury_rows(self, injuries: List[Dict[str, Any]]) -> Optional[str]:
        if not injuries:
            return None
        parts: List[str] = []
        for row in injuries:
            player_name = row.get("player_name")
            if not player_name:
                continue
            bucket = compute_injury_bucket(row.get("status"), row.get("description"))
            practice_bucket = normalize_practice_status(row.get("practice_status"))
            if bucket == "other" and practice_bucket == "available":
                continue
            label = bucket if bucket != "other" else practice_bucket
            if not label:
                continue
            parts.append(f"{player_name}({label})")
        if not parts:
            return None
        preview = parts[:6]
        summary = ", ".join(preview)
        remaining = len(parts) - len(preview)
        if remaining > 0:
            summary += f" +{remaining} more"
        return summary

    def _lineup_rows_from_msf(
        self,
        start_time_utc: Optional[dt.datetime],
        away_team_abbr: Optional[str],
        home_team_abbr: Optional[str],
        msf_creds: MSFCreds,
        lineup_cache: Dict[Tuple[str, str, str], List[Dict[str, Any]]],
    ) -> List[Dict[str, Any]]:
        if isinstance(start_time_utc, str):
            start_dt = parse_dt(start_time_utc)
        else:
            start_dt = start_time_utc
        if not start_dt or not away_team_abbr or not home_team_abbr:
            logging.info(
                "lineup: missing keys start=%s away=%s home=%s",
                start_time_utc,
                away_team_abbr,
                home_team_abbr,
            )
            return []

        if start_dt.tzinfo is None:
            start_dt = start_dt.replace(tzinfo=dt.timezone.utc)

        away_norm = _msf_team_abbr(away_team_abbr)
        home_norm = _msf_team_abbr(home_team_abbr)
        if not away_norm or not home_norm:
            logging.info(
                "lineup: could not normalize abbreviations away=%s home=%s",
                away_team_abbr,
                home_team_abbr,
            )
            return []

        local_date = _home_local_game_date(start_dt, home_norm)
        utc_date = start_dt.astimezone(dt.timezone.utc).date()

        season_slug = _nfl_season_slug_for_start(start_dt)
        if not season_slug:
            logging.info("lineup: unable to determine season slug for %s", start_dt)
            return []

        date_candidates: List[str] = []
        local_key = f"{local_date.year:04d}{local_date.month:02d}{local_date.day:02d}"
        date_candidates.append(local_key)
        utc_key = f"{utc_date.year:04d}{utc_date.month:02d}{utc_date.day:02d}"
        if utc_key not in date_candidates:
            date_candidates.append(utc_key)

        if not msf_creds or not msf_creds.api_key:
            logging.warning("lineup: missing MySportsFeeds credentials; skipping fetch")
            return []
        auth = HTTPBasicAuth(msf_creds.api_key, msf_creds.password or "MYSPORTSFEEDS")
        accept_headers = {"Accept": "application/json"}

        last_payload: Optional[Dict[str, Any]] = None

        collected_by_team: Dict[str, List[Dict[str, Any]]] = {}
        found_payload = False

        for date_key in date_candidates:
            for lineup_type in (None, "expected"):
                cache_token = f"{season_slug}|{date_key}|{lineup_type or 'default'}"
                cache_key = (cache_token, away_norm, home_norm)
                if cache_key in lineup_cache:
                    cached = lineup_cache[cache_key]
                    if cached:
                        for rec in cached:
                            collected_by_team.setdefault(rec.get("team"), []).append(rec)
                        found_payload = True
                        break
                    continue

                url = (
                    f"https://api.mysportsfeeds.com/v2.1/pull/nfl/{season_slug}/games/"
                    f"{date_key}-{away_norm}-{home_norm}/lineup.json"
                )

                params = {"lineupType": lineup_type} if lineup_type else None
                response = _http_get_with_retry(
                    url,
                    auth,
                    params=params,
                    headers=accept_headers,
                )

                if response is None:
                    logging.info("lineup: HTTP failed for %s", url)
                    lineup_cache[cache_key] = []
                    continue

                if response.status_code == 404:
                    logging.info(
                        "lineup: 404 not found for %s (season slug or date/abbr mismatch)",
                        url,
                    )
                    lineup_cache[cache_key] = []
                    continue

                if response.status_code == 401:
                    logging.warning(
                        "lineup: 401 unauthorized for %s (check MSF credentials)",
                        url,
                    )
                    lineup_cache[cache_key] = []
                    return []

                if response.status_code == 204:
                    logging.info(
                        "lineup: 204 empty response for %s (type=%s)",
                        url,
                        lineup_type or "actual",
                    )
                    lineup_cache[cache_key] = []
                    continue

                if response.status_code != 200:
                    logging.warning(
                        "lineup: %s returned %s",
                        url,
                        response.status_code,
                    )
                    lineup_cache[cache_key] = []
                    continue

                try:
                    payload = response.json()
                except Exception:
                    logging.exception("lineup: JSON decode failed for %s", url)
                    lineup_cache[cache_key] = []
                    continue

                last_payload = payload if isinstance(payload, dict) else None
                last_updated = (
                    parse_dt(payload.get("lastUpdatedOn"))
                    if isinstance(payload, dict)
                    else None
                )
                rows = _extract_lineup_rows(payload if isinstance(payload, dict) else {})

                if not rows:
                    team_blocks = (
                        payload.get("teamLineups")
                        if isinstance(payload, dict)
                        else None
                    ) or []
                    details: List[str] = []
                    for block in team_blocks:
                        team_label = (block.get("team") or {}).get("abbreviation")
                        actual = (block.get("actual") or {}).get("lineupPositions") or []
                        expected = (block.get("expected") or {}).get("lineupPositions") or []
                        details.append(
                            f"{team_label}: actual={len(actual)} expected={len(expected)}"
                        )
                    logging.info(
                        "lineup: empty lineupPositions for %s; %s",
                        url,
                        "; ".join(details) if details else "no teamLineups",
                    )

                enriched_rows: List[Dict[str, Any]] = []
                for record in rows:
                    team = record.get("team")
                    position = record.get("position")
                    if not team or not position:
                        continue
                    player_name = record.get("player_name") or ""
                    player_id = record.get("player_id") or ""
                    first_name = record.get("first_name") or ""
                    last_name = record.get("last_name") or ""
                    name_for_key = " ".join(part for part in [first_name, last_name] if part) or player_name
                    player_key = record.get("__pname_key") or robust_player_name_key(name_for_key)
                    if not player_key:
                        continue
                    depth_id = (
                        f"msf-lineup:{team}:{position}:{player_id}"
                        if player_id
                        else f"msf-lineup:{team}:{position}:{player_key}"
                    )
                    enriched_rows.append(
                        {
                            "team": team,
                            "position": position,
                            "player_id": player_id,
                            "player_name": player_name,
                            "first_name": first_name,
                            "last_name": last_name,
                            "rank": record.get("rank"),
                            "depth_id": depth_id,
                            "updated_at": last_updated,
                            "source": "msf-lineup",
                            "player_team": record.get("player_team"),
                            "game_start": start_dt,
                            "__pname_key": player_key,
                            "side": record.get("side"),
                            "base_pos": record.get("base_pos") or position,
                            "playing_probability": record.get("playing_probability"),
                            "status_bucket": record.get("status_bucket"),
                            "practice_status": record.get("practice_status"),
                        }
                    )

                lineup_cache[cache_key] = enriched_rows
                if enriched_rows:
                    found_payload = True
                    for rec in enriched_rows:
                        collected_by_team.setdefault(rec.get("team"), []).append(rec)
                    break
            if found_payload:
                break

        def _lineup_needs_team(team_code: str) -> bool:
            team_rows = collected_by_team.get(team_code) or []
            if not team_rows:
                return True
            if not any(normalize_position(r.get("base_pos")) == "QB" for r in team_rows):
                return True
            for pos_key, max_count in _OFFENSE_KEEP.items():
                pos_rows = [
                    r
                    for r in team_rows
                    if normalize_position(r.get("base_pos")) == pos_key
                ]
                if not pos_rows:
                    return True
                if len(pos_rows) < max_count:
                    return True
            return False

        def _merge_records(existing: List[Dict[str, Any]], incoming: List[Dict[str, Any]]) -> List[Dict[str, Any]]:
            if not incoming:
                return existing
            merged = (existing or []) + incoming

            def priority(rec: Dict[str, Any]) -> Tuple[int, int]:
                source = rec.get("source") or ""
                source_rank = 0 if str(source).startswith("msf-lineup") else 1
                depth_val = rec.get("rank")
                if depth_val is None:
                    depth_val = 99
                return (source_rank, depth_val)

            deduped: Dict[Tuple[str, str], Dict[str, Any]] = {}
            for rec in sorted(merged, key=priority):
                team = rec.get("team")
                pos = normalize_position(rec.get("base_pos"))
                key = (team, f"{pos}:{rec.get('__pname_key')}")
                if key not in deduped:
                    deduped[key] = rec
            return list(deduped.values())

        def _fetch_team_depth(team_code: str) -> List[Dict[str, Any]]:
            team_rows: List[Dict[str, Any]] = []
            team_cache_prefix = f"{season_slug}|team|{team_code}"
            for lineup_type in (None, "expected"):
                cache_token = f"{team_cache_prefix}|{lineup_type or 'default'}"
                cache_key = (cache_token, team_code, team_code)
                if cache_key in lineup_cache:
                    cached_rows = lineup_cache[cache_key]
                    if cached_rows:
                        team_rows = cached_rows
                        break
                    continue
                url = (
                    f"https://api.mysportsfeeds.com/v2.1/pull/nfl/{season_slug}/teams/"
                    f"{team_code}/lineup.json"
                )
                params = {"lineupType": lineup_type} if lineup_type else None
                response = _http_get_with_retry(
                    url,
                    auth,
                    params=params,
                    headers=accept_headers,
                )
                if response is None:
                    lineup_cache[cache_key] = []
                    continue
                if response.status_code in {401, 404}:
                    lineup_cache[cache_key] = []
                    if response.status_code == 401:
                        logging.warning(
                            "lineup: 401 unauthorized for %s (check MSF credentials)",
                            url,
                        )
                        return []
                    continue
                if response.status_code == 204:
                    lineup_cache[cache_key] = []
                    continue
                if response.status_code != 200:
                    logging.info("lineup: %s returned %s", url, response.status_code)
                    lineup_cache[cache_key] = []
                    continue
                try:
                    payload = response.json()
                except Exception:
                    logging.exception("lineup: JSON decode failed for %s", url)
                    lineup_cache[cache_key] = []
                    continue
                rows = _extract_lineup_rows(payload if isinstance(payload, dict) else {})
                enriched: List[Dict[str, Any]] = []
                updated_at = (
                    parse_dt(payload.get("lastUpdatedOn"))
                    if isinstance(payload, dict)
                    else None
                )
                for rec in rows:
                    if _msf_team_abbr(rec.get("team")) != team_code:
                        continue
                    enriched.append(
                        {
                            "team": team_code,
                            "position": rec.get("position"),
                            "player_id": rec.get("player_id") or "",
                            "player_name": rec.get("player_name"),
                            "first_name": rec.get("first_name"),
                            "last_name": rec.get("last_name"),
                            "rank": rec.get("rank"),
                            "depth_id": (
                                f"msf-team-lineup:{team_code}:{rec.get('position')}:{rec.get('player_id') or rec.get('__pname_key')}"
                            ),
                            "updated_at": updated_at,
                            "source": "msf-team-lineup",
                            "player_team": rec.get("player_team"),
                            "game_start": start_dt,
                            "__pname_key": rec.get("__pname_key"),
                            "side": rec.get("side"),
                            "base_pos": rec.get("base_pos") or rec.get("position"),
                            "playing_probability": rec.get("playing_probability"),
                            "status_bucket": rec.get("status_bucket"),
                            "practice_status": rec.get("practice_status"),
                        }
                    )
                lineup_cache[cache_key] = enriched
                if enriched:
                    team_rows = enriched
                    break
            return team_rows

        for team_code in (away_norm, home_norm):
            if _lineup_needs_team(team_code):
                supplemental = _fetch_team_depth(team_code)
                if supplemental:
                    collected_by_team[team_code] = _merge_records(
                        collected_by_team.get(team_code, []), supplemental
                    )

        flattened: List[Dict[str, Any]] = []
        for team_code, team_rows in collected_by_team.items():
            if not team_rows:
                continue
            grouped: Dict[str, List[Dict[str, Any]]] = {}
            for rec in team_rows:
                pos = normalize_position(rec.get("base_pos"))
                if pos not in _OFFENSE_KEEP:
                    continue
                grouped.setdefault(pos, []).append(rec)
            for pos, recs in grouped.items():
                recs_sorted = sorted(
                    recs,
                    key=lambda r: (
                        0 if str(r.get("source", "")).startswith("msf-lineup") else 1,
                        r.get("rank") if r.get("rank") is not None else 99,
                        r.get("player_name") or r.get("__pname_key") or "",
                    ),
                )
                keep = _OFFENSE_KEEP.get(pos, 0)
                for rec in recs_sorted[:keep]:
                    if rec.get("game_start") is None:
                        rec["game_start"] = start_dt
                    flattened.append(rec)

        if flattened:
            return flattened

        if last_payload is not None:
            logging.debug(
                "lineup: no usable rows after attempts for %s @ %s (payload timestamp=%s)",
                away_norm,
                home_norm,
                last_payload.get("lastUpdatedOn") if isinstance(last_payload, dict) else None,
            )

        return []

    def _skill_pos(self, pos: str) -> bool:
        return normalize_position(pos) in {"QB", "RB", "WR", "TE"}

    def _is_starter_label(self, base_pos: str, rank: Optional[int]) -> bool:
        if base_pos == "QB":
            return (rank or 99) == 1
        if base_pos == "RB":
            return (rank or 99) == 1
        if base_pos == "WR":
            return (rank or 99) in {1, 2, 3}
        if base_pos == "TE":
            return (rank or 99) == 1
        return False

    def fetch_lineup_rows(
        self,
        start_time: Optional[Union[dt.datetime, str]],
        away_team: Optional[str],
        home_team: Optional[str],
        cache: Optional[Dict[Tuple[str, str, str], List[Dict[str, Any]]]] = None,
    ) -> List[Dict[str, Any]]:
        """Public helper to retrieve MSF lineup rows for the given matchup."""

        cache = cache or {}
        return self._lineup_rows_from_msf(
            start_time,
            away_team,
            home_team,
            self._msf_creds,
            cache,
        )

    @staticmethod
    def _safe_float(value: Any) -> Optional[float]:
        if value in (None, ""):
            return None
        try:
            return float(value)
        except (TypeError, ValueError):
            return None

    @staticmethod
    def _extract_temperature_fahrenheit(value: Any) -> Optional[float]:
        """Normalize temperature payloads into a Fahrenheit float."""

        if value is None:
            return None

        if isinstance(value, dict):
            candidates = [
                value.get("fahrenheit"),
                value.get("F"),
                value.get("tempF"),
                value.get("value"),
            ]
            for candidate in candidates:
                result = NFLIngestor._safe_float(candidate)
                if result is not None:
                    return result
            return None

        if isinstance(value, (list, tuple)):
            for item in value:
                result = NFLIngestor._extract_temperature_fahrenheit(item)
                if result is not None:
                    return result
            return None

        return NFLIngestor._safe_float(value)

    @staticmethod
    def _infer_season(start_time: Optional[dt.datetime]) -> Optional[str]:
        if not start_time:
            return None
        year = start_time.year
        if start_time.month < 3:
            year -= 1
        return f"{year}-regular"

    @staticmethod
    def _extract_wind_mph(value: Any) -> Optional[float]:
        if value is None:
            return None
        if isinstance(value, dict):
            for key in ("milesPerHour", "mph", "value", "speed", "#text"):
                if key in value:
                    result = NFLIngestor._safe_float(value[key])
                    if result is not None:
                        return result
        return NFLIngestor._safe_float(value)

    @staticmethod
    def _extract_humidity(value: Any) -> Optional[float]:
        if value is None:
            return None
        if isinstance(value, dict):
            for key in ("percent", "humidity", "value", "#text"):
                if key in value:
                    result = NFLIngestor._safe_float(value[key])
                    if result is not None:
                        return result
        return NFLIngestor._safe_float(value)

    def _fetch_boxscore_player_stats(self, season: str, game_id: str) -> List[Dict[str, Any]]:
        """Fallback to boxscore endpoint when detailed gamelogs are unavailable."""

        try:
            boxscore = self.msf_client.fetch_game_boxscore(season, game_id)
        except HTTPError as exc:
            status = getattr(exc.response, "status_code", None)
            if status == 404:
                logging.debug(
                    "Boxscore not available for season %s game %s (HTTP 404)",
                    season,
                    game_id,
                )
                return []
            logging.debug(
                "Failed to fetch boxscore for season %s game %s: %s",
                season,
                game_id,
                exc,
            )
            return []

        game_info = boxscore.get("game", {}) or {}
        team_lookup = {
            "home": (game_info.get("homeTeam") or {}).get("abbreviation"),
            "away": (game_info.get("awayTeam") or {}).get("abbreviation"),
        }

        stats_root = boxscore.get("stats") or {}
        normalized: List[Dict[str, Any]] = []
        for side in ("home", "away"):
            side_payload = stats_root.get(side) or {}
            players = side_payload.get("players") or []
            team_abbr = team_lookup.get(side)
            for player_entry in players:
                if not isinstance(player_entry, dict):
                    continue
                player_stats = self._normalize_boxscore_stat_groups(player_entry.get("playerStats"))
                normalized.append(
                    {
                        "player": player_entry.get("player", {}) or {},
                        "team": {"abbreviation": team_abbr} if team_abbr else {},
                        "stats": player_stats,
                    }
                )

        return normalized

    @staticmethod
    def _normalize_boxscore_stat_groups(raw_groups: Any) -> Dict[str, Dict[str, Dict[str, Any]]]:
        """Convert boxscore player stat groups to the gamelog-style schema."""

        if not isinstance(raw_groups, list):
            return {}

        normalized: Dict[str, Dict[str, Dict[str, Any]]] = {}

        def assign(group: str, target: str, value: Any) -> None:
            if value in (None, ""):
                return
            normalized.setdefault(group, {})[target] = {"value": value}

        for group_entry in raw_groups:
            if not isinstance(group_entry, dict):
                continue
            for group_name, metrics in group_entry.items():
                if not isinstance(metrics, dict):
                    continue
                key = group_name.lower()
                if key == "rushing":
                    assign("Rushing", "RushingAttempts", metrics.get("rushAttempts"))
                    assign("Rushing", "RushingYards", metrics.get("rushYards"))
                    assign("Rushing", "RushingTD", metrics.get("rushTD"))
                elif key == "receiving":
                    assign("Receiving", "Targets", metrics.get("targets"))
                    assign("Receiving", "Receptions", metrics.get("receptions"))
                    assign("Receiving", "ReceivingYards", metrics.get("recYards"))
                    assign("Receiving", "ReceivingTD", metrics.get("recTD"))
                elif key == "passing":
                    assign("Passing", "PassAttempts", metrics.get("passAttempts"))
                    assign("Passing", "PassCompletions", metrics.get("passCompletions"))
                    assign("Passing", "PassYards", metrics.get("passYards"))
                    assign("Passing", "PassTD", metrics.get("passTD"))
                elif key == "fumbles":
                    assign("Fumbles", "Fumbles", metrics.get("fumbles"))
                elif key == "snapcounts":
                    offense_snaps = metrics.get("offenseSnaps")
                    if offense_snaps is not None:
                        assign("Miscellaneous", "Snaps", offense_snaps)

        return normalized

    @staticmethod
    def _extract_score_totals(score_payload: Any) -> Tuple[Optional[float], Optional[float]]:
        """Extract final home and away scores from the flexible MSF schedule payload."""

        if not isinstance(score_payload, dict):
            return None, None

        def first_numeric(mapping: Dict[str, Any], candidates: Tuple[str, ...]) -> Optional[float]:
            for key in candidates:
                if key not in mapping or mapping[key] in (None, ""):
                    continue
                value = mapping[key]
                if isinstance(value, dict):
                    for inner_key in ("#text", "value", "total", "score", "amount"):
                        inner_val = value.get(inner_key)
                        parsed = NFLIngestor._safe_float(inner_val)
                        if parsed is not None:
                            return parsed
                    parsed = NFLIngestor._safe_float(value)
                    if parsed is not None:
                        return parsed
                else:
                    parsed = NFLIngestor._safe_float(value)
                    if parsed is not None:
                        return parsed
            return None

        home_candidates = (
            "homeScore",
            "homeScoreTotal",
            "homeScoreFinal",
            "homePoints",
            "homeScoreValue",
        )
        away_candidates = (
            "awayScore",
            "awayScoreTotal",
            "awayScoreFinal",
            "awayPoints",
            "awayScoreValue",
        )

        return first_numeric(score_payload, home_candidates), first_numeric(score_payload, away_candidates)


# ---------------------------------------------------------------------------
# Feature engineering & modeling
# ---------------------------------------------------------------------------


class FeatureBuilder:
    """Transforms raw database tables into model-ready feature sets."""

    def __init__(self, engine: Engine):
        self.engine = engine
        self.games_frame: Optional[pd.DataFrame] = None
        self.player_feature_frame: Optional[pd.DataFrame] = None
        self.team_strength_frame: Optional[pd.DataFrame] = None
        self.team_strength_latest_by_season: Optional[pd.DataFrame] = None
        self.team_strength_latest_overall: Optional[pd.DataFrame] = None
        self.team_history_frame: Optional[pd.DataFrame] = None
        self.team_history_latest_by_season: Optional[pd.DataFrame] = None
        self.team_history_latest_overall: Optional[pd.DataFrame] = None
        self.context_feature_frame: Optional[pd.DataFrame] = None
        self.injury_frame: Optional[pd.DataFrame] = None
        self.depth_chart_frame: Optional[pd.DataFrame] = None
        self.advanced_metrics_frame: Optional[pd.DataFrame] = None

    def load_dataframes(
        self,
    ) -> Tuple[
        pd.DataFrame,
        pd.DataFrame,
        pd.DataFrame,
        pd.DataFrame,
        pd.DataFrame,
        pd.DataFrame,
    ]:
        games = pd.read_sql_table("nfl_games", self.engine)
        player_stats = pd.read_sql_table("nfl_player_stats", self.engine)
        team_ratings = pd.read_sql_table("nfl_team_unit_ratings", self.engine)
        injuries = pd.read_sql_table("nfl_injury_reports", self.engine)
        depth_charts = pd.DataFrame()
        advanced_metrics = pd.read_sql_table("nfl_team_advanced_metrics", self.engine)

        # Normalize column names to plain strings so downstream pipelines see
        # consistent labels regardless of database dialect.
        games = games.rename(columns=lambda col: str(col))
        player_stats = player_stats.rename(columns=lambda col: str(col))
        team_ratings = team_ratings.rename(columns=lambda col: str(col))
        injuries = injuries.rename(columns=lambda col: str(col))
        depth_charts = depth_charts.rename(columns=lambda col: str(col))
        advanced_metrics = advanced_metrics.rename(columns=lambda col: str(col))
        if "position" in player_stats.columns:
            player_stats["position"] = player_stats["position"].apply(normalize_position)
        if "practice_status" in player_stats.columns:
            player_stats["practice_status"] = player_stats["practice_status"].apply(
                normalize_practice_status
            )
        if "position" in depth_charts.columns:
            depth_charts["position"] = depth_charts["position"].apply(normalize_position)
        if "practice_status" in injuries.columns:
            injuries["practice_status_raw"] = injuries["practice_status"]
            injuries["practice_status"] = injuries["practice_status"].apply(
                normalize_practice_status
            )
        if "status" in injuries.columns:
            injuries["status_original"] = injuries["status"]
            injuries["status"] = injuries["status"].apply(normalize_injury_status)

        return games, player_stats, team_ratings, injuries, depth_charts, advanced_metrics

    def build_features(self) -> Dict[str, pd.DataFrame]:
        (
            games,
            player_stats,
            team_ratings,
            injuries,
            depth_charts,
            advanced_metrics,
        ) = self.load_dataframes()

        if games.empty:
            logging.warning("No games available in the database. Skipping model training.")
            return {}

        games = games.copy()
        player_stats = player_stats.copy()
        injuries = injuries.copy()
        depth_charts = depth_charts.copy()
        advanced_metrics = advanced_metrics.copy()

        if "position" in player_stats.columns:
            player_stats["position"] = player_stats["position"].apply(normalize_position)
        self.games_frame = games
        self.injury_frame = injuries
        self.depth_chart_frame = depth_charts
        self.advanced_metrics_frame = advanced_metrics

        # Basic cleanup
        games["start_time"] = pd.to_datetime(games["start_time"])
        games["day_of_week"] = games["day_of_week"].fillna(
            games["start_time"].dt.day_name()
        )
        games["game_result"] = np.where(
            games["home_score"] > games["away_score"], "home",
            np.where(games["home_score"] < games["away_score"], "away", "push"),
        )

        if not injuries.empty:
            injuries["team"] = injuries["team"].apply(normalize_team_abbr)
            injuries["player_name_norm"] = injuries["player_name"].apply(normalize_player_name)
            if "status_original" not in injuries.columns:
                injuries["status_original"] = injuries.get("status")
            injuries["status_bucket"] = injuries.apply(
                lambda row: compute_injury_bucket(
                    row.get("status_original") or row.get("status"),
                    row.get("description"),
                ),
                axis=1,
            )
            injuries["practice_status"] = injuries["practice_status"].fillna("")
            injuries["report_time"] = pd.to_datetime(injuries["report_time"], errors="coerce")
            injury_counts = (
                injuries.groupby(["game_id", "team", "status_bucket"]).size().unstack(fill_value=0).reset_index()
            )
            value_columns = [col for col in injury_counts.columns if col not in {"game_id", "team"}]
            injury_counts["injury_total"] = injury_counts[value_columns].sum(axis=1)

            home_injuries = injury_counts.rename(columns={"team": "home_team"})
            home_injuries = home_injuries.rename(
                columns={col: f"home_injury_{col}" for col in home_injuries.columns if col not in {"game_id", "home_team"}}
            )
            games = games.merge(home_injuries, on=["game_id", "home_team"], how="left")

            away_injuries = injury_counts.rename(columns={"team": "away_team"})
            away_injuries = away_injuries.rename(
                columns={col: f"away_injury_{col}" for col in away_injuries.columns if col not in {"game_id", "away_team"}}
            )
            games = games.merge(away_injuries, on=["game_id", "away_team"], how="left")

            injury_feature_columns = [col for col in games.columns if col.endswith("_injury_total") or "_injury_" in col]
            for col in injury_feature_columns:
                games[col] = games[col].fillna(0.0)

        # Derive rolling scoring, rest, and win-rate indicators from historical games.
        team_game_history = self._compute_team_game_rolling_stats(games)
        self.team_history_frame = team_game_history
        penalties_by_week = pd.DataFrame()
        if not team_game_history.empty:
            penalties_by_week = (
                team_game_history.groupby(["season", "week", "team"], as_index=False)[
                    ["travel_penalty", "rest_penalty", "timezone_diff_hours"]
                ]
                .mean()
                .rename(columns={"timezone_diff_hours": "avg_timezone_diff_hours"})
            )
        if not team_game_history.empty:
            history_sorted = team_game_history.sort_values(["team", "season", "start_time"])
            self.team_history_latest_by_season = history_sorted.drop_duplicates(
                subset=["team", "season"], keep="last"
            )
            self.team_history_latest_overall = history_sorted.drop_duplicates(
                subset=["team"], keep="last"
            )
        else:
            empty_history = team_game_history.iloc[0:0]
            self.team_history_latest_by_season = empty_history
            self.team_history_latest_overall = empty_history

        datasets: Dict[str, pd.DataFrame] = {}
        team_strength: pd.DataFrame

        def _merge_penalties_into_strength(strength: pd.DataFrame) -> pd.DataFrame:
            if strength is None or strength.empty or penalties_by_week.empty:
                return strength
            merged_strength = strength.merge(
                penalties_by_week,
                on=["season", "week", "team"],
                how="left",
                suffixes=("", "_hist"),
            )
            for col in ["travel_penalty", "rest_penalty", "avg_timezone_diff_hours"]:
                hist_col = f"{col}_hist"
                if hist_col in merged_strength:
                    merged_strength[col] = merged_strength[col].combine_first(
                        merged_strength[hist_col]
                    )
                    merged_strength.drop(columns=[hist_col], inplace=True)
            return merged_strength

        if player_stats.empty:
            logging.warning(
                "Player statistics table is empty. Player-level models will not be trained."
            )
            team_strength = self._compute_team_unit_strength(player_stats, advanced_metrics)
            team_strength = _merge_penalties_into_strength(team_strength)
            self.team_strength_frame = team_strength
        else:
            enrichment_columns = [
                "game_id",
                "season",
                "week",
                "start_time",
                "venue",
                "city",
                "state",
                "day_of_week",
                "referee",
                "weather_conditions",
                "temperature_f",
                "home_team",
                "away_team",
            ]
            player_stats = player_stats.merge(
                games[enrichment_columns],
                on="game_id",
                how="left",
            )

            team_strength = self._compute_team_unit_strength(player_stats, advanced_metrics)
            team_strength = _merge_penalties_into_strength(team_strength)

            player_stats = player_stats.merge(
                team_strength,
                on=["team", "season", "week"],
                how="left",
                suffixes=("", "_team"),
            )

            opponent_strength = team_strength.rename(
                columns={
                    "team": "opponent",
                    "offense_pass_rating": "opp_offense_pass_rating",
                    "offense_rush_rating": "opp_offense_rush_rating",
                    "defense_pass_rating": "opp_defense_pass_rating",
                    "defense_rush_rating": "opp_defense_rush_rating",
                    "pace_seconds_per_play": "opp_pace_seconds_per_play",
                    "offense_epa": "opp_offense_epa",
                    "defense_epa": "opp_defense_epa",
                    "offense_success_rate": "opp_offense_success_rate",
                    "defense_success_rate": "opp_defense_success_rate",
                    "travel_penalty": "opp_travel_penalty",
                    "rest_penalty": "opp_rest_penalty",
                    "weather_adjustment": "opp_weather_adjustment",
                    "avg_timezone_diff_hours": "opp_timezone_diff_hours",
                }
            )

            player_stats = player_stats.merge(
                games[["game_id", "home_team", "away_team"]],
                on="game_id",
                how="left",
                suffixes=("", "_game"),
            )

            player_stats["opponent"] = np.where(
                player_stats["team"] == player_stats["home_team"],
                player_stats["away_team"],
                player_stats["home_team"],
            )

            player_stats = player_stats.merge(
                opponent_strength,
                on=["opponent", "season", "week"],
                how="left",
            )

            context_features = self._compute_contextual_averages(player_stats)
            self.context_feature_frame = context_features
            player_stats = player_stats.merge(
                context_features,
                on=["team", "venue", "day_of_week", "referee"],
                how="left",
            )

            player_stats["player_name_norm"] = player_stats["player_name"].apply(
                normalize_player_name
            )

            if not injuries.empty:
                injuries_latest = injuries.copy()
                if "player_name_norm" not in injuries_latest.columns:
                    injuries_latest["player_name_norm"] = injuries_latest["player_name"].apply(
                        normalize_player_name
                    )
                injuries_latest = injuries_latest[injuries_latest["player_name_norm"] != ""]
                injuries_latest = injuries_latest.sort_values("report_time")
                injuries_latest = injuries_latest.drop_duplicates(
                    subset=["game_id", "team", "player_name_norm"], keep="last"
                )
                injuries_subset = injuries_latest[
                    [
                        "game_id",
                        "team",
                        "player_name_norm",
                        "status_bucket",
                        "status",
                        "practice_status",
                    ]
                ]
                player_stats = player_stats.merge(
                    injuries_subset,
                    on=["game_id", "team", "player_name_norm"],
                    how="left",
                )
            else:
                player_stats["status_bucket"] = np.nan
                player_stats["practice_status"] = np.nan

            if not depth_charts.empty:
                depth_latest = depth_charts.copy()
                depth_latest["team"] = depth_latest["team"].apply(normalize_team_abbr)
                depth_latest["position"] = depth_latest["position"].astype(str).str.upper().str.strip()
                depth_latest["player_name_norm"] = depth_latest["player_name"].apply(
                    normalize_player_name
                )
                depth_latest = depth_latest[depth_latest["player_name_norm"] != ""]
                depth_latest["updated_at"] = pd.to_datetime(
                    depth_latest["updated_at"], errors="coerce"
                )
                depth_latest = depth_latest.sort_values("updated_at")
                depth_latest["rank"] = depth_latest["rank"].apply(parse_depth_rank)
                depth_latest = depth_latest.drop_duplicates(
                    subset=["team", "position", "player_name_norm"], keep="last"
                )
                player_stats = player_stats.merge(
                    depth_latest[["team", "position", "player_name_norm", "rank"]],
                    on=["team", "position", "player_name_norm"],
                    how="left",
                )
                player_stats = player_stats.rename(columns={"rank": "depth_rank"})
            else:
                player_stats["depth_rank"] = np.nan

            player_stats["status_bucket"] = (
                player_stats["status_bucket"].fillna("other").apply(normalize_injury_status)
            )
            player_stats["practice_status"] = (
                player_stats["practice_status"].fillna("available").apply(normalize_practice_status)
            )
            player_stats["injury_priority"] = player_stats["status_bucket"].map(
                INJURY_STATUS_PRIORITY
            ).fillna(INJURY_STATUS_PRIORITY.get("other", 1))
            player_stats["practice_priority"] = player_stats["practice_status"].map(
                PRACTICE_STATUS_PRIORITY
            ).fillna(1)
            player_stats["depth_rank"] = pd.to_numeric(
                player_stats["depth_rank"], errors="coerce"
            )
            player_stats["depth_rank"] = player_stats["depth_rank"].fillna(99.0)
            player_stats = player_stats.drop(columns=["player_name_norm"], errors="ignore")

            def add_dataset(target: str, positions: Iterable[str]) -> None:
                subset = player_stats[player_stats["position"].isin(list(positions))].copy()
                subset = subset[subset[target].notna()]
                if subset.empty:
                    logging.debug(
                        "Skipping %s dataset because no rows remained after filtering", target
                    )
                    return
                datasets[target] = subset

            ordered_targets = [
                "passing_yards",
                "passing_tds",
                "rushing_yards",
                "rushing_tds",
                "receiving_yards",
                "receptions",
                "receiving_tds",
            ]

            for target in ordered_targets:
                positions = TARGET_ALLOWED_POSITIONS.get(target)
                if not positions:
                    continue
                add_dataset(target, positions)

        if self.team_strength_frame is None:
            self.team_strength_frame = team_strength
        if self.team_strength_frame is not None and not self.team_strength_frame.empty:
            sorted_strength = self.team_strength_frame.sort_values(["team", "season", "week"])
            self.team_strength_latest_by_season = sorted_strength.drop_duplicates(
                subset=["team", "season"], keep="last"
            )
            self.team_strength_latest_overall = sorted_strength.drop_duplicates(
                subset=["team"], keep="last"
            )
        else:
            empty_strength = team_strength.iloc[0:0]
            self.team_strength_latest_by_season = empty_strength
            self.team_strength_latest_overall = empty_strength

        if self.context_feature_frame is None:
            self.context_feature_frame = pd.DataFrame(
                columns=[
                    "team",
                    "venue",
                    "day_of_week",
                    "referee",
                    "avg_rush_yards",
                    "avg_rec_yards",
                    "avg_receptions",
                    "avg_rush_tds",
                    "avg_rec_tds",
                ]
            )

        if player_stats.empty:
            self.player_feature_frame = pd.DataFrame(columns=player_stats.columns)
        else:
            self.player_feature_frame = player_stats

        home_strength = team_strength.rename(
            columns={
                "team": "home_team",
                "offense_pass_rating": "home_offense_pass_rating",
                "offense_rush_rating": "home_offense_rush_rating",
                "defense_pass_rating": "home_defense_pass_rating",
                "defense_rush_rating": "home_defense_rush_rating",
                "pace_seconds_per_play": "home_pace_seconds_per_play",
                "offense_epa": "home_offense_epa",
                "defense_epa": "home_defense_epa",
                "offense_success_rate": "home_offense_success_rate",
                "defense_success_rate": "home_defense_success_rate",
                "travel_penalty": "home_travel_penalty",
                "rest_penalty": "home_rest_penalty",
                "weather_adjustment": "home_weather_adjustment",
                "avg_timezone_diff_hours": "home_timezone_diff_hours",
            }
        )
        away_strength = team_strength.rename(
            columns={
                "team": "away_team",
                "offense_pass_rating": "away_offense_pass_rating",
                "offense_rush_rating": "away_offense_rush_rating",
                "defense_pass_rating": "away_defense_pass_rating",
                "defense_rush_rating": "away_defense_rush_rating",
                "pace_seconds_per_play": "away_pace_seconds_per_play",
                "offense_epa": "away_offense_epa",
                "defense_epa": "away_defense_epa",
                "offense_success_rate": "away_offense_success_rate",
                "defense_success_rate": "away_defense_success_rate",
                "travel_penalty": "away_travel_penalty",
                "rest_penalty": "away_rest_penalty",
                "weather_adjustment": "away_weather_adjustment",
                "avg_timezone_diff_hours": "away_timezone_diff_hours",
            }
        )

        home_history = team_game_history[team_game_history["is_home"]].drop(
            columns=["team", "is_home"]
        )
        home_history = home_history.rename(
            columns={
                "game_id": "game_id",
                "rolling_points_for": "home_points_for_avg",
                "rolling_points_against": "home_points_against_avg",
                "rolling_point_diff": "home_point_diff_avg",
                "rolling_win_pct": "home_win_pct_recent",
                "prev_points_for": "home_prev_points_for",
                "prev_points_against": "home_prev_points_against",
                "prev_point_diff": "home_prev_point_diff",
                "rest_days": "home_rest_days",
                "rest_penalty": "home_rest_penalty",
                "travel_penalty": "home_travel_penalty_hist",
                "timezone_diff_hours": "home_timezone_diff_hours",
            }
        )

        away_history = team_game_history[~team_game_history["is_home"]].drop(
            columns=["team", "is_home"]
        )
        away_history = away_history.rename(
            columns={
                "game_id": "game_id",
                "rolling_points_for": "away_points_for_avg",
                "rolling_points_against": "away_points_against_avg",
                "rolling_point_diff": "away_point_diff_avg",
                "rolling_win_pct": "away_win_pct_recent",
                "prev_points_for": "away_prev_points_for",
                "prev_points_against": "away_prev_points_against",
                "prev_point_diff": "away_prev_point_diff",
                "rest_days": "away_rest_days",
                "rest_penalty": "away_rest_penalty",
                "travel_penalty": "away_travel_penalty_hist",
                "timezone_diff_hours": "away_timezone_diff_hours",
            }
        )

        games_context = (
            games.merge(
                home_strength,
                on=["home_team", "season", "week"],
                how="left",
            )
            .merge(
                away_strength,
                on=["away_team", "season", "week"],
                how="left",
            )
            .merge(home_history, on="game_id", how="left")
            .merge(away_history, on="game_id", how="left")
        )

        if "home_travel_penalty_hist" in games_context.columns:
            games_context["home_travel_penalty"] = games_context["home_travel_penalty"].combine_first(
                games_context["home_travel_penalty_hist"]
            )
            games_context.drop(columns=["home_travel_penalty_hist"], inplace=True)
        if "away_travel_penalty_hist" in games_context.columns:
            games_context["away_travel_penalty"] = games_context["away_travel_penalty"].combine_first(
                games_context["away_travel_penalty_hist"]
            )
            games_context.drop(columns=["away_travel_penalty_hist"], inplace=True)

        games_context["moneyline_diff"] = games_context["home_moneyline"] - games_context["away_moneyline"]
        games_context["implied_prob_diff"] = (
            games_context["home_implied_prob"] - games_context["away_implied_prob"]
        )
        games_context["implied_prob_sum"] = (
            games_context["home_implied_prob"] + games_context["away_implied_prob"]
        )

        games_context["point_diff"] = games_context["home_score"] - games_context["away_score"]
        games_labeled = games_context.dropna(subset=["home_score", "away_score"])
        if games_labeled.empty:
            logging.warning(
                "No completed games with scores available. Game outcome model will be skipped."
            )
        else:
            datasets["game_outcome"] = games_labeled

        return datasets

    # ------------------------------------------------------------------
    # Upcoming feature preparation
    # ------------------------------------------------------------------

    def _get_latest_team_strength(self, team: str, season: Optional[str]) -> Optional[pd.Series]:
        if self.team_strength_latest_by_season is not None and not self.team_strength_latest_by_season.empty:
            if season:
                match = self.team_strength_latest_by_season[
                    (self.team_strength_latest_by_season["team"] == team)
                    & (self.team_strength_latest_by_season["season"] == season)
                ]
                if not match.empty:
                    return match.iloc[0]
        if self.team_strength_latest_overall is not None and not self.team_strength_latest_overall.empty:
            match = self.team_strength_latest_overall[
                self.team_strength_latest_overall["team"] == team
            ]
            if not match.empty:
                return match.iloc[0]
        return None

    def _get_latest_team_history(self, team: str, season: Optional[str]) -> Optional[pd.Series]:
        if self.team_history_latest_by_season is not None and not self.team_history_latest_by_season.empty:
            if season:
                match = self.team_history_latest_by_season[
                    (self.team_history_latest_by_season["team"] == team)
                    & (self.team_history_latest_by_season["season"] == season)
                ]
                if not match.empty:
                    return match.iloc[0]
        if self.team_history_latest_overall is not None and not self.team_history_latest_overall.empty:
            match = self.team_history_latest_overall[
                self.team_history_latest_overall["team"] == team
            ]
            if not match.empty:
                return match.iloc[0]
        return None

    def prepare_upcoming_game_features(self, upcoming_games: pd.DataFrame) -> pd.DataFrame:
        if upcoming_games.empty:
            return upcoming_games.copy()

        features = upcoming_games.copy()
        features["start_time"] = pd.to_datetime(features["start_time"])
        if "day_of_week" not in features.columns or features["day_of_week"].isna().any():
            features["day_of_week"] = features["start_time"].dt.day_name()

        numeric_placeholders = {
            "home_offense_pass_rating": np.nan,
            "home_offense_rush_rating": np.nan,
            "home_defense_pass_rating": np.nan,
            "home_defense_rush_rating": np.nan,
            "home_pace_seconds_per_play": np.nan,
            "home_offense_epa": np.nan,
            "home_defense_epa": np.nan,
            "home_offense_success_rate": np.nan,
            "home_defense_success_rate": np.nan,
            "home_travel_penalty": np.nan,
            "home_rest_penalty": np.nan,
            "home_weather_adjustment": np.nan,
            "home_timezone_diff_hours": np.nan,
            "away_offense_pass_rating": np.nan,
            "away_offense_rush_rating": np.nan,
            "away_defense_pass_rating": np.nan,
            "away_defense_rush_rating": np.nan,
            "away_pace_seconds_per_play": np.nan,
            "away_offense_epa": np.nan,
            "away_defense_epa": np.nan,
            "away_offense_success_rate": np.nan,
            "away_defense_success_rate": np.nan,
            "away_travel_penalty": np.nan,
            "away_rest_penalty": np.nan,
            "away_weather_adjustment": np.nan,
            "away_timezone_diff_hours": np.nan,
            "home_points_for_avg": np.nan,
            "home_points_against_avg": np.nan,
            "home_point_diff_avg": np.nan,
            "home_win_pct_recent": np.nan,
            "home_prev_points_for": np.nan,
            "home_prev_points_against": np.nan,
            "home_prev_point_diff": np.nan,
            "home_rest_days": np.nan,
            "home_injury_total": 0.0,
            "away_points_for_avg": np.nan,
            "away_points_against_avg": np.nan,
            "away_point_diff_avg": np.nan,
            "away_win_pct_recent": np.nan,
            "away_prev_points_for": np.nan,
            "away_prev_points_against": np.nan,
            "away_prev_point_diff": np.nan,
            "away_rest_days": np.nan,
            "away_injury_total": 0.0,
            "wind_mph": np.nan,
            "humidity": np.nan,
        }
        for col, default in numeric_placeholders.items():
            if col not in features.columns:
                features[col] = default

        for idx, row in features.iterrows():
            season = row.get("season")
            home_team = row.get("home_team")
            away_team = row.get("away_team")

            if home_team:
                strength = self._get_latest_team_strength(home_team, season)
                if strength is not None:
                    features.at[idx, "home_offense_pass_rating"] = strength.get("offense_pass_rating")
                    features.at[idx, "home_offense_rush_rating"] = strength.get("offense_rush_rating")
                    features.at[idx, "home_defense_pass_rating"] = strength.get("defense_pass_rating")
                    features.at[idx, "home_defense_rush_rating"] = strength.get("defense_rush_rating")
                    features.at[idx, "home_pace_seconds_per_play"] = strength.get("pace_seconds_per_play")
                    features.at[idx, "home_offense_epa"] = strength.get("offense_epa")
                    features.at[idx, "home_defense_epa"] = strength.get("defense_epa")
                    features.at[idx, "home_offense_success_rate"] = strength.get("offense_success_rate")
                    features.at[idx, "home_defense_success_rate"] = strength.get("defense_success_rate")
                    features.at[idx, "home_travel_penalty"] = strength.get("travel_penalty")
                    features.at[idx, "home_rest_penalty"] = strength.get("rest_penalty")
                    features.at[idx, "home_weather_adjustment"] = strength.get("weather_adjustment")
                    features.at[idx, "home_timezone_diff_hours"] = strength.get("avg_timezone_diff_hours")
                history = self._get_latest_team_history(home_team, season)
                if history is not None:
                    features.at[idx, "home_points_for_avg"] = history.get("rolling_points_for")
                    features.at[idx, "home_points_against_avg"] = history.get("rolling_points_against")
                    features.at[idx, "home_point_diff_avg"] = history.get("rolling_point_diff")
                    features.at[idx, "home_win_pct_recent"] = history.get("rolling_win_pct")
                    features.at[idx, "home_prev_points_for"] = history.get("prev_points_for")
                    features.at[idx, "home_prev_points_against"] = history.get("prev_points_against")
                    features.at[idx, "home_prev_point_diff"] = history.get("prev_point_diff")
                    features.at[idx, "home_rest_days"] = history.get("rest_days")
                    if pd.isna(features.at[idx, "home_rest_penalty"]):
                        features.at[idx, "home_rest_penalty"] = history.get("rest_penalty")
                    if pd.isna(features.at[idx, "home_travel_penalty"]):
                        features.at[idx, "home_travel_penalty"] = history.get("travel_penalty")
                    if pd.isna(features.at[idx, "home_timezone_diff_hours"]):
                        features.at[idx, "home_timezone_diff_hours"] = history.get("timezone_diff_hours")

            if away_team:
                strength = self._get_latest_team_strength(away_team, season)
                if strength is not None:
                    features.at[idx, "away_offense_pass_rating"] = strength.get("offense_pass_rating")
                    features.at[idx, "away_offense_rush_rating"] = strength.get("offense_rush_rating")
                    features.at[idx, "away_defense_pass_rating"] = strength.get("defense_pass_rating")
                    features.at[idx, "away_defense_rush_rating"] = strength.get("defense_rush_rating")
                    features.at[idx, "away_pace_seconds_per_play"] = strength.get("pace_seconds_per_play")
                    features.at[idx, "away_offense_epa"] = strength.get("offense_epa")
                    features.at[idx, "away_defense_epa"] = strength.get("defense_epa")
                    features.at[idx, "away_offense_success_rate"] = strength.get("offense_success_rate")
                    features.at[idx, "away_defense_success_rate"] = strength.get("defense_success_rate")
                    features.at[idx, "away_travel_penalty"] = strength.get("travel_penalty")
                    features.at[idx, "away_rest_penalty"] = strength.get("rest_penalty")
                    features.at[idx, "away_weather_adjustment"] = strength.get("weather_adjustment")
                    features.at[idx, "away_timezone_diff_hours"] = strength.get("avg_timezone_diff_hours")
                history = self._get_latest_team_history(away_team, season)
                if history is not None:
                    features.at[idx, "away_points_for_avg"] = history.get("rolling_points_for")
                    features.at[idx, "away_points_against_avg"] = history.get("rolling_points_against")
                    features.at[idx, "away_point_diff_avg"] = history.get("rolling_point_diff")
                    features.at[idx, "away_win_pct_recent"] = history.get("rolling_win_pct")
                    features.at[idx, "away_prev_points_for"] = history.get("prev_points_for")
                    features.at[idx, "away_prev_points_against"] = history.get("prev_points_against")
                    features.at[idx, "away_prev_point_diff"] = history.get("prev_point_diff")
                    features.at[idx, "away_rest_days"] = history.get("rest_days")
                    if pd.isna(features.at[idx, "away_rest_penalty"]):
                        features.at[idx, "away_rest_penalty"] = history.get("rest_penalty")
                    if pd.isna(features.at[idx, "away_travel_penalty"]):
                        features.at[idx, "away_travel_penalty"] = history.get("travel_penalty")
                    if pd.isna(features.at[idx, "away_timezone_diff_hours"]):
                        features.at[idx, "away_timezone_diff_hours"] = history.get("timezone_diff_hours")

        fill_defaults = {col: 0.0 for col in numeric_placeholders.keys()}
        features[list(fill_defaults.keys())] = features[list(fill_defaults.keys())].fillna(fill_defaults)

        features["moneyline_diff"] = features["home_moneyline"] - features["away_moneyline"]
        features["implied_prob_diff"] = features["home_implied_prob"] - features["away_implied_prob"]
        features["implied_prob_sum"] = features["home_implied_prob"] + features["away_implied_prob"]

        return features

    def prepare_upcoming_player_features(
        self,
        upcoming_games: pd.DataFrame,
        starters_per_position: Optional[Dict[str, int]] = None,
        lineup_rows: Optional[pd.DataFrame] = None,
    ) -> pd.DataFrame:
        base_players = self.player_feature_frame

        if base_players is None:
            return pd.DataFrame()

        if (
            base_players.empty
            or upcoming_games.empty
        ):
            return pd.DataFrame()

        if starters_per_position is None:
            starters_per_position = {"QB": 1, "RB": 2, "WR": 3, "TE": 1}

        position_groups = {
            "QB": {"QB"},
            "RB": {"RB", "HB", "FB"},
            "WR": {"WR"},
            "TE": {"TE"},
        }

        def _is_stale_lineup_entry(row: Any, now: Optional[Union[str, dt.datetime]] = None) -> bool:
            if isinstance(row, pd.Series):
                series = row
            elif isinstance(row, dict):
                series = pd.Series(row)
            elif hasattr(row, "_asdict"):
                series = pd.Series(row._asdict())
            else:
                series = pd.Series({"updated_at": row})

            now_ts = (
                pd.Timestamp.now(tz="UTC")
                if now is None
                else pd.to_datetime(now, utc=True, errors="coerce")
            )
            if pd.isna(now_ts):
                now_ts = pd.Timestamp.now(tz="UTC")

            updated_at = pd.to_datetime(series.get("updated_at"), utc=True, errors="coerce")
            if pd.isna(updated_at):
                return False

            game_start = pd.to_datetime(series.get("game_start"), utc=True, errors="coerce")
            if not pd.isna(game_start):
                return updated_at < (
                    game_start - pd.Timedelta(days=LINEUP_MAX_AGE_BEFORE_GAME_DAYS)
                )

            return (now_ts - updated_at) > pd.Timedelta(days=LINEUP_STALENESS_DAYS)

        base_players = base_players.copy()

        latest_players = (
            base_players.sort_values("start_time")
            .groupby("player_id", as_index=False)
            .tail(1)
        )

        latest_players = latest_players.drop(columns=["player_key"], errors="ignore")

        if "position" in latest_players.columns:
            latest_players["position"] = latest_players["position"].apply(
                normalize_position
            )

        season_source = base_players.copy()
        season_source["team"] = season_source["team"].apply(normalize_team_abbr)
        season_source = season_source[season_source["team"].isin(TEAM_ABBR_CANONICAL.keys())]

        if not season_source.empty:
            aggregate_candidates = [
                "passing_attempts",
                "passing_yards",
                "passing_tds",
                "rushing_attempts",
                "rushing_yards",
                "rushing_tds",
                "receiving_targets",
                "receiving_yards",
                "receptions",
                "receiving_tds",
                "fantasy_points",
                "snap_count",
            ]
            present_metrics = [
                col for col in aggregate_candidates if col in season_source.columns
            ]
            if present_metrics:
                season_totals = (
                    season_source.groupby(["player_id", "team"], as_index=False)[
                        present_metrics
                    ].sum(min_count=1)
                )
                rename_map = {col: f"season_{col}" for col in present_metrics}
                season_totals = season_totals.rename(columns=rename_map)
                latest_players = latest_players.merge(
                    season_totals,
                    on=["player_id", "team"],
                    how="left",
                )

        injuries_latest = pd.DataFrame()
        if self.injury_frame is not None and not self.injury_frame.empty:
            injuries_latest = self.injury_frame.copy()
            injuries_latest["team"] = injuries_latest["team"].apply(normalize_team_abbr)
            injuries_latest["player_name_norm"] = injuries_latest["player_name"].apply(
                normalize_player_name
            )
            injuries_latest = injuries_latest[injuries_latest["player_name_norm"] != ""]

            if "status_original" not in injuries_latest.columns:
                injuries_latest["status_original"] = injuries_latest.get("status")
            injuries_latest["status_bucket"] = injuries_latest.apply(
                lambda row: compute_injury_bucket(
                    row.get("status_original") or row.get("status"),
                    row.get("description"),
                ),
                axis=1,
            )

            practice_source = injuries_latest.get("practice_status_raw")
            if practice_source is None:
                practice_source = injuries_latest.get("practice_status")
            if practice_source is None:
                practice_source = pd.Series("", index=injuries_latest.index)
            injuries_latest["_has_practice_report"] = (
                practice_source.astype(str).str.strip() != ""
            )
            injuries_latest["practice_status"] = practice_source.apply(
                normalize_practice_status
            )

            injuries_latest["report_time"] = pd.to_datetime(
                injuries_latest["report_time"], errors="coerce"
            )
            injuries_latest = injuries_latest.sort_values("report_time")
            injuries_latest = injuries_latest.drop_duplicates(
                subset=["team", "player_name_norm"], keep="last"
            )

            active_mask = (
                injuries_latest["_has_practice_report"]
                & injuries_latest["practice_status"].isin({"full", "available", "rest"})
            )
            injuries_latest.loc[
                active_mask & ~injuries_latest["status_bucket"].isin({"suspended"}),
                "status_bucket",
            ] = "other"
            injuries_latest = injuries_latest.drop(columns=["_has_practice_report"], errors="ignore")

        depth_latest = pd.DataFrame()
        if self.depth_chart_frame is not None and not self.depth_chart_frame.empty:
            depth_latest = self.depth_chart_frame.copy()
            depth_latest["team"] = depth_latest["team"].apply(normalize_team_abbr)
            depth_latest["position"] = depth_latest["position"].apply(normalize_position)
            depth_latest["player_name_norm"] = depth_latest["player_name"].apply(
                normalize_player_name
            )
            depth_latest = depth_latest[
                (depth_latest["player_name_norm"] != "")
                & (depth_latest["position"] != "")
            ]
            depth_latest["updated_at"] = pd.to_datetime(
                depth_latest["updated_at"], errors="coerce"
            )
            depth_latest["rank"] = depth_latest["rank"].apply(parse_depth_rank)
            if "depth_id" in depth_latest.columns:
                depth_latest["_lineup_entry"] = depth_latest["depth_id"].astype(str).str.startswith(
                    "msf-lineup:"
                )
            else:
                depth_latest["_lineup_entry"] = False

        if lineup_rows is not None and not lineup_rows.empty:
            lineup_latest = lineup_rows.copy()
            lineup_latest["team"] = lineup_latest["team"].apply(normalize_team_abbr)
            lineup_latest["position"] = lineup_latest["position"].apply(normalize_position)
            lineup_latest["player_name_norm"] = lineup_latest["player_name"].apply(
                normalize_player_name
            )
            lineup_latest = lineup_latest[
                (lineup_latest["player_name_norm"] != "")
                & (lineup_latest["position"] != "")
            ]
            lineup_latest["updated_at"] = pd.to_datetime(
                lineup_latest["updated_at"], errors="coerce"
            )
            if "game_start" in lineup_latest.columns:
                lineup_latest["game_start"] = pd.to_datetime(
                    lineup_latest["game_start"], errors="coerce", utc=True
                )
            lineup_latest["rank"] = lineup_latest["rank"].apply(parse_depth_rank)
            if "depth_id" in lineup_latest.columns:
                lineup_latest["_lineup_entry"] = True
            else:
                lineup_latest["depth_id"] = lineup_latest.apply(
                    lambda row: f"msf-lineup:{row['team']}:{row['position']}:{row['player_name_norm']}",
                    axis=1,
                )
                lineup_latest["_lineup_entry"] = True

            if depth_latest.empty:
                depth_latest = lineup_latest
            else:
                frames = [
                    frame
                    for frame in (depth_latest, lineup_latest)
                    if frame is not None and not frame.empty
                ]
                if frames:
                    depth_latest = safe_concat(frames, ignore_index=True, sort=False)

        if not depth_latest.empty:
            lineup_entry_mask = depth_latest.get("_lineup_entry")
            if lineup_entry_mask is not None:
                lineup_entry_mask = lineup_entry_mask.fillna(False)
                lineup_entry_mask = lineup_entry_mask.infer_objects(copy=False)
                lineup_entry_mask = lineup_entry_mask.astype(bool)
                if lineup_entry_mask.any():
                    stale_entries = depth_latest.apply(_is_stale_lineup_entry, axis=1)
                    stale_mask = lineup_entry_mask & stale_entries
                    if stale_mask.any():
                        logging.debug(
                            "Discarding %d stale lineup entries based on age relative to kickoff",
                            int(stale_mask.sum()),
                        )
                        depth_latest = depth_latest.loc[~stale_mask].copy()

            depth_latest = depth_latest.sort_values(
                ["_lineup_entry", "updated_at"], ascending=[True, True]
            )
            depth_latest = depth_latest.drop_duplicates(
                subset=["team", "position", "player_name_norm"], keep="last"
            )
            if "depth_id" in depth_latest.columns:
                depth_latest["_lineup_entry"] = depth_latest["depth_id"].astype(str).str.startswith(
                    "msf-lineup:"
                )
            else:
                depth_latest["_lineup_entry"] = False

        latest_players["player_name_norm"] = latest_players["player_name"].apply(
            normalize_player_name
        )
        latest_players["__pname_key"] = latest_players["player_name"].map(
            robust_player_name_key
        )

        if "depth_rank" not in latest_players.columns:
            latest_players["depth_rank"] = np.nan

        if "status_bucket" not in latest_players.columns:
            latest_players["status_bucket"] = np.nan
        if "practice_status" not in latest_players.columns:
            latest_players["practice_status"] = np.nan

        template_columns = latest_players.columns.tolist()

        existing_keys: set[Tuple[str, str]] = set(
            zip(latest_players["team"], latest_players["player_name_norm"])
        )

        additional_rows: List[Dict[str, Any]] = []

        if not depth_latest.empty:
            for depth_row in depth_latest.itertuples():
                key = (depth_row.team, depth_row.player_name_norm)
                if key in existing_keys:
                    continue

                row_series = pd.Series(depth_row._asdict())
                lineup_flag = row_series.get("_lineup_entry")
                if (
                    pd.notna(lineup_flag)
                    and bool(lineup_flag)
                    and _is_stale_lineup_entry(row_series)
                ):
                    continue

                placeholder: Dict[str, Any] = {
                    col: np.nan for col in template_columns if col not in {"player_id", "team", "position"}
                }
                placeholder.setdefault("status_bucket", "other")
                placeholder.setdefault("practice_status", "available")
                placeholder.setdefault(
                    "injury_priority", INJURY_STATUS_PRIORITY.get("other", 1)
                )

                # Ensure base identifiers exist even when the player has not logged stats yet.
                placeholder.update(
                    {
                        "player_id": f"depth_{depth_row.team}_{depth_row.player_name_norm}",
                        "player_name": getattr(depth_row, "player_name", ""),
                        "team": depth_row.team,
                        "position": depth_row.position,
                        "player_name_norm": depth_row.player_name_norm,
                        "depth_rank": getattr(depth_row, "rank", np.nan),
                    }
                )

                season_metric_defaults = {
                    col: 0.0
                    for col in template_columns
                    if col.startswith("season_")
                }
                placeholder.update(season_metric_defaults)

                additional_rows.append(placeholder)

        if additional_rows:
            additional_df = pd.DataFrame(additional_rows)
            missing_cols = set(template_columns) - set(additional_df.columns)
            for col in missing_cols:
                additional_df[col] = np.nan
            frames = [
                frame
                for frame in (
                    latest_players,
                    additional_df[template_columns],
                )
                if frame is not None and not frame.empty
            ]
            if frames:
                latest_players = safe_concat(
                    frames,
                    ignore_index=True,
                    sort=False,
                )
            existing_keys = set(
                zip(latest_players["team"], latest_players["player_name_norm"])
            )

        if not injuries_latest.empty:
            injury_placeholders: List[Dict[str, Any]] = []
            for injury_row in injuries_latest.itertuples():
                key = (injury_row.team, injury_row.player_name_norm)
                if key in existing_keys:
                    continue
                status_bucket = getattr(injury_row, "status_bucket", "other")
                if status_bucket in INACTIVE_INJURY_BUCKETS:
                    continue
                position = normalize_position(getattr(injury_row, "position", ""))
                if not position:
                    continue
                placeholder: Dict[str, Any] = {
                    col: np.nan
                    for col in template_columns
                    if col not in {"player_id", "team", "position"}
                }
                placeholder.update(
                    {
                        "player_id": f"injury_{injury_row.team}_{injury_row.player_name_norm}",
                        "player_name": getattr(injury_row, "player_name", ""),
                        "team": injury_row.team,
                        "position": position,
                        "player_name_norm": injury_row.player_name_norm,
                        "status_bucket": status_bucket,
                        "practice_status": getattr(
                            injury_row, "practice_status", "available"
                        ),
                    }
                )
                season_metric_defaults = {
                    col: 0.0
                    for col in template_columns
                    if col.startswith("season_")
                }
                placeholder.update(season_metric_defaults)
                placeholder.setdefault(
                    "injury_priority",
                    INJURY_STATUS_PRIORITY.get(
                        status_bucket, INJURY_STATUS_PRIORITY.get("other", 1)
                    ),
                )
                injury_placeholders.append(placeholder)

            if injury_placeholders:
                injury_df = pd.DataFrame(injury_placeholders)
                missing_cols = set(template_columns) - set(injury_df.columns)
                for col in missing_cols:
                    injury_df[col] = np.nan
                latest_players = safe_concat(
                    [latest_players, injury_df[template_columns]],
                    ignore_index=True,
                    sort=False,
                )
                existing_keys = set(
                    zip(latest_players["team"], latest_players["player_name_norm"])
                )

        if not injuries_latest.empty:
            latest_players = latest_players.merge(
                injuries_latest[
                    ["team", "player_name_norm", "status_bucket", "status", "practice_status"]
                ],
                on=["team", "player_name_norm"],
                how="left",
                suffixes=("", "_inj"),
            )

            if "status_bucket_inj" in latest_players.columns:
                latest_players["status_bucket"] = latest_players[
                    "status_bucket_inj"
                ].combine_first(latest_players.get("status_bucket"))
                latest_players = latest_players.drop(
                    columns=["status_bucket_inj"], errors="ignore"
                )

            if "practice_status_inj" in latest_players.columns:
                latest_players["practice_status"] = latest_players[
                    "practice_status_inj"
                ].combine_first(latest_players.get("practice_status"))
                latest_players = latest_players.drop(
                    columns=["practice_status_inj"], errors="ignore"
                )

            if "status_inj" in latest_players.columns and "status" not in latest_players:
                latest_players = latest_players.rename(
                    columns={"status_inj": "status"}
                )
        else:
            latest_players["status_bucket"] = latest_players.get("status_bucket", np.nan)
            latest_players["practice_status"] = latest_players.get(
                "practice_status", np.nan
            )

        if not depth_latest.empty:
            merge_columns = ["team", "position", "player_name_norm", "rank"]
            for optional in ("_lineup_entry", "depth_id", "updated_at"):
                if optional in depth_latest.columns:
                    merge_columns.append(optional)

            latest_players = latest_players.merge(
                depth_latest[merge_columns],
                on=["team", "position", "player_name_norm"],
                how="left",
                suffixes=("", "_depth"),
            )

            depth_rank_sources = [
                col
                for col in ("depth_rank", "rank_depth", "rank")
                if col in latest_players.columns
            ]

            if depth_rank_sources:
                latest_players["depth_rank"] = (
                    latest_players[depth_rank_sources]
                    .bfill(axis=1)
                    .iloc[:, 0]
                )
            else:
                latest_players["depth_rank"] = np.nan

            columns_to_drop = [
                col
                for col in ("rank_depth", "rank", "depth_id", "updated_at")
                if col in latest_players.columns and col != "depth_rank"
            ]
            if columns_to_drop:
                latest_players = latest_players.drop(
                    columns=columns_to_drop, errors="ignore"
                )
        else:
            latest_players["depth_rank"] = latest_players.get("depth_rank", np.nan)

        latest_players = ensure_lineup_players_in_latest(latest_players, lineup_rows)

        latest_players["status_bucket"] = (
            latest_players["status_bucket"].fillna("other").apply(normalize_injury_status)
        )
        latest_players["practice_status"] = (
            latest_players["practice_status"].fillna("available").apply(normalize_practice_status)
        )
        latest_players["injury_priority"] = latest_players["status_bucket"].map(
            INJURY_STATUS_PRIORITY
        ).fillna(INJURY_STATUS_PRIORITY.get("other", 1))
        latest_players["practice_priority"] = latest_players["practice_status"].map(
            PRACTICE_STATUS_PRIORITY
        ).fillna(1)
        latest_players["depth_rank"] = pd.to_numeric(
            latest_players["depth_rank"], errors="coerce"
        )
        if "_lineup_entry" in latest_players.columns:
            lineup_mask = latest_players["_lineup_entry"].infer_objects(copy=False)
            lineup_mask = coerce_boolean_mask(lineup_mask)

            if lineup_mask.dtype != bool:
                lineup_mask = lineup_mask.astype(bool)
            starter_allowance = (
                latest_players["position"].fillna("").map(starters_per_position).fillna(1)
            )
            starter_mask = lineup_mask & (
                latest_players["depth_rank"].isna()
                | (latest_players["depth_rank"] <= starter_allowance)
            )
            latest_players["is_projected_starter"] = starter_mask
            latest_players = latest_players.drop(
                columns=["_lineup_entry"], errors="ignore"
            )
        else:
            latest_players["is_projected_starter"] = False
        latest_players["depth_rank"] = latest_players["depth_rank"].fillna(99.0)

        games = upcoming_games.copy()
        games["start_time"] = pd.to_datetime(games["start_time"], utc=True, errors="coerce")
        games = games[games["start_time"].notna()]
        eastern = ZoneInfo("America/New_York")
        if "local_start_time" in games.columns:
            games["local_start_time"] = pd.to_datetime(
                games["local_start_time"], utc=True, errors="coerce"
            ).dt.tz_convert(eastern)
        else:
            games["local_start_time"] = games["start_time"].dt.tz_convert(eastern)

        if "day_of_week" in games.columns:
            games["day_of_week"] = games["day_of_week"].where(
                games["day_of_week"].notna(), games["local_start_time"].dt.day_name()
            )
        else:
            games["day_of_week"] = games["local_start_time"].dt.day_name()
        games["home_team"] = games["home_team"].apply(normalize_team_abbr)
        games["away_team"] = games["away_team"].apply(normalize_team_abbr)

        selected_rows: List[pd.Series] = []

        for game in games.itertuples():
            game_id = getattr(game, "game_id")
            season = getattr(game, "season", None)
            week = getattr(game, "week", None)
            start_time = getattr(game, "start_time")
            venue = getattr(game, "venue", None)
            city = getattr(game, "city", None)
            state = getattr(game, "state", None)
            day_of_week = getattr(game, "day_of_week", None)
            referee = getattr(game, "referee", None)
            weather = getattr(game, "weather_conditions", None)
            temperature = getattr(game, "temperature_f", None)
            home_team = getattr(game, "home_team", None)
            away_team = getattr(game, "away_team", None)

            for team, opponent in ((away_team, home_team), (home_team, away_team)):
                if not team or not opponent:
                    continue

                candidates = latest_players[latest_players["team"] == team]
                if candidates.empty:
                    continue

                chosen_players: List[pd.Series] = []
                used_player_ids: set[str] = set()

                for pos_key, count in starters_per_position.items():
                    allowed_positions = position_groups.get(pos_key, {pos_key})
                    position_candidates = candidates[
                        candidates["position"].isin(allowed_positions)
                    ]
                    if position_candidates.empty:
                        continue
                    position_candidates = position_candidates.copy()

                    if "status_bucket" in position_candidates.columns:
                        filtered_candidates = position_candidates[
                            ~position_candidates["status_bucket"].isin(INACTIVE_INJURY_BUCKETS)
                        ]
                        if not filtered_candidates.empty:
                            position_candidates = filtered_candidates

                    if "injury_priority" not in position_candidates.columns:
                        position_candidates["injury_priority"] = INJURY_STATUS_PRIORITY.get(
                            "other", 1
                        )
                    else:
                        position_candidates["injury_priority"] = position_candidates[
                            "injury_priority"
                        ].fillna(INJURY_STATUS_PRIORITY.get("other", 1))

                    if "is_projected_starter" not in position_candidates.columns:
                        position_candidates["is_projected_starter"] = False
                    else:
                        position_candidates["is_projected_starter"] = (
                            position_candidates["is_projected_starter"].fillna(False).astype(bool)
                        )

                    position_candidates["practice_status"] = position_candidates[
                        "practice_status"
                    ].apply(normalize_practice_status)
                    practice_priority = position_candidates["practice_status"].map(
                        PRACTICE_STATUS_PRIORITY
                    ).fillna(1)
                    position_candidates["practice_priority"] = practice_priority

                    if pos_key == "QB":
                        sort_cols = [
                            "season_passing_attempts",
                            "season_passing_yards",
                            "season_fantasy_points",
                            "season_snap_count",
                            "passing_attempts",
                            "passing_yards",
                            "fantasy_points",
                            "snap_count",
                        ]
                    elif pos_key == "RB":
                        sort_cols = [
                            "season_rushing_attempts",
                            "season_rushing_yards",
                            "season_receiving_targets",
                            "season_snap_count",
                            "season_fantasy_points",
                            "rushing_attempts",
                            "rushing_yards",
                            "receiving_targets",
                            "snap_count",
                            "fantasy_points",
                        ]
                    elif pos_key == "WR":
                        sort_cols = [
                            "season_receiving_targets",
                            "season_receiving_yards",
                            "season_receptions",
                            "season_fantasy_points",
                            "receiving_targets",
                            "receiving_yards",
                            "receptions",
                            "fantasy_points",
                        ]
                    elif pos_key == "TE":
                        sort_cols = [
                            "season_receiving_targets",
                            "season_receptions",
                            "season_receiving_yards",
                            "season_fantasy_points",
                            "receiving_targets",
                            "receptions",
                            "receiving_yards",
                            "fantasy_points",
                        ]
                    else:
                        sort_cols = [
                            "season_snap_count",
                            "season_fantasy_points",
                            "snap_count",
                            "fantasy_points",
                        ]

                    sort_columns: List[str] = []
                    ascending_flags: List[bool] = []

                    if "is_projected_starter" in position_candidates.columns:
                        position_candidates["is_projected_starter"] = (
                            position_candidates["is_projected_starter"].fillna(False).astype(bool)
                        )
                        sort_columns.append("is_projected_starter")
                        ascending_flags.append(False)

                    if "depth_rank" in position_candidates.columns:
                        sort_columns.append("depth_rank")
                        ascending_flags.append(True)

                    sort_columns.append("injury_priority")
                    ascending_flags.append(False)
                    sort_columns.append("practice_priority")
                    ascending_flags.append(False)

                    for col in sort_cols:
                        if col not in position_candidates.columns:
                            position_candidates[col] = 0.0
                        else:
                            position_candidates[col] = position_candidates[col].fillna(0.0)
                        sort_columns.append(col)
                        ascending_flags.append(False)

                    position_candidates = position_candidates.sort_values(
                        sort_columns, ascending=ascending_flags
                    )

                    starters_first = position_candidates[
                        position_candidates["is_projected_starter"]
                    ]
                    backups_after = position_candidates[
                        ~position_candidates["is_projected_starter"]
                    ]
                    pos_selected = 0
                    for pool in (starters_first, backups_after):
                        if pos_selected >= count:
                            break
                        for _, player_row in pool.iterrows():
                            player_id = player_row.get("player_id")
                            if player_id in used_player_ids:
                                continue
                            chosen_players.append(player_row)
                            used_player_ids.add(player_id)
                            pos_selected += 1
                            if pos_selected >= count:
                                break

                if not chosen_players:
                    continue

                for player_row in chosen_players:
                    row_copy = player_row.copy()
                    row_copy["game_id"] = game_id
                    row_copy["season"] = season
                    row_copy["week"] = week
                    row_copy["start_time"] = start_time
                    row_copy["local_start_time"] = getattr(game, "local_start_time", pd.NaT)
                    row_copy["venue"] = venue
                    row_copy["city"] = city
                    row_copy["state"] = state
                    row_copy["day_of_week"] = day_of_week
                    row_copy["referee"] = referee
                    row_copy["weather_conditions"] = weather
                    row_copy["temperature_f"] = temperature
                    row_copy["home_team"] = home_team
                    row_copy["away_team"] = away_team
                    row_copy["opponent"] = opponent

                    strength = self._get_latest_team_strength(team, season)
                    if strength is not None:
                        row_copy["offense_pass_rating"] = strength.get("offense_pass_rating")
                        row_copy["offense_rush_rating"] = strength.get("offense_rush_rating")
                        row_copy["defense_pass_rating"] = strength.get("defense_pass_rating")
                        row_copy["defense_rush_rating"] = strength.get("defense_rush_rating")
                        row_copy["pace_seconds_per_play"] = strength.get("pace_seconds_per_play")
                        row_copy["offense_epa"] = strength.get("offense_epa")
                        row_copy["defense_epa"] = strength.get("defense_epa")
                        row_copy["offense_success_rate"] = strength.get("offense_success_rate")
                        row_copy["defense_success_rate"] = strength.get("defense_success_rate")
                        row_copy["travel_penalty"] = strength.get("travel_penalty")
                        row_copy["rest_penalty"] = strength.get("rest_penalty")
                        row_copy["weather_adjustment"] = strength.get("weather_adjustment")
                        row_copy["avg_timezone_diff_hours"] = strength.get("avg_timezone_diff_hours")

                    opp_strength = self._get_latest_team_strength(opponent, season)
                    if opp_strength is not None:
                        row_copy["opp_offense_pass_rating"] = opp_strength.get("offense_pass_rating")
                        row_copy["opp_offense_rush_rating"] = opp_strength.get("offense_rush_rating")
                        row_copy["opp_defense_pass_rating"] = opp_strength.get("defense_pass_rating")
                        row_copy["opp_defense_rush_rating"] = opp_strength.get("defense_rush_rating")
                        row_copy["opp_pace_seconds_per_play"] = opp_strength.get("pace_seconds_per_play")
                        row_copy["opp_offense_epa"] = opp_strength.get("offense_epa")
                        row_copy["opp_defense_epa"] = opp_strength.get("defense_epa")
                        row_copy["opp_offense_success_rate"] = opp_strength.get("offense_success_rate")
                        row_copy["opp_defense_success_rate"] = opp_strength.get("defense_success_rate")
                        row_copy["opp_travel_penalty"] = opp_strength.get("travel_penalty")
                        row_copy["opp_rest_penalty"] = opp_strength.get("rest_penalty")
                        row_copy["opp_weather_adjustment"] = opp_strength.get("weather_adjustment")
                        row_copy["opp_timezone_diff_hours"] = opp_strength.get("avg_timezone_diff_hours")

                    selected_rows.append(row_copy)

        if not selected_rows:
            return pd.DataFrame()

        player_features = pd.DataFrame(selected_rows)

        # Merge contextual averages for updated venue/day/ref when available.
        if self.context_feature_frame is not None and not self.context_feature_frame.empty:
            contextual = self.context_feature_frame.rename(
                columns={
                    "avg_rush_yards": "avg_rush_yards_ctx",
                    "avg_rec_yards": "avg_rec_yards_ctx",
                    "avg_receptions": "avg_receptions_ctx",
                    "avg_rush_tds": "avg_rush_tds_ctx",
                    "avg_rec_tds": "avg_rec_tds_ctx",
                }
            )
            player_features = player_features.merge(
                contextual,
                on=["team", "venue", "day_of_week", "referee"],
                how="left",
            )
            for src, dest in [
                ("avg_rush_yards_ctx", "avg_rush_yards"),
                ("avg_rec_yards_ctx", "avg_rec_yards"),
                ("avg_receptions_ctx", "avg_receptions"),
                ("avg_rush_tds_ctx", "avg_rush_tds"),
                ("avg_rec_tds_ctx", "avg_rec_tds"),
            ]:
                if src in player_features.columns:
                    player_features[dest] = player_features[dest].where(
                        player_features[dest].notna(), player_features[src]
                    )
                    player_features = player_features.drop(columns=[src])

        player_features = player_features.drop(columns=["player_name_norm"], errors="ignore")

        return player_features

    def _compute_team_unit_strength(
        self, player_stats: pd.DataFrame, advanced_metrics: Optional[pd.DataFrame] = None
    ) -> pd.DataFrame:
        base_columns = [
            "season",
            "week",
            "team",
            "offense_pass_rating",
            "offense_rush_rating",
            "defense_pass_rating",
            "defense_rush_rating",
            "pace_seconds_per_play",
            "offense_epa",
            "defense_epa",
            "offense_success_rate",
            "defense_success_rate",
            "travel_penalty",
            "rest_penalty",
            "weather_adjustment",
            "avg_timezone_diff_hours",
        ]

        if player_stats.empty and (advanced_metrics is None or advanced_metrics.empty):
            return pd.DataFrame(columns=base_columns)

        stats = player_stats.copy()
        numeric_cols = [
            "rushing_yards",
            "rushing_attempts",
            "receiving_yards",
            "receiving_targets",
            "passing_yards",
            "passing_attempts",
            "rushing_tds",
            "passing_tds",
        ]
        for col in numeric_cols:
            if col not in stats.columns:
                stats[col] = 0.0
            stats[col] = stats[col].fillna(0.0)

        if "home_team" in stats.columns and "away_team" in stats.columns:
            stats = stats.copy()
            stats["opponent"] = np.where(
                stats["team"] == stats["home_team"], stats["away_team"], stats["home_team"]
            )
        else:
            stats["opponent"] = np.nan

        offense = (
            stats.dropna(subset=["team", "season", "week"])
            .groupby(["season", "week", "team"], as_index=False)
            .agg(
                rushing_yards=pd.NamedAgg(column="rushing_yards", aggfunc="sum"),
                rushing_attempts=pd.NamedAgg(column="rushing_attempts", aggfunc="sum"),
                receiving_yards=pd.NamedAgg(column="receiving_yards", aggfunc="sum"),
                receiving_targets=pd.NamedAgg(column="receiving_targets", aggfunc="sum"),
                passing_yards=pd.NamedAgg(column="passing_yards", aggfunc="sum"),
                passing_attempts=pd.NamedAgg(column="passing_attempts", aggfunc="sum"),
                rushing_tds=pd.NamedAgg(column="rushing_tds", aggfunc="sum"),
                passing_tds=pd.NamedAgg(column="passing_tds", aggfunc="sum"),
            )
        )

        defense = (
            stats.dropna(subset=["opponent", "season", "week"])
            .groupby(["season", "week", "opponent"], as_index=False)
            .agg(
                opp_rushing_yards=pd.NamedAgg(column="rushing_yards", aggfunc="sum"),
                opp_rushing_attempts=pd.NamedAgg(column="rushing_attempts", aggfunc="sum"),
                opp_receiving_yards=pd.NamedAgg(column="receiving_yards", aggfunc="sum"),
                opp_receiving_targets=pd.NamedAgg(column="receiving_targets", aggfunc="sum"),
                opp_passing_yards=pd.NamedAgg(column="passing_yards", aggfunc="sum"),
                opp_passing_attempts=pd.NamedAgg(column="passing_attempts", aggfunc="sum"),
            )
            .rename(columns={"opponent": "team"})
        )

        merged = offense.merge(defense, on=["season", "week", "team"], how="left")
        merged["plays"] = merged["rushing_attempts"] + merged["passing_attempts"]
        merged["yards_per_play"] = np.where(
            merged["plays"] > 0,
            (merged["rushing_yards"] + merged["passing_yards"]) / merged["plays"],
            np.nan,
        )
        merged["rush_per_attempt"] = np.where(
            merged["rushing_attempts"] > 0,
            merged["rushing_yards"] / merged["rushing_attempts"],
            np.nan,
        )
        merged["pass_per_attempt"] = np.where(
            merged["passing_attempts"] > 0,
            merged["passing_yards"] / merged["passing_attempts"],
            np.nan,
        )
        merged["pace_seconds_per_play"] = np.where(
            merged["plays"] > 0,
            3600.0 / merged["plays"],
            np.nan,
        )

        merged["offense_success_rate"] = np.clip(
            np.where(
                merged["plays"] > 0,
                (merged["rushing_yards"] + merged["passing_yards"]) / (merged["plays"] * 4.0),
                np.nan,
            ),
            0,
            1,
        )

        merged["allowed_rush_per_attempt"] = np.where(
            merged["opp_rushing_attempts"] > 0,
            merged["opp_rushing_yards"] / merged["opp_rushing_attempts"],
            np.nan,
        )
        merged["allowed_pass_per_attempt"] = np.where(
            merged["opp_passing_attempts"] > 0,
            merged["opp_passing_yards"] / merged["opp_passing_attempts"],
            np.nan,
        )
        merged["defense_success_rate"] = np.clip(
            np.where(
                merged["opp_rushing_attempts"] + merged["opp_passing_attempts"] > 0,
                1
                - (
                    (merged["opp_rushing_yards"] + merged["opp_passing_yards"]) /
                    ((merged["opp_rushing_attempts"] + merged["opp_passing_attempts"]) * 4.0)
                ),
                np.nan,
            ),
            0,
            1,
        )

        league = (
            merged.groupby(["season", "week"], as_index=False)[
                ["rush_per_attempt", "pass_per_attempt", "allowed_rush_per_attempt", "allowed_pass_per_attempt", "yards_per_play"]
            ]
            .mean()
            .rename(
                columns={
                    "rush_per_attempt": "league_rush_per_attempt",
                    "pass_per_attempt": "league_pass_per_attempt",
                    "allowed_rush_per_attempt": "league_allowed_rush_per_attempt",
                    "allowed_pass_per_attempt": "league_allowed_pass_per_attempt",
                    "yards_per_play": "league_yards_per_play",
                }
            )
        )

        merged = merged.merge(league, on=["season", "week"], how="left")
        merged["offense_rush_rating"] = (
            merged["rush_per_attempt"] - merged["league_rush_per_attempt"]
        )
        merged["offense_pass_rating"] = (
            merged["pass_per_attempt"] - merged["league_pass_per_attempt"]
        )
        merged["defense_rush_rating"] = (
            merged["league_allowed_rush_per_attempt"] - merged["allowed_rush_per_attempt"]
        )
        merged["defense_pass_rating"] = (
            merged["league_allowed_pass_per_attempt"] - merged["allowed_pass_per_attempt"]
        )

        merged["offense_epa"] = merged["offense_pass_rating"] + merged["offense_rush_rating"]
        merged["defense_epa"] = merged["defense_pass_rating"] + merged["defense_rush_rating"]
        merged["travel_penalty"] = np.nan
        merged["rest_penalty"] = np.nan
        merged["weather_adjustment"] = np.nan

        if "timezone_diff_hours" not in merged.columns:
            merged["timezone_diff_hours"] = np.nan

        result = merged[[
            "season",
            "week",
            "team",
            "offense_pass_rating",
            "offense_rush_rating",
            "defense_pass_rating",
            "defense_rush_rating",
            "pace_seconds_per_play",
            "offense_epa",
            "defense_epa",
            "offense_success_rate",
            "defense_success_rate",
            "travel_penalty",
            "rest_penalty",
            "weather_adjustment",
            "timezone_diff_hours",
        ]]

        result = result.rename(columns={"timezone_diff_hours": "avg_timezone_diff_hours"})

        if advanced_metrics is not None and not advanced_metrics.empty:
            adv_subset = advanced_metrics[[
                "season",
                "week",
                "team",
                "pace_seconds_per_play",
                "offense_epa",
                "defense_epa",
                "offense_success_rate",
                "defense_success_rate",
                "travel_penalty",
                "rest_penalty",
                "weather_adjustment",
            ]].drop_duplicates()
            if result.empty:
                result = adv_subset
                for col in [
                    "offense_pass_rating",
                    "offense_rush_rating",
                    "defense_pass_rating",
                    "defense_rush_rating",
                ]:
                    if col not in result:
                        result[col] = np.nan
            else:
                result = result.merge(
                    adv_subset,
                    on=["season", "week", "team"],
                    how="left",
                    suffixes=("", "_adv"),
                )
                for col in [
                    "pace_seconds_per_play",
                    "offense_epa",
                    "defense_epa",
                    "offense_success_rate",
                    "defense_success_rate",
                    "travel_penalty",
                    "rest_penalty",
                    "weather_adjustment",
                ]:
                    adv_col = f"{col}_adv"
                    if adv_col in result:
                        result[col] = result[col].combine_first(result[adv_col])
                        result.drop(columns=[adv_col], inplace=True)

        return result[base_columns]

    def _compute_contextual_averages(self, player_stats: pd.DataFrame) -> pd.DataFrame:
        if player_stats.empty:
            return pd.DataFrame(
                columns=
                [
                    "team",
                    "venue",
                    "day_of_week",
                    "referee",
                    "avg_rush_yards",
                    "avg_rec_yards",
                    "avg_receptions",
                    "avg_rush_tds",
                    "avg_rec_tds",
                ]
            )

        context = (
            player_stats.groupby(["team", "venue", "day_of_week", "referee"])
            .agg(
                avg_rush_yards=pd.NamedAgg(column="rushing_yards", aggfunc="mean"),
                avg_rec_yards=pd.NamedAgg(column="receiving_yards", aggfunc="mean"),
                avg_receptions=pd.NamedAgg(column="receptions", aggfunc="mean"),
                avg_rush_tds=pd.NamedAgg(column="rushing_tds", aggfunc="mean"),
                avg_rec_tds=pd.NamedAgg(column="receiving_tds", aggfunc="mean"),
            )
            .reset_index()
        )
        return context

    def _compute_team_game_rolling_stats(self, games: pd.DataFrame) -> pd.DataFrame:
        """Create rolling scoring, travel, and rest indicators for each team game."""

        base_columns = [
            "game_id",
            "season",
            "week",
            "start_time",
            "team",
            "opponent",
            "is_home",
            "rolling_points_for",
            "rolling_points_against",
            "rolling_point_diff",
            "rolling_win_pct",
            "prev_points_for",
            "prev_points_against",
            "prev_point_diff",
            "rest_days",
            "rest_penalty",
            "timezone_diff_hours",
            "travel_penalty",
        ]

        if games.empty:
            return pd.DataFrame(columns=base_columns)

        games = games.copy()
        games["start_time"] = pd.to_datetime(games["start_time"], utc=True, errors="coerce")
        games = games[games["start_time"].notna()]
        games["home_team"] = games["home_team"].apply(normalize_team_abbr)
        games["away_team"] = games["away_team"].apply(normalize_team_abbr)
        games = games.dropna(subset=["home_team", "away_team"])

        def _team_zone(team: Optional[str]) -> ZoneInfo:
            tz_name = TEAM_TIMEZONES.get(team or "", "UTC")
            try:
                return ZoneInfo(tz_name)
            except Exception:
                return ZoneInfo("UTC")

        def _tz_offset_hours(ts: dt.datetime, team: Optional[str]) -> float:
            if ts is None or pd.isna(ts):
                return 0.0
            if ts.tzinfo is None:
                ts = ts.replace(tzinfo=dt.timezone.utc)
            zone = _team_zone(team)
            offset = ts.astimezone(zone).utcoffset()
            if offset is None:
                return 0.0
            return offset.total_seconds() / 3600.0

        home = games[[
            "game_id",
            "season",
            "week",
            "start_time",
            "home_team",
            "away_team",
            "home_score",
            "away_score",
        ]].rename(
            columns={
                "home_team": "team",
                "away_team": "opponent",
                "home_score": "points_for",
                "away_score": "points_against",
            }
        )
        home["is_home"] = True
        home["venue_team"] = home["team"]

        away = games[[
            "game_id",
            "season",
            "week",
            "start_time",
            "away_team",
            "home_team",
            "away_score",
            "home_score",
        ]].rename(
            columns={
                "away_team": "team",
                "home_team": "opponent",
                "away_score": "points_for",
                "home_score": "points_against",
            }
        )
        away["is_home"] = False
        away["venue_team"] = away["opponent"]

        team_games = safe_concat([home, away], ignore_index=True)
        team_games = team_games.dropna(subset=["team", "opponent"])

        team_games["team"] = team_games["team"].apply(normalize_team_abbr)
        team_games["opponent"] = team_games["opponent"].apply(normalize_team_abbr)
        team_games = team_games.dropna(subset=["team", "opponent"])

        team_games["timezone_diff_hours"] = team_games.apply(
            lambda row: abs(
                _tz_offset_hours(row["start_time"], row["team"]) -
                _tz_offset_hours(row["start_time"], row.get("venue_team"))
            ),
            axis=1,
        )

        team_games = team_games.sort_values([
            "team",
            "season",
            "start_time",
            "game_id",
        ]).reset_index(drop=True)

        def compute_group(group: pd.DataFrame) -> pd.DataFrame:
            group = group.sort_values("start_time").copy()
            win_flag = np.where(
                group["points_for"].notna() & group["points_against"].notna(),
                (group["points_for"] > group["points_against"]).astype(float),
                np.nan,
            )

            group["prev_points_for"] = group["points_for"].shift(1)
            group["prev_points_against"] = group["points_against"].shift(1)
            group["prev_point_diff"] = (
                group["prev_points_for"] - group["prev_points_against"]
            )

            rolling_points_for = (
                group["points_for"].rolling(window=5, min_periods=1).mean()
            )
            rolling_points_against = (
                group["points_against"].rolling(window=5, min_periods=1).mean()
            )
            rolling_point_diff = (
                (group["points_for"] - group["points_against"]).rolling(window=5, min_periods=1).mean()
            )
            rolling_win_pct = (
                pd.Series(win_flag, index=group.index)
                .rolling(window=5, min_periods=1)
                .mean()
            )

            group["rolling_points_for"] = rolling_points_for.shift(1)
            group["rolling_points_against"] = rolling_points_against.shift(1)
            group["rolling_point_diff"] = rolling_point_diff.shift(1)
            group["rolling_win_pct"] = rolling_win_pct.shift(1)

            rest_days = group["start_time"].diff().dt.total_seconds() / 86400.0
            group["rest_days"] = rest_days
            group["rest_penalty"] = rest_days.apply(
                lambda value: max(0.0, 6.0 - value) if pd.notna(value) else np.nan
            )
            group["travel_penalty"] = np.where(
                group["is_home"],
                0.0,
                group["timezone_diff_hours"].fillna(0.0) / 3.0,
            )

            return group

        grouped_frames: List[pd.DataFrame] = []
        for _, group in team_games.groupby(["team", "season"], sort=False):
            grouped_frames.append(compute_group(group))

        if grouped_frames:
            team_games = safe_concat(grouped_frames, ignore_index=True)
        else:
            team_games = team_games.iloc[0:0]

        team_games = team_games.drop(columns=["venue_team"], errors="ignore")

        return team_games[base_columns]


# ---------------------------------------------------------------------------
# Modeling pipeline
# ---------------------------------------------------------------------------


class ModelTrainer:
    def __init__(self, engine: Engine, db: NFLDatabase, run_id: Optional[str] = None):
        self.engine = engine
        self.db = db
        self.feature_builder = FeatureBuilder(engine)
        self.run_id = run_id or uuid.uuid4().hex
        self.model_uncertainty: Dict[str, Dict[str, float]] = {}

    @staticmethod
    def _is_lineup_starter(position: str, rank: Optional[int]) -> bool:
        pos = normalize_position(position)
        if pos == "QB":
            return (rank or 99) == 1
        if pos == "RB":
            return (rank or 99) == 1
        if pos == "WR":
            return (rank or 99) in {1, 2, 3}
        if pos == "TE":
            return (rank or 99) == 1
        return False

    def apply_lineup_gate(
        self,
        player_df: pd.DataFrame,
        respect_lineups: bool = True,
        lineup_df: Optional[pd.DataFrame] = None,
    ) -> pd.DataFrame:
        if player_df.empty:
            return player_df

        game_ids = sorted(set(map(str, player_df["game_id"].astype(str).tolist())))
        roster_frames: List[pd.DataFrame] = []
        allowed_lineup_keys: Set[Tuple[str, str, str, str]] = set()
        lineup_audit_frame = pd.DataFrame()
        lineup_roster_full = pd.DataFrame()

        if lineup_df is not None and not lineup_df.empty:
            lineup_roster = lineup_df.copy()
            lineup_roster["game_id"] = lineup_roster["game_id"].astype(str)
            lineup_roster["team"] = lineup_roster["team"].apply(normalize_team_abbr)
            lineup_roster["position"] = lineup_roster["position"].apply(normalize_position)
            lineup_roster = lineup_roster[
                lineup_roster["position"].isin({"QB", "RB", "WR", "TE"})
            ]
            if not lineup_roster.empty:
                lineup_roster["player_id"] = lineup_roster["player_id"].fillna("").astype(str)
                lineup_roster["player_name"] = lineup_roster["player_name"].fillna("")
                if "__pname_key" not in lineup_roster.columns:
                    lineup_roster["__pname_key"] = ""
                name_seed = (
                    lineup_roster.get("first_name", "").fillna("")
                    + " "
                    + lineup_roster.get("last_name", "").fillna("")
                ).str.strip()
                fallback_name = lineup_roster["player_name"]
                lineup_roster["__pname_key"] = lineup_roster["__pname_key"].fillna("")
                need_key = lineup_roster["__pname_key"] == ""
                lineup_roster.loc[need_key, "__pname_key"] = name_seed.where(
                    name_seed != "", fallback_name
                )[need_key].map(robust_player_name_key)
                lineup_roster["__pname_key"] = lineup_roster["__pname_key"].fillna("")
                lineup_roster = lineup_roster[lineup_roster["__pname_key"] != ""].copy()
                lineup_roster["depth_rank"] = lineup_roster["rank"].apply(parse_depth_rank)
                lineup_roster["depth_rank"] = lineup_roster["depth_rank"].apply(
                    lambda val: int(val) if pd.notna(val) else None
                )
                lineup_roster["is_starter"] = lineup_roster.apply(
                    lambda row: 1
                    if self._is_lineup_starter(row["position"], row["depth_rank"])
                    else 0,
                    axis=1,
                )
                lineup_roster["source"] = "msf-lineup"
                if respect_lineups:
                    allowed_lineup_keys_all = {
                        (str(gid), team, name, pos)
                        for gid, team, name, pos in zip(
                            lineup_roster["game_id"],
                            lineup_roster["team"],
                            lineup_roster["__pname_key"],
                            lineup_roster["position"],
                        )
                        if name
                    }
                    allowed_lineup_keys_starters = {
                        key
                        for key, starter in zip(
                            zip(
                                lineup_roster["game_id"],
                                lineup_roster["team"],
                                lineup_roster["__pname_key"],
                                lineup_roster["position"],
                            ),
                            lineup_roster["is_starter"],
                        )
                        if starter == 1 and key[2]
                    }
                    allowed_lineup_keys_starters = {
                        (str(gid), team, name, pos)
                        for gid, team, name, pos in allowed_lineup_keys_starters
                    }
                else:
                    allowed_lineup_keys_all = {
                        (str(gid), team, name, pos)
                        for gid, team, name, pos in zip(
                            lineup_roster["game_id"],
                            lineup_roster["team"],
                            lineup_roster["__pname_key"],
                            lineup_roster["position"],
                        )
                        if name
                    }
<<<<<<< HEAD
                    allowed_lineup_keys_starters = allowed_lineup_keys_all.copy()
=======
>>>>>>> 5005cbfb
                lineup_roster_full = lineup_roster.copy()
                lineup_audit_frame = lineup_roster.copy()
                lineup_export = lineup_roster.drop(columns=["__pname_key"], errors="ignore")
                needed_cols = [
                    "game_id",
                    "team",
                    "player_id",
                    "player_name",
                    "position",
                    "depth_rank",
                    "is_starter",
                    "source",
                ]
                for col in needed_cols:
                    if col not in lineup_export.columns:
                        lineup_export[col] = np.nan
                roster_frames.append(lineup_export[needed_cols])

        if not roster_frames:
            logging.info(
                "No lineup rows supplied for %d games; leaving player pool unchanged",
                len(game_ids),
            )
            return player_df

        roster = safe_concat(roster_frames, ignore_index=True)
        roster["game_id"] = roster["game_id"].astype(str)

        if "source" in roster.columns:
            roster["_lineup_priority"] = roster["source"].apply(
                lambda src: 0 if str(src).startswith("msf-lineup") else 1
            )
        else:
            roster["_lineup_priority"] = 1
        roster = roster.sort_values(
            ["game_id", "team", "player_id", "player_name", "_lineup_priority"]
        )
        roster = roster.drop_duplicates(
            subset=["game_id", "team", "player_id", "player_name"], keep="first"
        )
        roster = roster.drop(columns=["_lineup_priority"], errors="ignore")

        def _nname(series: pd.Series) -> pd.Series:
            return series.fillna("").map(robust_player_name_key)

        player_df = player_df.copy()
        if "game_id" not in player_df.columns:
            player_df["game_id"] = ""
        player_df["game_id"] = player_df["game_id"].astype(str)
        player_df["player_id"] = player_df["player_id"].fillna("").astype(str)
        player_df["team"] = player_df["team"].apply(normalize_team_abbr)
        if "position" in player_df.columns:
            player_df["position"] = player_df["position"].apply(normalize_position)
        else:
            player_df["position"] = ""
        player_df["__pname_key"] = _nname(player_df["player_name"])

        if not lineup_roster_full.empty:
            overrides = lineup_roster_full[
                ["game_id", "team", "player_id", "__pname_key", "position"]
            ].copy()
            overrides["game_id"] = overrides["game_id"].astype(str)
            overrides["team"] = overrides["team"].apply(normalize_team_abbr)
            overrides["player_id"] = overrides["player_id"].fillna("").astype(str)
            overrides["__pname_key"] = overrides["__pname_key"].fillna("")
            overrides["position"] = overrides["position"].apply(normalize_position)

            pid_override: Dict[Tuple[str, str], Tuple[str, str]] = {}
            name_override: Dict[Tuple[str, str], Tuple[str, str]] = {}

            for _, row in overrides.iterrows():
                team_pos = (row["team"], row["position"])

                player_id_value = row.get("player_id", "")
                if isinstance(player_id_value, str):
                    player_id_value = player_id_value.strip()
                if player_id_value:
                    pid_override[(row["game_id"], player_id_value)] = team_pos

                name_key_value = row.get("__pname_key", "")
                if isinstance(name_key_value, str):
                    name_key_value = name_key_value.strip()
                if name_key_value:
                    name_override[(row["game_id"], name_key_value)] = team_pos

            player_df["_gid"] = player_df["game_id"].astype(str)
            player_df["_pid"] = player_df.get("player_id", "").fillna("").astype(str)

            team_overrides: List[Optional[str]] = []
            pos_overrides: List[Optional[str]] = []

            name_keys = player_df["__pname_key"].fillna("")
            for gid, pid, name_key in zip(player_df["_gid"], player_df["_pid"], name_keys):
                override = pid_override.get((gid, pid)) if pid else None
                if override is None and name_key:
                    override = name_override.get((gid, name_key))
                if override is None:
                    team_overrides.append(None)
                    pos_overrides.append(None)
                else:
                    team_overrides.append(override[0])
                    pos_overrides.append(override[1])

            team_overrides_series = pd.Series(team_overrides, index=player_df.index)
            pos_overrides_series = pd.Series(pos_overrides, index=player_df.index)

            team_mask = team_overrides_series.notna()
            if team_mask.any():
                player_df.loc[team_mask, "team"] = team_overrides_series[team_mask]

            pos_mask = pos_overrides_series.notna()
            if pos_mask.any():
                player_df.loc[pos_mask, "position"] = pos_overrides_series[pos_mask]

            player_df.drop(columns=["_gid", "_pid"], inplace=True)

        player_df["team"] = player_df["team"].apply(normalize_team_abbr)
        roster = roster.copy()
        roster["player_id"] = roster["player_id"].fillna("").astype(str)
        roster["team"] = roster["team"].apply(normalize_team_abbr)
        roster["position"] = roster["position"].apply(normalize_position)
        roster["__pname_key"] = _nname(roster["player_name"])

        roster_subset = roster[[
            "game_id",
            "team",
            "player_id",
            "__pname_key",
            "position",
            "depth_rank",
            "is_starter",
        ]]

        merged = player_df.merge(
            roster_subset.drop(columns=["__pname_key"], errors="ignore"),
            how="left",
            left_on=["game_id", "team", "player_id"],
            right_on=["game_id", "team", "player_id"],
            suffixes=("", "_r"),
        )

        mask_missing = merged["depth_rank"].isna()
        if mask_missing.any():
            fallback = (
                merged.loc[mask_missing, ["game_id", "team", "__pname_key", "position"]]
                .merge(
                    roster_subset,
                    how="left",
                    on=["game_id", "team", "__pname_key", "position"],
                )[["depth_rank", "is_starter"]]
            )
            fallback.index = merged.index[mask_missing]
            for column in ("depth_rank", "is_starter"):
                merged.loc[fallback.index, column] = fallback[column]

        merged["_lineup_hit"] = merged["depth_rank"].notna()

        def _build_placeholder_row(lineup_row: pd.Series) -> Optional[Dict[str, Any]]:
            game_id_value = str(lineup_row.get("game_id", "")).strip()
            team_value = normalize_team_abbr(lineup_row.get("team"))
            position_value = normalize_position(lineup_row.get("position"))
            if not game_id_value or not team_value or not position_value:
                return None

            name_key = lineup_row.get("__pname_key", "") or ""
            if not name_key:
                name_seed = " ".join(
                    part
                    for part in [
                        str(lineup_row.get("first_name", "")).strip(),
                        str(lineup_row.get("last_name", "")).strip(),
                    ]
                    if part
                ) or str(lineup_row.get("player_name", "")).strip()
                name_key = robust_player_name_key(name_seed)
            if not name_key:
                return None

            template_pool = merged[
                (merged["game_id"].astype(str) == game_id_value)
                & (merged["team"] == team_value)
            ]
            if template_pool.empty:
                template_pool = merged[merged["game_id"].astype(str) == game_id_value]
            if template_pool.empty:
                base_values = {col: np.nan for col in merged.columns}
            else:
                base_row = template_pool.iloc[0]
                base_values = {col: base_row.get(col, np.nan) for col in merged.columns}

            player_name_value = str(lineup_row.get("player_name", "")).strip()
            if not player_name_value:
                first = str(lineup_row.get("first_name", "")).strip()
                last = str(lineup_row.get("last_name", "")).strip()
                player_name_value = " ".join(part for part in [first, last] if part)

            placeholder: Dict[str, Any] = dict(base_values)
            placeholder["game_id"] = game_id_value
            placeholder["team"] = team_value
            if "opponent" in placeholder and pd.isna(placeholder["opponent"]):
                opp_pool = merged[
                    (merged["game_id"].astype(str) == game_id_value)
                    & (merged["team"] != team_value)
                ]
                if not opp_pool.empty:
                    placeholder["opponent"] = opp_pool.iloc[0].get("team")
            placeholder["position"] = position_value
            placeholder["player_name"] = player_name_value
            if "player_name_norm" in placeholder:
                placeholder["player_name_norm"] = normalize_player_name(
                    player_name_value
                )
            placeholder["__pname_key"] = name_key

            raw_player_id = lineup_row.get("player_id")
            if isinstance(raw_player_id, str) and raw_player_id.strip():
                player_id_value = raw_player_id.strip()
            else:
                player_id_value = f"lineup_{team_value}_{name_key}"
            placeholder["player_id"] = player_id_value

            depth_rank_value = parse_depth_rank(lineup_row.get("rank"))
            placeholder["depth_rank"] = depth_rank_value
            starter_flag = 1 if self._is_lineup_starter(position_value, depth_rank_value) else 0
            placeholder["is_starter"] = starter_flag
            placeholder["_lineup_hit"] = True

            status_bucket = lineup_row.get("status_bucket")
            practice_status = lineup_row.get("practice_status")
            if status_bucket:
                status_bucket = normalize_injury_status(status_bucket)
                practice_status = normalize_practice_status(practice_status)
            else:
                status_bucket, practice_status = interpret_playing_probability(
                    lineup_row.get("playing_probability")
                )
                status_bucket = normalize_injury_status(status_bucket)
                practice_status = normalize_practice_status(practice_status)
            placeholder["status_bucket"] = status_bucket
            placeholder["practice_status"] = practice_status
            if "injury_priority" in placeholder:
                placeholder["injury_priority"] = INJURY_STATUS_PRIORITY.get(
                    status_bucket, INJURY_STATUS_PRIORITY.get("other", 1)
                )
            if "practice_priority" in placeholder:
                placeholder["practice_priority"] = PRACTICE_STATUS_PRIORITY.get(
                    practice_status, PRACTICE_STATUS_PRIORITY.get("available", 1)
                )

            updated_at = lineup_row.get("updated_at")
            if "updated_at" in placeholder:
                placeholder["updated_at"] = updated_at
            game_start_value = lineup_row.get("game_start")
            if "game_start" in placeholder:
                placeholder["game_start"] = game_start_value
            if "first_name" in placeholder:
                placeholder["first_name"] = lineup_row.get("first_name", "")
            if "last_name" in placeholder:
                placeholder["last_name"] = lineup_row.get("last_name", "")
            if "source" in placeholder and not placeholder.get("source"):
                placeholder["source"] = "msf-lineup"
            if "is_projected_starter" in placeholder:
                placeholder["is_projected_starter"] = True

            return placeholder

        if respect_lineups and not lineup_roster_full.empty:
            normalized_lineup = lineup_roster_full.copy()
            normalized_lineup["game_id"] = normalized_lineup["game_id"].astype(str)
            normalized_lineup["team"] = normalized_lineup["team"].apply(normalize_team_abbr)
            normalized_lineup["position"] = normalized_lineup["position"].apply(normalize_position)
            if "__pname_key" not in normalized_lineup.columns:
                normalized_lineup["__pname_key"] = normalized_lineup["player_name"].map(
                    robust_player_name_key
                )
            normalized_lineup["__pname_key"] = normalized_lineup["__pname_key"].fillna("")
            normalized_lineup = normalized_lineup[normalized_lineup["__pname_key"] != ""]

            existing_lineup_keys: Set[Tuple[str, str, str, str]] = set(
                zip(
                    merged["game_id"].astype(str),
                    merged["team"],
                    merged["__pname_key"],
                    merged["position"].apply(normalize_position),
                )
            )

            placeholder_rows: List[Dict[str, Any]] = []
            for _, lineup_row in normalized_lineup.iterrows():
                key = (
                    lineup_row.get("game_id", ""),
                    lineup_row.get("team"),
                    lineup_row.get("__pname_key", ""),
                    normalize_position(lineup_row.get("position")),
                )
                if key in existing_lineup_keys:
                    continue
                placeholder = _build_placeholder_row(lineup_row)
                if placeholder is None:
                    continue
                placeholder_rows.append(placeholder)
                existing_lineup_keys.add(key)

            if placeholder_rows:
                placeholder_df = pd.DataFrame(placeholder_rows)
                merged = safe_concat([merged, placeholder_df], ignore_index=True, sort=False)

        merged["_lineup_hit"] = merged["depth_rank"].notna()

        if respect_lineups and not lineup_audit_frame.empty:
            self._audit_lineup_matches(lineup_audit_frame, player_df, merged)

        candidate_pool = merged.copy()
        initial_candidate_count = len(candidate_pool)

        allowed_lineup_keys = locals().get("allowed_lineup_keys_all", set())
        starter_lineup_keys = locals().get("allowed_lineup_keys_starters", set())

        if respect_lineups and allowed_lineup_keys:
            key_series = pd.Series(
                list(
                    zip(
                        merged["game_id"].astype(str),
                        merged["team"],
                        merged["__pname_key"],
                        merged["position"].apply(normalize_position),
                    )
                ),
                index=merged.index,
            )
            allowed_mask = key_series.isin(allowed_lineup_keys) | merged["position"].isin(
                ["K", "DEF"]
            )
            merged = merged[allowed_mask]
        else:
            key_series = pd.Series(
                list(
                    zip(
                        merged["game_id"].astype(str),
                        merged["team"],
                        merged["__pname_key"],
                        merged["position"].apply(normalize_position),
                    )
                ),
                index=merged.index,
            )

        merged["depth_rank"] = merged["depth_rank"].fillna(9).astype(int)
        merged["is_starter"] = merged["is_starter"].fillna(0).astype(int)

        merged_before_filter = merged.copy()

        if respect_lineups:
            matched_count = int(merged_before_filter["_lineup_hit"].sum())
            logging.info(
                "Roster gate respected lineups: kept %d of %d players (matched=%d)",
                len(merged),
                initial_candidate_count,
                matched_count,
            )

            required_counts: Dict[str, int] = {"QB": 1, "RB": 2, "WR": 3, "TE": 1}
            additions: List[pd.DataFrame] = []

            starter_mask = key_series.isin(starter_lineup_keys) if starter_lineup_keys else pd.Series(False, index=merged.index)
            starter_groups = {
                key: grp
                for key, grp in merged.loc[starter_mask].groupby(["game_id", "team"], sort=False)
            }

            def _make_key(pid_value: Any, name_value: Any) -> Tuple[str, str]:
                pid_text = str(pid_value)
                if pid_text.lower() in {"", "nan", "none"}:
                    pid_text = ""
                name_text = name_value if isinstance(name_value, str) else ""
                return pid_text, name_text

            for key, full_group in candidate_pool.groupby(["game_id", "team"], sort=False):
                starter_group = starter_groups.get(key)
                if starter_group is not None:
                    existing_keys: Set[Tuple[str, str]] = {
                        _make_key(pid, name)
                        for pid, name in zip(
                            starter_group["player_id"],
                            starter_group["__pname_key"],
                        )
                    }
                    position_counts = starter_group["position"].value_counts().to_dict()
                else:
                    existing_keys = set()
                    position_counts = {}

                full_group = full_group.copy()
                if "status_bucket" in full_group.columns:
                    full_group = full_group[
                        ~full_group["status_bucket"].isin(INACTIVE_INJURY_BUCKETS)
                    ]
                if full_group.empty:
                    continue
                full_group["__fallback_key"] = [
                    _make_key(pid, name)
                    for pid, name in zip(
                        full_group["player_id"],
                        full_group["__pname_key"],
                    )
                ]

                for pos, needed in required_counts.items():
                    have = position_counts.get(pos, 0)
                    if have >= needed:
                        continue

                    candidates = full_group[full_group["position"] == pos]
                    if candidates.empty:
                        continue

                    remaining = needed - have
                    candidates = candidates[~candidates["__fallback_key"].isin(existing_keys)]
                    if candidates.empty:
                        continue

                    candidates = candidates.sort_values(["depth_rank", "player_name"])
                    selected = candidates.head(remaining)
                    if selected.empty:
                        continue

                    selected_keys: List[Tuple[str, str]] = [
                        _make_key(pid, name)
                        for pid, name in zip(
                            selected["player_id"],
                            selected["__pname_key"],
                        )
                    ]

                    additions.append(selected.drop(columns=["__fallback_key"], errors="ignore"))
                    existing_keys.update(selected_keys)
                    have += len(selected)
                    position_counts[pos] = have

                    logging.debug(
                        "Roster fallback promoted %d %s player(s) for game %s team %s",
                        len(selected_keys),
                        pos,
                        key[0],
                        key[1],
                    )

            if additions:
                merged = safe_concat([merged] + additions, ignore_index=True, sort=False)

        return merged.drop(columns=["__pname_key", "_lineup_hit"], errors="ignore")

    def _audit_lineup_matches(
        self,
        lineup_df: pd.DataFrame,
        player_df: pd.DataFrame,
        merged_df: pd.DataFrame,
    ) -> None:
        if lineup_df.empty or merged_df.empty:
            return

        try:
            lineup = lineup_df.copy()
            lineup["game_id"] = lineup["game_id"].astype(str)
            lineup["team"] = lineup["team"].apply(normalize_team_abbr)
            lineup["position"] = lineup["position"].apply(normalize_position)
            lineup = lineup[lineup["position"].isin({"QB", "RB", "WR", "TE"})]
            if lineup.empty:
                return

            if "__pname_key" not in lineup.columns:
                lineup["__pname_key"] = ""
            name_seed = (
                lineup.get("first_name", "").fillna("")
                + " "
                + lineup.get("last_name", "").fillna("")
            ).str.strip()
            fallback = lineup.get("player_name", "").fillna("")
            need_key = lineup["__pname_key"].fillna("") == ""
            lineup.loc[need_key, "__pname_key"] = name_seed.where(
                name_seed != "", fallback
            )[need_key].map(robust_player_name_key)
            lineup["__pname_key"] = lineup["__pname_key"].fillna("")
            lineup = lineup[lineup["__pname_key"] != ""]
            if lineup.empty:
                return

            players = player_df.copy()
            players["game_id"] = players["game_id"].astype(str)
            players["team"] = players["team"].apply(normalize_team_abbr)
            players["position"] = players["position"].apply(normalize_position)
            if "__pname_key" not in players.columns:
                players["__pname_key"] = players["player_name"].map(
                    robust_player_name_key
                )

            matched_keys = set(
                zip(
                    merged_df.loc[merged_df["_lineup_hit"], "game_id"].astype(str),
                    merged_df.loc[merged_df["_lineup_hit"], "team"],
                    merged_df.loc[merged_df["_lineup_hit"], "__pname_key"],
                    merged_df.loc[merged_df["_lineup_hit"], "position"].apply(
                        normalize_position
                    ),
                )
            )

            reported: Set[Tuple[str, str, str]] = set()
            for _, row in lineup.iterrows():
                game_id_value = str(row.get("game_id"))
                team_value = row.get("team")
                pname_key_value = row.get("__pname_key", "")
                position_value = normalize_position(row.get("position", ""))

                key = (game_id_value, team_value, pname_key_value, position_value)
                if key in matched_keys:
                    continue
                summary_key = (game_id_value, team_value, pname_key_value)
                if summary_key in reported:
                    continue
                team_pool = players[
                    (players["game_id"] == game_id_value)
                    & (players["team"] == team_value)
                ]
                reasons: List[str] = []
                if team_pool.empty:
                    reasons.append("team missing in features")
                else:
                    name_pool = team_pool[team_pool["__pname_key"] == pname_key_value]
                    if name_pool.empty:
                        reasons.append("not in latest_players")
                    else:
                        pos_pool = name_pool[
                            name_pool["position"].apply(normalize_position)
                            == position_value
                        ]
                        if pos_pool.empty:
                            reasons.append("position mismatch")
                        else:
                            inactive_mask = pd.Series(False, index=pos_pool.index)
                            if "status_bucket" in pos_pool.columns:
                                inactive_mask = pos_pool["status_bucket"].isin(
                                    INACTIVE_INJURY_BUCKETS
                                )
                                if inactive_mask.any():
                                    reasons.append("inactive status filtered")
                            if not inactive_mask.any():
                                reasons.append("present but filtered")

                if not reasons:
                    reasons.append("unmatched")

                player_label = str(row.get("player_name", "")).strip()
                if not player_label:
                    first = str(row.get("first_name", "")).strip()
                    last = str(row.get("last_name", "")).strip()
                    player_label = " ".join(
                        part for part in [first, last] if part
                    ).strip()
                player_label = player_label or pname_key_value or "(unknown)"

                logging.warning(
                    "[%s %s %s-%s] %s: %s",
                    game_id_value,
                    team_value,
                    position_value,
                    row.get("rank", ""),
                    player_label,
                    ", ".join(reasons),
                )
                reported.add(summary_key)
        except Exception:
            logging.debug("Lineup audit diagnostics failed", exc_info=True)

    # ------------------------------------------------------------------
    # Chronological splitting utilities
    # ------------------------------------------------------------------

    def _sort_by_time(self, df: pd.DataFrame) -> pd.DataFrame:
        if "start_time" in df.columns:
            return df.sort_values("start_time")
        if {"season", "week"}.issubset(df.columns):
            return df.sort_values(["season", "week"])
        if "week" in df.columns:
            return df.sort_values("week")
        return df.sort_index()

    def _chronological_split(
        self,
        df: pd.DataFrame,
        holdout_fraction: float = 0.2,
    ) -> Tuple[pd.DataFrame, pd.DataFrame, pd.DataFrame]:
        df_sorted = self._sort_by_time(df).reset_index(drop=True)
        if len(df_sorted) < 5:
            split_index = max(1, len(df_sorted) - 1)
        else:
            holdout_size = max(1, int(len(df_sorted) * holdout_fraction))
            if holdout_size >= len(df_sorted):
                holdout_size = max(1, len(df_sorted) - 1)
            split_index = len(df_sorted) - holdout_size

        if split_index <= 0 or split_index >= len(df_sorted):
            split_index = max(1, len(df_sorted) - 1)

        train_df = df_sorted.iloc[:split_index]
        test_df = df_sorted.iloc[split_index:]
        return train_df, test_df, df_sorted

    def _build_time_series_cv(self, n_samples: int) -> TimeSeriesSplit:
        if n_samples < 3:
            raise ValueError("At least 3 samples are required for time series CV.")

        n_splits = min(5, max(2, n_samples - 1))
        if n_splits >= n_samples:
            n_splits = n_samples - 1
        return TimeSeriesSplit(n_splits=n_splits)

    @staticmethod
    def _gb_param_grid(prefix: str) -> Dict[str, List[Any]]:
        """Gradient boosting hyperparameter search space helper."""

        return {
            f"{prefix}learning_rate": [0.01, 0.05, 0.1, 0.2],
            f"{prefix}n_estimators": [100, 200, 300, 400],
            f"{prefix}max_depth": [2, 3, 4],
            f"{prefix}subsample": [0.6, 0.8, 1.0],
        }

    def train(self) -> Dict[str, Pipeline]:
        datasets = self.feature_builder.build_features()
        models: Dict[str, Pipeline] = {}

        for target, df in datasets.items():
            if target == "game_outcome":
                model = self._train_game_models(df)
                models.update(model)
                continue

            model = self._train_regression_model(df, target)
            if model is not None:
                models[target] = model
        return models

    def _train_regression_model(self, df: pd.DataFrame, target: str) -> Optional[Pipeline]:
        if len(df) < 20 or df[target].nunique() <= 1:
            logging.warning(
                "Not enough data to train %s model (rows=%d, unique targets=%d).", 
                target,
                len(df),
                df[target].nunique(),
            )
            return None

        numeric_features = [
            "week",
            "temperature_f",
            "wind_mph",
            "humidity",
            "offense_pass_rating",
            "offense_rush_rating",
            "defense_pass_rating",
            "defense_rush_rating",
            "pace_seconds_per_play",
            "offense_epa",
            "defense_epa",
            "offense_success_rate",
            "defense_success_rate",
            "travel_penalty",
            "rest_penalty",
            "weather_adjustment",
            "avg_timezone_diff_hours",
            "opp_offense_pass_rating",
            "opp_offense_rush_rating",
            "opp_defense_pass_rating",
            "opp_defense_rush_rating",
            "opp_pace_seconds_per_play",
            "opp_offense_epa",
            "opp_defense_epa",
            "opp_offense_success_rate",
            "opp_defense_success_rate",
            "opp_travel_penalty",
            "opp_rest_penalty",
            "opp_weather_adjustment",
            "opp_timezone_diff_hours",
            "avg_rush_yards",
            "avg_rec_yards",
            "avg_receptions",
            "avg_rush_tds",
            "avg_rec_tds",
            "snap_count",
            "receiving_targets",
            "home_injury_total",
            "away_injury_total",
            "depth_rank",
            "injury_priority",
            "practice_priority",
        ]
        categorical_features = [
            "team",
            "opponent",
            "venue",
            "day_of_week",
            "referee",
            "position",
            "status_bucket",
            "practice_status",
        ]

        available_numeric = [
            col for col in numeric_features if col in df.columns and df[col].notna().any()
        ]
        dropped_numeric = sorted(set(numeric_features) - set(available_numeric))
        if dropped_numeric:
            logging.debug(
                "Dropping numeric features with no observed values for %s model: %s",
                target,
                ", ".join(dropped_numeric),
            )

        available_categorical = [
            col for col in categorical_features if col in df.columns and df[col].notna().any()
        ]
        dropped_categorical = sorted(set(categorical_features) - set(available_categorical))
        if dropped_categorical:
            logging.debug(
                "Dropping categorical features with no observed values for %s model: %s",
                target,
                ", ".join(dropped_categorical),
            )

        if not available_numeric and not available_categorical:
            logging.warning(
                "No usable features with observed values available to train %s model; skipping.",
                target,
            )
            return None

        feature_columns = list(available_numeric + available_categorical)

        train_df, test_df, sorted_df = self._chronological_split(df)
        X_train = train_df[feature_columns]
        y_train = train_df[target]
        X_test = test_df[feature_columns]
        y_test = test_df[target]

        transformers = []
        if available_numeric:
            transformers.append(
                (
                    "num",
                    Pipeline([("imputer", SimpleImputer()), ("scaler", StandardScaler())]),
                    available_numeric,
                )
            )
        if available_categorical:
            transformers.append(
                (
                    "cat",
                    Pipeline([
                        (
                            "imputer",
                            SimpleImputer(strategy="constant", fill_value="missing"),
                        ),
                        ("onehot", OneHotEncoder(handle_unknown="ignore")),
                    ]),
                    available_categorical,
                )
            )

        preprocessor = ColumnTransformer(transformers=transformers)

        baseline_model = Pipeline([
            ("preprocessor", clone(preprocessor)),
            ("regressor", GradientBoostingRegressor(random_state=42)),
        ])

        baseline_model.fit(X_train, y_train)
        baseline_pred = baseline_model.predict(X_test)
        baseline_r2 = baseline_model.score(X_test, y_test)
        baseline_mae = mean_absolute_error(y_test, baseline_pred)
        baseline_rmse = float(np.sqrt(mean_squared_error(y_test, baseline_pred)))
        logging.info(
            "Trained %s model (baseline GBM), R^2=%.3f on holdout (MAE=%.3f, RMSE=%.3f)",
            target,
            baseline_r2,
            baseline_mae,
            baseline_rmse,
        )
        self.db.record_backtest_metrics(
            self.run_id,
            f"{target}_baseline",
            {"r2": baseline_r2, "mae": baseline_mae, "rmse": baseline_rmse},
            sample_size=len(y_test),
        )

        tuned_model = Pipeline([
            ("preprocessor", clone(preprocessor)),
            ("regressor", GradientBoostingRegressor(random_state=42)),
        ])

        try:
            cv = self._build_time_series_cv(len(X_train))
        except ValueError as exc:
            logging.warning(
                "Skipping hyperparameter tuning for %s due to insufficient data: %s",
                target,
                exc,
            )
            best_model = tuned_model.fit(X_train, y_train)
        else:
            search = RandomizedSearchCV(
                estimator=tuned_model,
                param_distributions=self._gb_param_grid("regressor__"),
                n_iter=10,
                scoring="neg_mean_absolute_error",
                cv=cv,
                random_state=42,
                n_jobs=-1,
            )
            search.fit(X_train, y_train)
            best_model: Pipeline = search.best_estimator_
            logging.info(
                "Best parameters for %s model: %s (CV MAE=%.3f)",
                target,
                search.best_params_,
                -search.best_score_,
            )

        rf_pipeline = Pipeline([
            ("preprocessor", clone(preprocessor)),
            (
                "regressor",
                RandomForestRegressor(
                    n_estimators=400, random_state=42, min_samples_leaf=2, n_jobs=-1
                ),
            ),
        ])

        final_estimator = GradientBoostingRegressor(
            random_state=42, learning_rate=0.05, max_depth=3, n_estimators=200
        )

        ensemble = StackingRegressor(
            estimators=[
                ("gbm", clone(best_model)),
                ("rf", rf_pipeline),
            ],
            final_estimator=final_estimator,
            passthrough=False,
            n_jobs=-1,
        )

        ensemble.fit(X_train, y_train)
        y_pred = ensemble.predict(X_test)
        r2 = ensemble.score(X_test, y_test)
        mae = mean_absolute_error(y_test, y_pred)
        rmse = float(np.sqrt(mean_squared_error(y_test, y_pred)))
        logging.info(
            "%s holdout metrics | R^2=%.3f | MAE=%.3f | RMSE=%.3f",
            target,
            r2,
            mae,
            rmse,
        )

        self.db.record_backtest_metrics(
            self.run_id,
            target,
            {"r2": r2, "mae": mae, "rmse": rmse},
            sample_size=len(y_test),
        )
        self.model_uncertainty[target] = {"rmse": rmse, "mae": mae}

        ensemble.fit(sorted_df[feature_columns], sorted_df[target])
        setattr(ensemble, "feature_columns", feature_columns)
        setattr(ensemble, "allowed_positions", TARGET_ALLOWED_POSITIONS.get(target))
        setattr(ensemble, "target_name", target)
        return ensemble


    def _train_game_models(self, df: pd.DataFrame) -> Dict[str, Pipeline]:
        if len(df) < 20 or df["game_result"].nunique() <= 1:
            logging.warning(
                "Not enough completed games (%d) with outcomes to train game-level models.",
                len(df),
            )
            return {}

        df = df.copy()

        numeric_features = [
            "week",
            "temperature_f",
            "wind_mph",
            "humidity",
            "home_moneyline",
            "away_moneyline",
            "home_implied_prob",
            "away_implied_prob",
            "moneyline_diff",
            "implied_prob_diff",
            "implied_prob_sum",
            "home_offense_pass_rating",
            "home_offense_rush_rating",
            "home_defense_pass_rating",
            "home_defense_rush_rating",
            "home_pace_seconds_per_play",
            "home_offense_epa",
            "home_defense_epa",
            "home_offense_success_rate",
            "home_defense_success_rate",
            "home_travel_penalty",
            "home_rest_penalty",
            "home_weather_adjustment",
            "home_timezone_diff_hours",
            "home_points_for_avg",
            "home_points_against_avg",
            "home_point_diff_avg",
            "home_win_pct_recent",
            "home_prev_points_for",
            "home_prev_points_against",
            "home_prev_point_diff",
            "home_rest_days",
            "away_offense_pass_rating",
            "away_offense_rush_rating",
            "away_defense_pass_rating",
            "away_defense_rush_rating",
            "away_pace_seconds_per_play",
            "away_offense_epa",
            "away_defense_epa",
            "away_offense_success_rate",
            "away_defense_success_rate",
            "away_travel_penalty",
            "away_rest_penalty",
            "away_weather_adjustment",
            "away_timezone_diff_hours",
            "away_points_for_avg",
            "away_points_against_avg",
            "away_point_diff_avg",
            "away_win_pct_recent",
            "away_prev_points_for",
            "away_prev_points_against",
            "away_prev_point_diff",
            "away_rest_days",
        ]

        injury_columns = [
            col
            for col in df.columns
            if col.startswith("home_injury_") or col.startswith("away_injury_")
        ]
        numeric_features.extend(sorted(injury_columns))

        categorical_features = [
            "venue",
            "day_of_week",
            "referee",
            "weather_conditions",
            "home_team",
            "away_team",
        ]

        available_numeric = [
            col for col in numeric_features if col in df.columns and df[col].notna().any()
        ]
        dropped_numeric = sorted(set(numeric_features) - set(available_numeric))
        if dropped_numeric:
            logging.debug(
                "Dropping numeric game features with no observed values: %s",
                ", ".join(dropped_numeric),
            )

        available_categorical = [
            col for col in categorical_features if col in df.columns and df[col].notna().any()
        ]
        dropped_categorical = sorted(set(categorical_features) - set(available_categorical))
        if dropped_categorical:
            logging.debug(
                "Dropping categorical game features with no observed values: %s",
                ", ".join(dropped_categorical),
            )

        if not available_numeric and not available_categorical:
            logging.warning(
                "No usable features with observed values available to train game-level models.",
            )
            return {}

        feature_columns = available_numeric + available_categorical

        train_df, test_df, sorted_df = self._chronological_split(df)
        X_train = train_df[feature_columns]
        X_test = test_df[feature_columns]

        y_winner_train = (train_df["game_result"] == "home").astype(int)
        y_winner_test = (test_df["game_result"] == "home").astype(int)

        y_home_train = train_df["home_score"]
        y_home_test = test_df["home_score"]

        y_away_train = train_df["away_score"]
        y_away_test = test_df["away_score"]

        transformers = []
        if available_numeric:
            transformers.append(
                (
                    "num",
                    Pipeline([("imputer", SimpleImputer()), ("scaler", StandardScaler())]),
                    available_numeric,
                )
            )
        if available_categorical:
            transformers.append(
                (
                    "cat",
                    Pipeline(
                        [
                            (
                                "imputer",
                                SimpleImputer(strategy="constant", fill_value="missing"),
                            ),
                            ("onehot", OneHotEncoder(handle_unknown="ignore")),
                        ]
                    ),
                    available_categorical,
                )
            )

        preprocessor = ColumnTransformer(transformers=transformers)

        baseline_clf = Pipeline(
            [
                ("preprocessor", clone(preprocessor)),
                ("classifier", GradientBoostingClassifier(random_state=42)),
            ]
        )
        baseline_home = Pipeline(
            [
                ("preprocessor", clone(preprocessor)),
                ("regressor", GradientBoostingRegressor(random_state=42)),
            ]
        )
        baseline_away = Pipeline(
            [
                ("preprocessor", clone(preprocessor)),
                ("regressor", GradientBoostingRegressor(random_state=42)),
            ]
        )

        baseline_clf.fit(X_train, y_winner_train)
        baseline_home.fit(X_train, y_home_train)
        baseline_away.fit(X_train, y_away_train)

        logging.info(
            "Trained game outcome classifier (baseline), accuracy=%.3f",
            baseline_clf.score(X_test, y_winner_test),
        )
        logging.info(
            "Trained home score regressor (baseline), R^2=%.3f",
            baseline_home.score(X_test, y_home_test),
        )
        logging.info(
            "Trained away score regressor (baseline), R^2=%.3f",
            baseline_away.score(X_test, y_away_test),
        )

        tuned_clf = Pipeline(
            [
                ("preprocessor", clone(preprocessor)),
                ("classifier", GradientBoostingClassifier(random_state=42)),
            ]
        )
        tuned_home = Pipeline(
            [
                ("preprocessor", clone(preprocessor)),
                ("regressor", GradientBoostingRegressor(random_state=42)),
            ]
        )
        tuned_away = Pipeline(
            [
                ("preprocessor", clone(preprocessor)),
                ("regressor", GradientBoostingRegressor(random_state=42)),
            ]
        )

        try:
            cv = self._build_time_series_cv(len(X_train))
        except ValueError as exc:
            logging.warning(
                "Skipping hyperparameter tuning for game models due to insufficient data: %s",
                exc,
            )
            best_clf = tuned_clf.fit(X_train, y_winner_train)
            best_reg_home = tuned_home.fit(X_train, y_home_train)
            best_reg_away = tuned_away.fit(X_train, y_away_train)
        else:
            clf_search = RandomizedSearchCV(
                estimator=tuned_clf,
                param_distributions=self._gb_param_grid("classifier__"),
                n_iter=10,
                scoring="roc_auc",
                cv=cv,
                random_state=42,
                n_jobs=-1,
            )
            clf_search.fit(X_train, y_winner_train)
            best_clf = clf_search.best_estimator_
            logging.info(
                "Best parameters for game winner model: %s (CV ROC-AUC=%.3f)",
                clf_search.best_params_,
                clf_search.best_score_,
            )

            home_search = RandomizedSearchCV(
                estimator=tuned_home,
                param_distributions=self._gb_param_grid("regressor__"),
                n_iter=10,
                scoring="neg_mean_absolute_error",
                cv=cv,
                random_state=42,
                n_jobs=-1,
            )
            home_search.fit(X_train, y_home_train)
            best_reg_home = home_search.best_estimator_
            logging.info(
                "Best parameters for home score model: %s (CV MAE=%.3f)",
                home_search.best_params_,
                -home_search.best_score_,
            )

            away_search = RandomizedSearchCV(
                estimator=tuned_away,
                param_distributions=self._gb_param_grid("regressor__"),
                n_iter=10,
                scoring="neg_mean_absolute_error",
                cv=cv,
                random_state=42,
                n_jobs=-1,
            )
            away_search.fit(X_train, y_away_train)
            best_reg_away = away_search.best_estimator_
            logging.info(
                "Best parameters for away score model: %s (CV MAE=%.3f)",
                away_search.best_params_,
                -away_search.best_score_,
            )

        rf_clf = Pipeline(
            [
                ("preprocessor", clone(preprocessor)),
                (
                    "classifier",
                    RandomForestClassifier(
                        n_estimators=500,
                        random_state=42,
                        min_samples_leaf=2,
                        n_jobs=-1,
                    ),
                ),
            ]
        )

        stack_clf = StackingClassifier(
            estimators=[("gbm", clone(best_clf)), ("rf", rf_clf)],
            final_estimator=LogisticRegression(max_iter=1000),
            passthrough=False,
            n_jobs=-1,
        )

        try:
            calibrated_clf: Pipeline = CalibratedClassifierCV(
                estimator=stack_clf,
                method="sigmoid",
                cv=min(3, max(2, len(np.unique(y_winner_train)))),
            )
            calibrated_clf.fit(X_train, y_winner_train)
            final_clf: Pipeline = calibrated_clf
        except ValueError as exc:
            logging.warning("Calibration skipped for game winner model: %s", exc)
            final_clf = stack_clf.fit(X_train, y_winner_train)

        rf_home = Pipeline(
            [
                ("preprocessor", clone(preprocessor)),
                (
                    "regressor",
                    RandomForestRegressor(
                        n_estimators=600,
                        random_state=42,
                        min_samples_leaf=2,
                        n_jobs=-1,
                    ),
                ),
            ]
        )
        final_home = StackingRegressor(
            estimators=[("gbm", clone(best_reg_home)), ("rf", rf_home)],
            final_estimator=GradientBoostingRegressor(
                random_state=42, learning_rate=0.05, max_depth=3, n_estimators=200
            ),
            passthrough=False,
            n_jobs=-1,
        )
        final_home.fit(X_train, y_home_train)

        rf_away = Pipeline(
            [
                ("preprocessor", clone(preprocessor)),
                (
                    "regressor",
                    RandomForestRegressor(
                        n_estimators=600,
                        random_state=42,
                        min_samples_leaf=2,
                        n_jobs=-1,
                    ),
                ),
            ]
        )
        final_away = StackingRegressor(
            estimators=[("gbm", clone(best_reg_away)), ("rf", rf_away)],
            final_estimator=GradientBoostingRegressor(
                random_state=42, learning_rate=0.05, max_depth=3, n_estimators=200
            ),
            passthrough=False,
            n_jobs=-1,
        )
        final_away.fit(X_train, y_away_train)

        if hasattr(final_clf, "predict_proba"):
            winner_proba = final_clf.predict_proba(X_test)[:, 1]
        else:
            decision = final_clf.decision_function(X_test)
            winner_proba = 1.0 / (1.0 + np.exp(-decision))
        winner_pred = (winner_proba >= 0.5).astype(int)
        winner_accuracy = accuracy_score(y_winner_test, winner_pred)
        try:
            winner_roc_auc = roc_auc_score(y_winner_test, winner_proba)
        except ValueError:
            winner_roc_auc = float("nan")
        try:
            winner_log_loss = log_loss(y_winner_test, winner_proba, labels=[0, 1])
        except ValueError:
            winner_log_loss = float("nan")
        try:
            winner_brier = brier_score_loss(y_winner_test, winner_proba)
        except ValueError:
            winner_brier = float("nan")

        logging.info(
            "Game winner holdout metrics | accuracy=%.3f | ROC-AUC=%s | log_loss=%s | brier=%s",
            winner_accuracy,
            f"{winner_roc_auc:.3f}" if not np.isnan(winner_roc_auc) else "nan",
            f"{winner_log_loss:.3f}" if not np.isnan(winner_log_loss) else "nan",
            f"{winner_brier:.3f}" if not np.isnan(winner_brier) else "nan",
        )

        home_pred = final_home.predict(X_test)
        home_r2 = final_home.score(X_test, y_home_test)
        home_mae = mean_absolute_error(y_home_test, home_pred)
        home_rmse = float(np.sqrt(mean_squared_error(y_home_test, home_pred)))
        logging.info(
            "Home score holdout metrics | R^2=%.3f | MAE=%.3f | RMSE=%.3f",
            home_r2,
            home_mae,
            home_rmse,
        )

        away_pred = final_away.predict(X_test)
        away_r2 = final_away.score(X_test, y_away_test)
        away_mae = mean_absolute_error(y_away_test, away_pred)
        away_rmse = float(np.sqrt(mean_squared_error(y_away_test, away_pred)))
        logging.info(
            "Away score holdout metrics | R^2=%.3f | MAE=%.3f | RMSE=%.3f",
            away_r2,
            away_mae,
            away_rmse,
        )

        self.db.record_backtest_metrics(
            self.run_id,
            "game_winner",
            {
                "accuracy": winner_accuracy,
                "roc_auc": winner_roc_auc,
                "log_loss": winner_log_loss,
                "brier": winner_brier,
            },
            sample_size=len(y_winner_test),
        )
        self.db.record_backtest_metrics(
            self.run_id,
            "home_points",
            {"r2": home_r2, "mae": home_mae, "rmse": home_rmse},
            sample_size=len(y_home_test),
        )
        self.db.record_backtest_metrics(
            self.run_id,
            "away_points",
            {"r2": away_r2, "mae": away_mae, "rmse": away_rmse},
            sample_size=len(y_away_test),
        )

        self.model_uncertainty["game_winner"] = {
            "log_loss": winner_log_loss,
            "brier": winner_brier,
            "accuracy": winner_accuracy,
        }
        self.model_uncertainty["home_points"] = {"rmse": home_rmse, "mae": home_mae}
        self.model_uncertainty["away_points"] = {"rmse": away_rmse, "mae": away_mae}

        X_full = sorted_df[feature_columns]
        y_winner_full = (sorted_df["game_result"] == "home").astype(int)
        final_clf.fit(X_full, y_winner_full)
        final_home.fit(X_full, sorted_df["home_score"])
        final_away.fit(X_full, sorted_df["away_score"])

        setattr(final_clf, "feature_columns", feature_columns)
        setattr(final_home, "feature_columns", feature_columns)
        setattr(final_away, "feature_columns", feature_columns)

        return {
            "game_winner": final_clf,
            "home_points": final_home,
            "away_points": final_away,
        }


# ---------------------------------------------------------------------------
# Prediction utilities
# ---------------------------------------------------------------------------


def predict_upcoming_games(
    models: Dict[str, Pipeline],
    engine: Engine,
    model_uncertainty: Optional[Dict[str, Dict[str, float]]] = None,
    output_path: Optional[Path] = None,
    save_json: bool = False,
    ingestor: Optional["NFLIngestor"] = None,
    trainer: Optional["ModelTrainer"] = None,
    config: Optional[NFLConfig] = None,
) -> Dict[str, pd.DataFrame]:
    feature_builder = FeatureBuilder(engine)
    feature_builder.build_features()
    model_uncertainty = model_uncertainty or {}

    base_games = pd.read_sql_table("nfl_games", engine).rename(columns=lambda col: str(col))
    base_games["start_time"] = pd.to_datetime(base_games["start_time"])
    base_games["day_of_week"] = base_games["day_of_week"].where(
        base_games["day_of_week"].notna(), base_games["start_time"].dt.day_name()
    )

    games_source = feature_builder.games_frame
    if games_source is not None and not games_source.empty:
        games_source = games_source.copy()
        games_source = games_source.rename(columns=lambda col: str(col))
    else:
        games_source = base_games

    games_source["start_time"] = pd.to_datetime(games_source["start_time"])
    games_source["day_of_week"] = games_source["day_of_week"].where(
        games_source["day_of_week"].notna(), games_source["start_time"].dt.day_name()
    )

    if "odds_updated" not in games_source.columns:
        games_source["odds_updated"] = pd.NaT

    upcoming_mask = (games_source["status"].isin(["upcoming", "scheduled", "inprogress"])) | games_source["home_score"].isna()
    upcoming = games_source.loc[upcoming_mask].copy()
    if upcoming.empty:
        logging.warning("No upcoming games found for prediction")
        return {"games": pd.DataFrame(), "players": pd.DataFrame()}

    upcoming["home_team"] = upcoming["home_team"].apply(normalize_team_abbr)
    upcoming["away_team"] = upcoming["away_team"].apply(normalize_team_abbr)
    upcoming = upcoming[upcoming["home_team"].notna() & upcoming["away_team"].notna()]
    if upcoming.empty:
        logging.warning("Upcoming games are missing team assignments after normalization")
        return {"games": pd.DataFrame(), "players": pd.DataFrame()}

    upcoming["start_time"] = pd.to_datetime(upcoming["start_time"], utc=True, errors="coerce")
    upcoming = upcoming[upcoming["start_time"].notna()]
    if upcoming.empty:
        logging.warning("Upcoming games are missing valid start times after normalization")
        return {"games": pd.DataFrame(), "players": pd.DataFrame()}

    eastern = ZoneInfo("America/New_York")
    upcoming["local_start_time"] = upcoming["start_time"].dt.tz_convert(eastern)
    upcoming["local_day_of_week"] = upcoming["local_start_time"].dt.day_name()
    upcoming["day_of_week"] = upcoming["day_of_week"].where(
        upcoming["day_of_week"].notna(), upcoming["local_day_of_week"]
    )

    now_utc = dt.datetime.now(dt.timezone.utc)
    lookback = now_utc - pd.Timedelta(hours=12)
    lookahead = now_utc + pd.Timedelta(days=7, hours=12)
    in_window_mask = (upcoming["start_time"] >= lookback) & (
        upcoming["start_time"] <= lookahead
    )
    window_games = upcoming.loc[in_window_mask].copy()

    if window_games.empty:
        earliest_start = upcoming["start_time"].min()
        if pd.isna(earliest_start):
            logging.warning("No upcoming games have a valid kickoff time available")
            return {"games": pd.DataFrame(), "players": pd.DataFrame()}
        week_start = earliest_start.normalize() - pd.to_timedelta(earliest_start.weekday(), unit="D")
        week_end = week_start + pd.Timedelta(days=7)
        week_mask = (upcoming["start_time"] >= week_start) & (
            upcoming["start_time"] <= week_end
        )
        window_games = upcoming.loc[week_mask].copy()
        if window_games.empty:
            logging.warning("No upcoming games within the current week window")
            return {"games": pd.DataFrame(), "players": pd.DataFrame()}
        logging.info(
            "Falling back to earliest scheduled week %s-%s with %d games",
            week_start.date(),
            week_end.date(),
            len(window_games),
        )

    upcoming = window_games.copy()

    desired_days = {"Thursday", "Sunday", "Monday"}
    upcoming = upcoming[upcoming["local_day_of_week"].isin(desired_days)]
    if upcoming.empty:
        logging.warning("No Thursday/Sunday/Monday games available for prediction")
        return {"games": pd.DataFrame(), "players": pd.DataFrame()}

    upcoming.loc[:, "_priority"] = upcoming["game_id"].apply(
        lambda value: 0 if isinstance(value, str) and value.isdigit() else 1
    )
    upcoming = upcoming.sort_values(
        ["_priority", "odds_updated", "start_time"], ascending=[True, False, True]
    )
    upcoming = upcoming.drop_duplicates(
        subset=["home_team", "away_team", "start_time"], keep="first"
    )
    upcoming = upcoming.drop(columns="_priority", errors="ignore")

    upcoming = upcoming.sort_values("start_time").reset_index(drop=True)

    def _ensure_model_features(frame: pd.DataFrame, model: Pipeline) -> pd.DataFrame:
        columns = getattr(model, "feature_columns", None)
        if not columns:
            return frame
        missing = [col for col in columns if col not in frame.columns]
        if missing:
            frame = frame.copy()
            for col in missing:
                frame[col] = np.nan
        return frame[columns]

    # Game-level predictions
    game_models_present = all(key in models for key in ("game_winner", "home_points", "away_points"))
    if not game_models_present:
        logging.error("Missing trained game-level models. Cannot generate scoreboard predictions.")
        return {"games": pd.DataFrame(), "players": pd.DataFrame()}

    game_features = feature_builder.prepare_upcoming_game_features(upcoming)
    home_features = _ensure_model_features(game_features, models["home_points"])
    away_features = _ensure_model_features(game_features, models["away_points"])
    winner_features = _ensure_model_features(game_features, models["game_winner"])

    away_predictions = models["away_points"].predict(away_features)
    home_predictions = models["home_points"].predict(home_features)
    winner_probs = models["game_winner"].predict_proba(winner_features)[:, 1]

    scoreboard = upcoming[[
        "game_id",
        "start_time",
        "local_start_time",
        "away_team",
        "home_team",
    ]].copy()
    scoreboard["away_score"] = away_predictions
    scoreboard["home_score"] = home_predictions
    scoreboard["home_win_probability"] = winner_probs

    home_unc = (model_uncertainty.get("home_points") or {})
    away_unc = (model_uncertainty.get("away_points") or {})
    winner_unc = (model_uncertainty.get("game_winner") or {})

    home_rmse = float(home_unc.get("rmse")) if home_unc.get("rmse") is not None else np.nan
    away_rmse = float(away_unc.get("rmse")) if away_unc.get("rmse") is not None else np.nan

    def _interval_bounds(series: pd.Series, rmse: float) -> Tuple[pd.Series, pd.Series]:
        if pd.isna(rmse):
            return pd.Series(np.nan, index=series.index), pd.Series(np.nan, index=series.index)
        lower = series - rmse
        upper = series + rmse
        return lower.clip(lower=0.0), upper.clip(lower=0.0)

    home_lower, home_upper = _interval_bounds(scoreboard["home_score"], home_rmse)
    away_lower, away_upper = _interval_bounds(scoreboard["away_score"], away_rmse)
    scoreboard["home_score_lower"] = home_lower
    scoreboard["home_score_upper"] = home_upper
    scoreboard["away_score_lower"] = away_lower
    scoreboard["away_score_upper"] = away_upper

    scoreboard["home_win_log_loss"] = winner_unc.get("log_loss")
    scoreboard["home_win_brier"] = winner_unc.get("brier")
    scoreboard["home_win_accuracy"] = winner_unc.get("accuracy")
    scoreboard["date"] = scoreboard["local_start_time"].dt.date.astype(str)
    scoreboard = scoreboard[
        [
            "game_id",
            "date",
            "start_time",
            "local_start_time",
            "away_team",
            "home_team",
            "away_score",
            "home_score",
            "away_score_lower",
            "away_score_upper",
            "home_score_lower",
            "home_score_upper",
            "home_win_probability",
            "home_win_log_loss",
            "home_win_brier",
            "home_win_accuracy",
        ]
    ].rename(
        columns={
            "away_team": "away_team_abbr",
            "home_team": "home_team_abbr",
        }
    )
    scoreboard = scoreboard.sort_values(["date", "start_time", "game_id"]).reset_index(drop=True)

    # Player-level predictions
    lineup_df = pd.DataFrame()
    if ingestor is not None:
        lineup_cache: Dict[Tuple[str, str, str], List[Dict[str, Any]]] = {}
        lineup_records: Dict[Tuple[str, str, str, str], Dict[str, Any]] = {}
        for game in upcoming.itertuples():
            season_val = getattr(game, "season", None)
            start_time = getattr(game, "start_time", None)
            away_team = getattr(game, "away_team", None)
            home_team = getattr(game, "home_team", None)
            if not away_team or not home_team:
                continue
            rows = ingestor.fetch_lineup_rows(
                start_time,
                away_team,
                home_team,
                cache=lineup_cache,
            )
            for row in rows:
                team = normalize_team_abbr(row.get("team"))
                position = normalize_position(row.get("position"))
                if not team or not position:
                    continue
                player_name = row.get("player_name") or ""
                first_name = row.get("first_name") or ""
                last_name = row.get("last_name") or ""
                name_for_key = " ".join(part for part in [first_name, last_name] if part) or player_name
                pname_key = row.get("__pname_key") or robust_player_name_key(name_for_key)
                if not player_name or not pname_key:
                    continue
                player_name_norm = normalize_player_name(player_name)
                raw_player_id = row.get("player_id")
                player_id = (
                    str(raw_player_id)
                    if raw_player_id not in (None, "")
                    else f"lineup_{team}_{pname_key}"
                )
                updated_at = row.get("updated_at")
                if isinstance(updated_at, str):
                    updated_at = parse_dt(updated_at)
                depth_id = row.get("depth_id")
                if not depth_id:
                    depth_id = f"msf-lineup:{team}:{position}:{pname_key}"

                status_bucket = row.get("status_bucket")
                practice_status = row.get("practice_status")
                if status_bucket:
                    status_bucket = normalize_injury_status(status_bucket)
                    practice_status = normalize_practice_status(practice_status)
                else:
                    status_bucket, practice_status = interpret_playing_probability(
                        row.get("playing_probability")
                    )
                    status_bucket = normalize_injury_status(status_bucket)
                    practice_status = normalize_practice_status(practice_status)

                record = {
                    "game_id": str(getattr(game, "game_id", "")),
                    "depth_id": depth_id,
                    "team": team,
                    "position": position,
                    "player_id": player_id,
                    "player_name": player_name,
                    "first_name": first_name,
                    "last_name": last_name,
                    "rank": row.get("rank"),
                    "updated_at": updated_at,
                    "player_name_norm": player_name_norm,
                    "__pname_key": pname_key,
                    "game_start": row.get("game_start") or start_time,
                    "side": row.get("side"),
                    "base_pos": row.get("base_pos") or position,
                    "playing_probability": row.get("playing_probability"),
                    "player_team": row.get("player_team"),
                    "status_bucket": status_bucket,
                    "practice_status": practice_status,
                }
                key = (record["game_id"], team, pname_key, position)
                existing = lineup_records.get(key)
                existing_ts = existing.get("updated_at") if existing else None
                existing_ts = pd.to_datetime(existing_ts) if existing_ts is not None else None
                new_ts = pd.to_datetime(updated_at) if updated_at is not None else None
                if existing is None or (existing_ts or pd.Timestamp.min) <= (new_ts or pd.Timestamp.max):
                    lineup_records[key] = record

        if lineup_records:
            lineup_df = pd.DataFrame(lineup_records.values())

    player_features = feature_builder.prepare_upcoming_player_features(
        upcoming,
        lineup_rows=lineup_df if not lineup_df.empty else None,
    )
    respect_lineups = True if config is None else bool(config.respect_lineups)
    if trainer is not None:
        player_features = trainer.apply_lineup_gate(
            player_features,
            respect_lineups=respect_lineups,
            lineup_df=lineup_df if not lineup_df.empty else None,
        )
    elif respect_lineups:
        logging.warning(
            "Respect-lineups flag enabled but no trainer provided; skipping roster gating",
        )
    player_predictions = pd.DataFrame()
    if not player_features.empty:
        player_predictions = player_features[
            ["game_id", "team", "player_id", "player_name", "position"]
        ].copy()

        for target, model in models.items():
            if target in {"game_winner", "home_points", "away_points"}:
                continue

            allowed_positions = getattr(
                model, "allowed_positions", TARGET_ALLOWED_POSITIONS.get(target)
            )
            if allowed_positions:
                mask = player_predictions["position"].isin(allowed_positions)
            else:
                mask = pd.Series(True, index=player_predictions.index)

            target_values = pd.Series(np.nan, index=player_predictions.index, dtype=float)
            if mask.any():
                features_for_model = _ensure_model_features(
                    player_features.loc[mask], model
                )
                try:
                    preds = model.predict(features_for_model)
                except Exception:
                    logging.exception("Failed to generate predictions for %s", target)
                    continue
                target_values.loc[mask] = preds
            player_predictions[f"pred_{target}"] = target_values.values

        for column in [
            "pred_passing_yards",
            "pred_rushing_yards",
            "pred_receiving_yards",
            "pred_receptions",
            "pred_rushing_tds",
            "pred_receiving_tds",
            "pred_passing_tds",
        ]:
            if column not in player_predictions.columns:
                player_predictions[column] = np.nan

        value_columns = [
            "pred_passing_yards",
            "pred_rushing_yards",
            "pred_receiving_yards",
            "pred_receptions",
            "pred_rushing_tds",
            "pred_receiving_tds",
            "pred_passing_tds",
        ]
        player_predictions[value_columns] = player_predictions[value_columns].fillna(0.0)

        qb_mask = player_predictions["position"] == "QB"
        rb_mask = player_predictions["position"] == "RB"
        wr_mask = player_predictions["position"] == "WR"
        te_mask = player_predictions["position"] == "TE"

        # Quarterbacks: retain passing and rushing yardage, suppress receiving metrics
        player_predictions.loc[qb_mask, [
            "pred_receiving_yards",
            "pred_receptions",
            "pred_receiving_tds",
        ]] = 0.0

        # Rushing output is meaningful for quarterbacks and running backs.
        rushing_allowed_mask = qb_mask | rb_mask
        player_predictions.loc[~rushing_allowed_mask, "pred_rushing_yards"] = 0.0
        player_predictions.loc[~rushing_allowed_mask, "pred_rushing_tds"] = 0.0

        # Pass catchers (RB/WR/TE) retain receiving metrics; others zeroed out
        receivers_mask = rb_mask | wr_mask | te_mask
        player_predictions.loc[~receivers_mask, [
            "pred_receiving_yards",
            "pred_receptions",
            "pred_receiving_tds",
        ]] = 0.0

        # Non-quarterbacks should not have passing output
        player_predictions.loc[~qb_mask, [
            "pred_passing_yards",
            "pred_passing_tds",
        ]] = 0.0

        player_predictions["pred_touchdowns"] = (
            player_predictions["pred_rushing_tds"].fillna(0)
            + player_predictions["pred_receiving_tds"].fillna(0)
            + player_predictions["pred_passing_tds"].fillna(0)
        )

    # Reporting output
    def _format_table(headers: Sequence[str], rows: Sequence[Sequence[str]], aligns=None) -> List[str]:
        if aligns is None:
            aligns = ["left"] * len(headers)

        widths = [len(str(header)) for header in headers]
        for row in rows:
            for idx, cell in enumerate(row):
                widths[idx] = max(widths[idx], len(str(cell)))

        def _fmt(cell: str, width: int, align: str) -> str:
            text = str(cell)
            if align == "right":
                return text.rjust(width)
            if align == "center":
                return text.center(width)
            return text.ljust(width)

        sep = "+".join([""] + ["-" * (w + 2) for w in widths] + [""])
        header_line = "| " + " | ".join(
            _fmt(header, width, align)
            for header, width, align in zip(headers, widths, aligns)
        ) + " |"

        table_lines = [sep, header_line, sep]
        for row in rows:
            formatted = "| " + " | ".join(
                _fmt(cell, width, align)
                for cell, width, align in zip(row, widths, aligns)
            ) + " |"
            table_lines.append(formatted)
        table_lines.append(sep)
        return table_lines

    lines: List[str] = []

    if not scoreboard.empty:
        scoreboard_rows: List[List[str]] = []
        for row in scoreboard.itertuples(index=False):
            away_low = row.away_score_lower if not pd.isna(row.away_score_lower) else row.away_score
            away_high = row.away_score_upper if not pd.isna(row.away_score_upper) else row.away_score
            home_low = row.home_score_lower if not pd.isna(row.home_score_lower) else row.home_score
            home_high = row.home_score_upper if not pd.isna(row.home_score_upper) else row.home_score

            scoreboard_rows.append(
                [
                    str(row.date),
                    row.away_team_abbr,
                    row.home_team_abbr,
                    f"{row.away_score:.2f} ({away_low:.2f}-{away_high:.2f})",
                    f"{row.home_score:.2f} ({home_low:.2f}-{home_high:.2f})",
                ]
            )

        lines.extend(
            _format_table(
                ["Date", "Away", "Home", "Away Score ±RMSE", "Home Score ±RMSE"],
                scoreboard_rows,
                aligns=["left", "left", "left", "right", "right"],
            )
        )

    if winner_unc:
        lines.append("")
        lines.append("Game winner calibration:")
        if winner_unc.get("log_loss") is not None:
            lines.append(f"  Log loss: {winner_unc['log_loss']:.3f}")
        if winner_unc.get("brier") is not None:
            lines.append(f"  Brier score: {winner_unc['brier']:.3f}")
        if winner_unc.get("accuracy") is not None:
            lines.append(f"  Validation accuracy: {winner_unc['accuracy']:.3f}")

    position_order = {"QB": 0, "RB": 1, "HB": 1, "FB": 1, "WR": 2, "TE": 3}

    if not player_predictions.empty:
        for game in scoreboard.itertuples(index=False):
            lines.append("")
            lines.append(f"{game.away_team_abbr} at {game.home_team_abbr}")
            lines.append("".ljust(len(lines[-1]), "-"))

            game_players = player_predictions[player_predictions["game_id"] == game.game_id]
            for team in [game.away_team_abbr, game.home_team_abbr]:
                team_players = game_players[game_players["team"] == team].copy()
                if team_players.empty:
                    continue

                team_players["_pos_order"] = team_players["position"].map(position_order).fillna(9)
                team_players = team_players.sort_values(
                    ["_pos_order", "pred_touchdowns", "pred_receptions"], ascending=[True, False, False]
                )

                rows: List[List[str]] = []
                for player in team_players.itertuples(index=False):
                    name = player.player_name or "Unknown Player"

                    rushing_tds = getattr(player, "pred_rushing_tds", 0.0)
                    if pd.isna(rushing_tds):
                        rushing_tds = 0.0

                    display_touchdowns = player.pred_touchdowns
                    if pd.isna(display_touchdowns):
                        display_touchdowns = 0.0

                    if player.position == "QB":
                        display_touchdowns = rushing_tds

                    rows.append(
                        [
                            name,
                            player.position,
                            f"{player.pred_passing_yards:.2f}",
                            f"{player.pred_rushing_yards:.2f}",
                            f"{player.pred_receiving_yards:.2f}",
                            f"{player.pred_receptions:.2f}",
                            f"{display_touchdowns:.2f}",
                            f"{player.pred_passing_tds:.2f}",
                        ]
                    )

                if rows:
                    lines.append("")
                    lines.append(f"{team} Starters")
                    lines.extend(
                        _format_table(
                            [
                                "Player",
                                "Pos",
                                "Pass Yds",
                                "Rush Yds",
                                "Rec Yds",
                                "Receptions",
                                "Rush TDs",
                                "Pass TDs",
                            ],
                            rows,
                            aligns=[
                                "left",
                                "center",
                                "right",
                                "right",
                                "right",
                                "right",
                                "right",
                                "right",
                            ],
                        )
                    )

    report_text = "\n".join(lines)
    print(report_text)

    if save_json and output_path is not None:
        games_payload = scoreboard.copy()
        games_payload["start_time"] = games_payload["start_time"].astype(str)
        if "local_start_time" in games_payload.columns:
            games_payload["local_start_time"] = games_payload["local_start_time"].astype(str)

        players_payload = player_predictions.drop(
            columns=[col for col in player_predictions.columns if col.startswith("_")],
            errors="ignore",
        )
        if "start_time" in players_payload.columns:
            players_payload["start_time"] = players_payload["start_time"].astype(str)
        if "local_start_time" in players_payload.columns:
            players_payload["local_start_time"] = players_payload["local_start_time"].astype(str)

        output_payload = {
            "games": games_payload.to_dict(orient="records"),
            "players": players_payload.to_dict(orient="records"),
        }
        output_path.write_text(json.dumps(output_payload, indent=2))
        logging.info("Saved prediction summary to %s", output_path)

    return {"games": scoreboard, "players": player_predictions}


# ---------------------------------------------------------------------------
# Main entry point
# ---------------------------------------------------------------------------


def setup_logging(level: str) -> None:
    logging.basicConfig(
        level=getattr(logging, level.upper(), logging.INFO),
        format="%(asctime)s | %(levelname)8s | %(name)s | %(message)s",
    )


def parse_args() -> argparse.Namespace:
    parser = argparse.ArgumentParser(description="NFL betting analytics pipeline")
    parser.add_argument("--config", type=str, help="Optional path to JSON config file")
    parser.add_argument("--predict", action="store_true", help="Generate predictions for upcoming games")
    parser.add_argument("--output", type=Path, default=Path("predictions.json"), help="Where to save predictions")
    parser.add_argument(
        "--respect-lineups",
        action="store_true",
        default=None,
        help="Filter modeling and props to starters from MSF lineup.json when available",
    )
    return parser.parse_args()


def load_config(path: Optional[str]) -> NFLConfig:
    config = NFLConfig()
    if not path:
        return config

    with open(path, "r", encoding="utf-8") as f:
        payload = json.load(f)
    for field in dataclasses.fields(config):
        if field.name in payload:
            setattr(config, field.name, payload[field.name])
    return config


def main() -> None:
    args = parse_args()
    config = load_config(args.config)
    if getattr(args, "respect_lineups", None) is not None:
        config.respect_lineups = bool(args.respect_lineups)
    setup_logging(config.log_level)

    logging.info("Connecting to PostgreSQL at %s", config.pg_url)
    engine = create_engine(config.pg_url, future=True)
    db = NFLDatabase(engine)

    msf_client = MySportsFeedsClient(NFL_API_USER, NFL_API_PASS)
    odds_client = OddsApiClient(ODDS_API_KEY)
    supplemental_loader = SupplementalDataLoader(config)

    ingestor = NFLIngestor(db, msf_client, odds_client, supplemental_loader)
    ingestor.ingest(config.seasons)

    trainer = ModelTrainer(engine, db)
    try:
        models = trainer.train()
    except RuntimeError as exc:
        logging.error("Unable to train models: %s", exc)
        logging.error(
            "Model training requires historical games and player statistics. "
            "Ensure ingestion succeeded (check API credentials, plan access, and season settings) before rerunning."
        )
        if args.predict:
            logging.error("Prediction generation skipped because models were not trained.")
        return

    if not models:
        logging.warning(
            "No models were trained. Verify that sufficient labeled data exists in the database before requesting predictions."
        )
        if args.predict:
            logging.error("Prediction generation skipped because no models were available.")
        return

    predict_upcoming_games(
        models,
        engine,
        trainer.model_uncertainty,
        output_path=args.output if args.predict else None,
        save_json=args.predict,
        ingestor=ingestor,
        trainer=trainer,
        config=config,
    )


if __name__ == "__main__":
    main()<|MERGE_RESOLUTION|>--- conflicted
+++ resolved
@@ -5260,10 +5260,7 @@
                         )
                         if name
                     }
-<<<<<<< HEAD
                     allowed_lineup_keys_starters = allowed_lineup_keys_all.copy()
-=======
->>>>>>> 5005cbfb
                 lineup_roster_full = lineup_roster.copy()
                 lineup_audit_frame = lineup_roster.copy()
                 lineup_export = lineup_roster.drop(columns=["__pname_key"], errors="ignore")
