--- conflicted
+++ resolved
@@ -85,12 +85,9 @@
 from sqlalchemy.dialects.postgresql import insert
 from sqlalchemy.engine import Engine
 from sqlalchemy.exc import SQLAlchemyError
-<<<<<<< HEAD
 
 set_config(enable_metadata_routing=True)
 
-=======
->>>>>>> fb934a68
 # ==== BEGIN LINEUP + PANDAS PATCH HELPERS ===================================
 def _is_effectively_empty_df(df: Optional[pd.DataFrame]) -> bool:
     if df is None:
@@ -3651,7 +3648,6 @@
                     player_stats["position"].isin(list(positions))
                 ].copy()
                 if subset_all.empty:
-<<<<<<< HEAD
                     logging.debug(
                         "Skipping %s dataset because no positional rows are available", target
                     )
@@ -3671,27 +3667,6 @@
                     )
                     return
 
-=======
-                    logging.debug(
-                        "Skipping %s dataset because no positional rows are available", target
-                    )
-                    return
-
-                subset_all["team"] = subset_all["team"].apply(normalize_team_abbr)
-                subset_all["position"] = subset_all["position"].apply(normalize_position)
-                subset_all["_usage_weight"] = compute_recency_usage_weights(subset_all)
-                subset_all["_usage_weight"] = (
-                    subset_all["_usage_weight"].replace([np.inf, -np.inf], np.nan).fillna(1.0)
-                )
-
-                labeled = subset_all[subset_all[target].notna()].copy()
-                if labeled.empty:
-                    logging.debug(
-                        "Skipping %s dataset because no labeled rows are available", target
-                    )
-                    return
-
->>>>>>> fb934a68
                 labeled["is_synthetic"] = False
                 labeled["sample_weight"] = labeled["_usage_weight"].clip(lower=1e-4)
 
@@ -6739,20 +6714,9 @@
             n_jobs=-1,
         )
 
-<<<<<<< HEAD
         if hasattr(ensemble, "set_fit_request"):
             ensemble.set_fit_request(sample_weight=True)
         ensemble.fit(X_train, y_train, sample_weight=train_weight_array)
-=======
-        ensemble_fit_params: Dict[str, Any] = {}
-        if train_weight_array is not None:
-            ensemble_fit_params = {
-                "gbm__regressor__sample_weight": train_weight_array,
-                "rf__regressor__sample_weight": train_weight_array,
-                "final_estimator__sample_weight": train_weight_array,
-            }
-        ensemble.fit(X_train, y_train, **ensemble_fit_params)
->>>>>>> fb934a68
 
         if len(X_test_actual) > 0:
             y_pred_actual = ensemble.predict(X_test_actual)
@@ -6781,22 +6745,11 @@
         final_features = sorted_df.loc[final_mask, feature_columns]
         final_target = sorted_df.loc[final_mask, target]
         final_weights_array = _as_weight_array(sorted_weights.loc[final_mask])
-<<<<<<< HEAD
         if hasattr(ensemble, "set_fit_request"):
             ensemble.set_fit_request(sample_weight=True)
         ensemble.fit(
             final_features, final_target, sample_weight=final_weights_array
         )
-=======
-        final_fit_params: Dict[str, Any] = {}
-        if final_weights_array is not None:
-            final_fit_params = {
-                "gbm__regressor__sample_weight": final_weights_array,
-                "rf__regressor__sample_weight": final_weights_array,
-                "final_estimator__sample_weight": final_weights_array,
-            }
-        ensemble.fit(final_features, final_target, **final_fit_params)
->>>>>>> fb934a68
         setattr(ensemble, "feature_columns", feature_columns)
         setattr(ensemble, "allowed_positions", TARGET_ALLOWED_POSITIONS.get(target))
         setattr(ensemble, "target_name", target)
