#!/usr/bin/env python3
"""Comprehensive NFL betting analytics and prediction pipeline.


This script ingests game, player, and odds data from the MySportsFeeds and The Odds
API services, persists the information to PostgreSQL, and then builds machine
learning models to predict player performance and game outcomes.

The workflow is designed to run incrementally: the first execution ingests all
available data for the configured seasons, while subsequent runs only request new
games and odds. The machine learning models incorporate contextual features such
as venue effects, day-of-week trends, officiating crews, weather, and team unit
strengths (rush/pass offense & defense) to deliver rich predictive insights that
can be used to identify profitable betting opportunities.

"""

from __future__ import annotations

import argparse
import asyncio
import dataclasses
import datetime as dt
import json
import logging
import math
import os
import re
import ssl
import time
import unicodedata
import uuid
from collections import defaultdict
from types import SimpleNamespace
from dataclasses import dataclass
from pathlib import Path
from typing import Any, Dict, Iterable, List, Optional, Sequence, Set, Tuple, Union
from zoneinfo import ZoneInfo

import aiohttp
import numpy as np
import pandas as pd
import requests
from aiohttp import client_exceptions
import certifi
from requests import HTTPError
from requests.auth import HTTPBasicAuth
from requests.exceptions import JSONDecodeError as RequestsJSONDecodeError
from sklearn import set_config
from sklearn.base import clone
from sklearn.calibration import CalibratedClassifierCV
from sklearn.compose import ColumnTransformer
from sklearn.ensemble import (
    GradientBoostingClassifier,
    GradientBoostingRegressor,
    HistGradientBoostingClassifier,
    HistGradientBoostingRegressor,
    RandomForestClassifier,
    RandomForestRegressor,
    StackingClassifier,
    StackingRegressor,
)
from sklearn.impute import SimpleImputer
from sklearn.metrics import (
    accuracy_score,
    brier_score_loss,
    log_loss,
    mean_absolute_error,
    mean_squared_error,
    r2_score,
    roc_auc_score,
)
from sklearn.isotonic import IsotonicRegression
from sklearn.linear_model import LogisticRegression, PoissonRegressor
from sklearn.model_selection import RandomizedSearchCV, TimeSeriesSplit
from sklearn.neighbors import NearestNeighbors
from sklearn.pipeline import Pipeline
from sklearn.preprocessing import OneHotEncoder, StandardScaler
from sqlalchemy import (
    JSON,
    Column,
    DateTime,
    Float,
    Integer,
    MetaData,
    String,
    Table,
    UniqueConstraint,
    and_,
    create_engine,
    func,
    inspect,
    select,
    text,
)
from sqlalchemy.dialects.postgresql import insert
from sqlalchemy.engine import Engine
from sqlalchemy.exc import SQLAlchemyError
from urllib.parse import urlencode


# ==== BEGIN LINEUP + PANDAS PATCH HELPERS ===================================
def _is_effectively_empty_df(df: Optional[pd.DataFrame]) -> bool:
    if df is None:
        return True
    if not isinstance(df, pd.DataFrame):
        return True
    if df.empty:
        return True
    # all columns all-NA
    try:
        if df.shape[1] == 0:
            return True
        if all(df[col].isna().all() for col in df.columns):
            return True
    except Exception:
        pass
    return False

def safe_concat(frames: List[pd.DataFrame], **kwargs) -> pd.DataFrame:
    """Concat that ignores None/empty/all-NA frames to avoid FutureWarnings and dtype drift."""
    cleaned = [f for f in frames if not _is_effectively_empty_df(f)]
    if not cleaned:
        # Return an empty but stable DataFrame if everything is empty
        return pd.DataFrame()
    if len(cleaned) == 1:
        # Avoid returning a view into the input DataFrame which could be mutated upstream
        return cleaned[0].copy()
    return pd.concat(cleaned, **kwargs)


def compute_rmse(y_true: Union[pd.Series, np.ndarray], y_pred: Union[pd.Series, np.ndarray]) -> float:
    """Backwards-compatible RMSE that tolerates older sklearn versions."""

    try:
        return float(mean_squared_error(y_true, y_pred, squared=False))
    except TypeError:
        mse = mean_squared_error(y_true, y_pred)
        return float(np.sqrt(mse))


def _transform_with_feature_names(
    preprocessor: ColumnTransformer,
    frame: pd.DataFrame,
    feature_names: Optional[Sequence[str]] = None,
) -> pd.DataFrame:
    """Run a ColumnTransformer and ensure a dense DataFrame with aligned columns."""

    if frame is None or frame.empty:
        return pd.DataFrame(index=getattr(frame, "index", None))

    transformed = preprocessor.transform(frame)

    if isinstance(transformed, pd.DataFrame):
        result = transformed.copy()
    else:
        if hasattr(transformed, "toarray"):
            transformed = transformed.toarray()
        else:
            transformed = np.asarray(transformed)
        if transformed.ndim == 1:
            transformed = transformed.reshape(-1, 1)
        result = pd.DataFrame(transformed)

    if len(result) == len(frame):
        result.index = frame.index
    else:
        result.index = range(len(result))

    names: Optional[Sequence[str]] = feature_names
    if not names and hasattr(preprocessor, "get_feature_names_out"):
        try:
            names = list(preprocessor.get_feature_names_out())
        except Exception:
            names = None
    if not names or len(names) != result.shape[1]:
        names = [f"feature_{idx}" for idx in range(result.shape[1])]

    result.columns = list(names)
    return result


# === PATCH: Pricing, Calibration & Modeling Utilities ========================
def fair_american(prob: float) -> int:
    """Convert a fair probability to a fair American price."""
    prob = float(np.clip(prob, 1e-6, 1 - 1e-6))
    dec = 1.0 / prob
    american = -100 * (dec - 1) if prob >= 0.5 else 100 * (dec - 1)
    return int(np.round(american))


def american_to_decimal(american: float) -> float:
    return 1 + (100.0 / american if american > 0 else 100.0 / abs(american))


def ev_of_bet(prob: float, american_odds: float, stake: float = 1.0) -> float:
    """Expected value per unit stake against American odds."""
    dec = american_to_decimal(american_odds)
    payout = stake * (dec - 1.0)
    return prob * payout - (1.0 - prob) * stake


def kelly_fraction(prob: float, american_odds: float, max_frac: float = 0.05) -> float:
    """Quarter Kelly on US odds; clamp to sane max."""
    dec = american_to_decimal(american_odds)
    b = dec - 1.0
    p = float(np.clip(prob, 1e-6, 1 - 1e-6))
    q = 1 - p
    k = (b * p - q) / b
    k = max(0.0, k) * 0.25
    return float(min(k, max_frac))


def expected_calibration_error(p: np.ndarray, y: np.ndarray, bins: int = 10) -> float:
    edges = np.linspace(0, 1, bins + 1)
    ece = 0.0
    for i in range(bins):
        mask = (p >= edges[i]) & (p < edges[i + 1])
        if mask.sum() == 0:
            continue
        ece += mask.mean() * abs(y[mask].mean() - p[mask].mean())
    return float(ece)


def oof_isotonic(
    model, X: pd.DataFrame, y: pd.Series, n_splits: int = 5
) -> Tuple[IsotonicRegression, np.ndarray]:
    """Produce out-of-fold probs and fit isotonic calibration on them."""
    tss = TimeSeriesSplit(n_splits=n_splits)
    oof_pred = np.zeros(len(y), dtype=float)
    for train_idx, valid_idx in tss.split(X):
        clone_model = clone(model)
        clone_model.fit(X.iloc[train_idx], y.iloc[train_idx])
        oof_pred[valid_idx] = clone_model.predict_proba(X.iloc[valid_idx])[:, 1]
    iso = IsotonicRegression(out_of_bounds="clip")
    iso.fit(oof_pred, y.values.astype(float))
    return iso, oof_pred


@dataclass
class HurdleTDModel:
    clf: Optional[CalibratedClassifierCV] = None
    reg: Optional[HistGradientBoostingRegressor] = None

    def fit(
        self, X_train: pd.DataFrame, y_train: pd.Series, *, n_splits: int = 5
    ) -> None:
        y_bin = (y_train > 0).astype(int)
        base_clf = HistGradientBoostingClassifier(max_depth=3, learning_rate=0.06, max_iter=350)
        self.clf = CalibratedClassifierCV(base_clf, method="isotonic", cv=n_splits)
        self.clf.fit(X_train, y_bin)

        pos_mask = y_train > 0
        X_pos = X_train[pos_mask]
        y_pos = y_train[pos_mask].astype(float)
        if len(y_pos) < 50:
            self.reg = None
            logging.warning("HurdleTDModel: insufficient positives; using μ=1.0 fallback.")
        else:
            self.reg = HistGradientBoostingRegressor(
                max_depth=3, learning_rate=0.06, max_iter=450, loss="poisson"
            )
            self.reg.fit(X_pos, y_pos)

    def pr_anytime(self, X: pd.DataFrame) -> np.ndarray:
        if self.clf is None:
            return np.zeros(len(X))
        return self.clf.predict_proba(X)[:, 1]

    def conditional_mean(self, X: pd.DataFrame) -> np.ndarray:
        if self.reg is None:
            return np.full(len(X), 1.0)
        return np.clip(self.reg.predict(X), 0.2, 3.0)

    def predict_mean(self, X: pd.DataFrame) -> np.ndarray:
        p_any = self.pr_anytime(X)
        mu = self.conditional_mean(X)
        return p_any * mu


class QuantileYards:
    def __init__(self, quantiles: Iterable[float] = (0.1, 0.5, 0.9)):
        self.quantiles = tuple(quantiles)
        self.models: Dict[float, GradientBoostingRegressor] = {}

    def fit(self, X: pd.DataFrame, y: pd.Series) -> None:
        X_values = np.asarray(X)
        for quantile in self.quantiles:
            reg = GradientBoostingRegressor(
                loss="quantile",
                alpha=float(quantile),
                max_depth=3,
                n_estimators=350,
                learning_rate=0.05,
            )
            reg.fit(X_values, y)
            self.models[quantile] = reg

    def predict_quantiles(self, X: pd.DataFrame) -> Dict[float, np.ndarray]:
        X_values = np.asarray(X)
        return {q: model.predict(X_values) for q, model in self.models.items()}

    @staticmethod
    def prob_over(line: float, q_preds: Dict[float, np.ndarray]) -> np.ndarray:
        q10, q50, q90 = q_preds[0.1], q_preds[0.5], q_preds[0.9]
        p_le = np.where(
            line <= q10,
            0.10,
            np.where(
                line <= q50,
                0.50
                - 0.40
                * (line - q10)
                / np.clip(q50 - q10, 1e-3, None),
                np.where(
                    line <= q90,
                    0.90
                    - 0.40
                    * (line - q50)
                    / np.clip(q90 - q50, 1e-3, None),
                    0.95,
                ),
            ),
        )
        return np.clip(1.0 - p_le, 0.01, 0.99)


class TeamPoissonTotals:
    def __init__(self, alpha: float = 1.0):
        self.home = PoissonRegressor(alpha=alpha, max_iter=600)
        self.away = PoissonRegressor(alpha=alpha, max_iter=600)

    def fit(
        self,
        X_home: pd.DataFrame,
        y_home: pd.Series,
        X_away: pd.DataFrame,
        y_away: pd.Series,
    ) -> None:
        self.home.fit(X_home, y_home)
        self.away.fit(X_away, y_away)

    def predict_lambda(
        self, X_home: pd.DataFrame, X_away: pd.DataFrame
    ) -> Tuple[np.ndarray, np.ndarray]:
        lambda_home = np.clip(self.home.predict(X_home), 0.1, 60)
        lambda_away = np.clip(self.away.predict(X_away), 0.1, 60)
        return lambda_home, lambda_away

    @staticmethod
    def _poisson_cdf(rate: float, k: int) -> float:
        """Compute cumulative probability P(X <= k) for X~Poisson(rate)."""

        if k < 0:
            return 0.0
        if rate <= 0.0:
            return 1.0

        term = math.exp(-rate)
        cumulative = term
        for i in range(1, k + 1):
            term *= rate / i
            cumulative += term
        return float(min(1.0, cumulative))

    @staticmethod
    def prob_total_over(
        lambda_home: np.ndarray,
        lambda_away: np.ndarray,
        total: float,
    ) -> np.ndarray:
        """Exact probability the combined score exceeds the listed total."""

        lam_home = np.asarray(lambda_home, dtype=float)
        lam_away = np.asarray(lambda_away, dtype=float)
        combined = lam_home + lam_away

        totals = np.broadcast_to(np.asarray(total, dtype=float), combined.shape).astype(float)
        flat_combined = combined.reshape(-1)
        flat_totals = totals.reshape(-1)

        probs = np.empty_like(flat_combined)
        for idx, (lam, line) in enumerate(zip(flat_combined, flat_totals)):
            threshold = math.floor(line)
            cdf_val = TeamPoissonTotals._poisson_cdf(lam, threshold)
            probs[idx] = max(0.0, min(1.0, 1.0 - cdf_val))

        return probs.reshape(combined.shape)

    @staticmethod
    def _home_win_probability_pair(lam_h: float, lam_a: float, tol: float = 1e-10) -> float:
        if lam_h < 0 or lam_a < 0:
            return 0.5

        pmf_home = math.exp(-lam_h)
        pmf_away = math.exp(-lam_a)
        cdf_home = pmf_home

        prob_home_win = 0.0
        prob_tie = pmf_home * pmf_away
        cdf_away_prev = pmf_away

        max_rate = max(lam_h, lam_a)
        max_iter = max(50, int(math.ceil(max_rate + 10.0 * math.sqrt(max_rate + 1.0))))

        for k in range(1, max_iter + 1):
            pmf_home *= lam_h / k if lam_h > 0 else 0.0
            pmf_away *= lam_a / k if lam_a > 0 else 0.0

            prob_home_win += pmf_home * cdf_away_prev
            prob_tie += pmf_home * pmf_away

            cdf_home = min(1.0, cdf_home + pmf_home)
            cdf_away_prev = min(1.0, cdf_away_prev + pmf_away)

            if (1.0 - cdf_home) < tol and (1.0 - cdf_away_prev) < tol:
                break

        if cdf_home < 1.0:
            prob_home_win += (1.0 - cdf_home) * cdf_away_prev

        probability = prob_home_win + 0.5 * prob_tie
        return float(min(1.0, max(0.0, probability)))

    @staticmethod
    def win_probability(
        lambda_home: np.ndarray,
        lambda_away: np.ndarray,
    ) -> np.ndarray:
        """Deterministic estimate of home win probability from Poisson rates."""

        lam_home = np.asarray(lambda_home, dtype=float)
        lam_away = np.asarray(lambda_away, dtype=float)

        flat_home = lam_home.reshape(-1)
        flat_away = lam_away.reshape(-1)
        probs = np.empty_like(flat_home)

        for idx, (lh, la) in enumerate(zip(flat_home, flat_away)):
            probs[idx] = TeamPoissonTotals._home_win_probability_pair(lh, la)

        return probs.reshape(lam_home.shape)


def pick_best_odds(odds_df: pd.DataFrame, by_cols: Iterable[str], price_col: str) -> pd.DataFrame:
    out = (
        odds_df.sort_values(
            by=list(by_cols) + [price_col],
            ascending=[True] * len(list(by_cols)) + [False],
        ).drop_duplicates(subset=list(by_cols), keep="first")
    )
    return out


def confidence_bucket(ev: float, prob: float) -> str:
    if ev >= 0.05 and prob >= 0.60:
        return "A"
    if ev >= 0.03 and prob >= 0.55:
        return "B"
    if ev >= 0.02 and prob >= 0.53:
        return "C"
    return "Pass"


EV_MIN_PROPS = 0.025
EV_MIN_TOTALS = 0.020
EV_MIN_SIDES = 0.020
CONF_ECE_MAX = 0.035


def filter_ev(df: pd.DataFrame, min_ev: float) -> pd.DataFrame:
    if df is None or df.empty:
        return df
    return df[df["ev"] >= min_ev].copy()


def write_csv_safely(df: pd.DataFrame, path: str) -> None:
    try:
        if df is None or df.empty:
            logging.info("No rows to write for %s", path)
            return
        Path(path).parent.mkdir(parents=True, exist_ok=True)
        df.to_csv(path, index=False)
        logging.info("Wrote %d rows -> %s", len(df), path)
    except Exception:
        logging.exception("Failed to write %s", path)


def extract_pricing_odds(
    odds_payload: Iterable[Dict[str, Any]],
    valid_game_ids: Optional[Iterable[Any]] = None,
) -> Tuple[pd.DataFrame, pd.DataFrame]:
    """Convert bookmaker payload into flat tables for props and totals pricing."""

    if valid_game_ids is None:
        valid_ids: Optional[Set[str]] = None
    else:
        valid_ids = {str(gid) for gid in valid_game_ids if gid is not None}

    player_rows: List[Dict[str, Any]] = []
    total_rows: List[Dict[str, Any]] = []

    for event in odds_payload or []:
        game_id = str(event.get("id") or "")
        if not game_id:
            continue
        if valid_ids is not None and game_id not in valid_ids:
            continue

        teams = [team for team in (event.get("teams") or []) if team]
        home_raw = event.get("home_team") or (teams[0] if teams else None)
        away_raw = event.get("away_team")
        if not away_raw and teams:
            away_raw = next((team for team in teams if team != home_raw), teams[0])

        home_team = normalize_team_abbr(home_raw)
        away_team = normalize_team_abbr(away_raw)

        bookmakers = event.get("bookmakers", [])
        for bookmaker in bookmakers:
            sportsbook = bookmaker.get("key") or bookmaker.get("title") or "unknown"
            last_update = parse_dt(bookmaker.get("last_update"))
            for market in bookmaker.get("markets", []):
                key = (market.get("key") or "").lower()
                outcomes = market.get("outcomes", []) or []

                if key == "totals":
                    for outcome in outcomes:
                        side = (outcome.get("name") or "").title()
                        total_line = outcome.get("point")
                        price = outcome.get("price")
                        if side not in {"Over", "Under"}:
                            continue
                        if price is None or total_line is None:
                            continue
                        try:
                            total_value = float(total_line)
                        except (TypeError, ValueError):
                            continue
                        try:
                            american_price = float(price)
                        except (TypeError, ValueError):
                            continue
                        total_rows.append(
                            {
                                "market": "total",
                                "game_id": game_id,
                                "away_team": away_team,
                                "home_team": home_team,
                                "side": side,
                                "total": total_value,
                                "american_odds": american_price,
                                "sportsbook": sportsbook,
                                "event_id": game_id,
                                "last_update": last_update,
                            }
                        )

                if key in PLAYER_PROP_MARKET_COLUMN_MAP:
                    stat_key = PLAYER_PROP_MARKET_COLUMN_MAP[key].replace("line_", "")
                    player_buckets: Dict[str, Dict[str, Any]] = {}
                    for outcome in outcomes:
                        name_raw = str(outcome.get("name") or "").strip()
                        desc_raw = str(outcome.get("description") or "").strip()
                        participant = str(
                            outcome.get("participant")
                            or outcome.get("player")
                            or outcome.get("player_name")
                            or ""
                        ).strip()
                        side = None
                        player_name = None

                        name_lower = name_raw.lower()
                        desc_lower = desc_raw.lower()
                        side_tokens = {"over", "under", "yes", "no"}

                        if name_lower in side_tokens:
                            side = name_raw.title()
                            player_name = desc_raw or participant
                        elif desc_lower in side_tokens:
                            side = desc_raw.title()
                            player_name = name_raw or participant
                        elif (
                            name_lower.endswith(" over")
                            or name_lower.endswith(" under")
                            or name_lower.endswith(" yes")
                            or name_lower.endswith(" no")
                        ):
                            tokens = name_lower.rsplit(" ", 1)
                            side = tokens[1].title()
                            player_name = name_raw[: -len(tokens[1])].strip()
                        elif participant:
                            player_name = participant

                        if not player_name or side is None:
                            continue

                        player_line = outcome.get("line") or outcome.get("point")
                        try:
                            line_value = float(player_line) if player_line is not None else None
                        except (TypeError, ValueError):
                            line_value = None
                        try:
                            price_value = float(outcome.get("price")) if outcome.get("price") is not None else None
                        except (TypeError, ValueError):
                            price_value = None

                        if line_value is None or price_value is None:
                            continue

                        team_abbr = normalize_team_abbr(outcome.get("team"))
                        player_key = robust_player_name_key(player_name)
                        bucket = player_buckets.setdefault(
                            player_key,
                            {
                                "player_name": player_name,
                                "player_id": outcome.get("player_id")
                                or outcome.get("participant_id")
                                or outcome.get("id"),
                                "team": team_abbr,
                                "line": line_value,
                                "over": None,
                                "under": None,
                            },
                        )
                        bucket["line"] = line_value
                        if side == "Over":
                            bucket["over"] = price_value
                        elif side == "Under":
                            bucket["under"] = price_value

                    for player_key, info in player_buckets.items():
                        if info.get("line") is None:
                            continue
                        player_identifier = info.get("player_id")
                        if player_identifier is None:
                            player_identifier = player_key
                        team_abbr = info.get("team")
                        opponent_abbr = None
                        if team_abbr:
                            if team_abbr == home_team:
                                opponent_abbr = away_team
                            elif team_abbr == away_team:
                                opponent_abbr = home_team
                        if info.get("over") is not None:
                            player_rows.append(
                                {
                                    "market": stat_key,
                                    "player_id": player_identifier,
                                    "player_name": info.get("player_name"),
                                    "team": team_abbr,
                                    "opponent": opponent_abbr,
                                    "line": info.get("line"),
                                    "american_odds": info.get("over"),
                                    "side": "Over",
                                    "sportsbook": sportsbook,
                                    "event_id": game_id,
                                    "game_id": game_id,
                                    "last_update": last_update,
                                }
                            )
                        if info.get("under") is not None:
                            player_rows.append(
                                {
                                    "market": stat_key,
                                    "player_id": player_identifier,
                                    "player_name": info.get("player_name"),
                                    "team": team_abbr,
                                    "opponent": opponent_abbr,
                                    "line": info.get("line"),
                                    "american_odds": info.get("under"),
                                    "side": "Under",
                                    "sportsbook": sportsbook,
                                    "event_id": game_id,
                                    "game_id": game_id,
                                    "last_update": last_update,
                                }
                            )

    odds_players = pd.DataFrame(player_rows)
    odds_totals = pd.DataFrame(total_rows)

    if valid_ids is not None and not odds_totals.empty:
        odds_totals = odds_totals[odds_totals["game_id"].astype(str).isin(valid_ids)]

    return odds_players, odds_totals


def pick_allowed_positions(target: str) -> Optional[Set[str]]:
    return TARGET_ALLOWED_POSITIONS.get(target)


# =============================================================================


def build_player_prop_candidates(
    pred_df: pd.DataFrame, odds_df: pd.DataFrame
) -> pd.DataFrame:
    if pred_df.empty or odds_df.empty:
        return pd.DataFrame()

    pred_df = pred_df.copy().reset_index(drop=True)
    odds_df = odds_df.copy().reset_index(drop=True)

    def _normalize_identifier(value: Any) -> str:
        if pd.isna(value):
            return ""
        text = str(value).strip()
        if not text or text.lower() in {"nan", "none"}:
            return ""
        if text.endswith(".0"):
            text = text[:-2]
        return text

    def _extract_keys(row: pd.Series) -> pd.Series:
        identifier = _normalize_identifier(row.get("player_id"))
        name = row.get("player_name") or row.get("player") or row.get("name")
        if isinstance(name, str) and name.strip():
            name_key = robust_player_name_key(name)
        else:
            name_key = ""

        team_val = row.get("team") or row.get("team_abbr")
        team_norm = normalize_team_abbr(team_val)
        if team_norm:
            team_key = team_norm
        elif isinstance(team_val, str):
            team_key = team_val.strip().upper()
        else:
            team_key = ""
<<<<<<< HEAD

        team_join = f"{name_key}::{team_key}" if name_key and team_key else name_key

        event_val = row.get("event_id") or row.get("game_id")
        event_key = _normalize_identifier(event_val)

        def _with_event(base: str) -> str:
            if base and event_key:
                return f"{base}::{event_key}"
            return ""

        return pd.Series(
            {
                "_event_key": event_key,
                "_player_id_key": identifier,
                "_player_name_key": name_key,
                "_player_team_key": team_join,
                "_player_id_event_key": _with_event(identifier),
                "_player_name_event_key": _with_event(name_key),
                "_player_team_event_key": _with_event(team_join if team_join else name_key),
            }
        )

    def _annotate_keys(frame: pd.DataFrame) -> pd.DataFrame:
        if frame.empty:
            result = frame.copy()
            result["_event_key"] = pd.Series(dtype=str)
            result["_player_id_key"] = pd.Series(dtype=str)
            result["_player_name_key"] = pd.Series(dtype=str)
            result["_player_team_key"] = pd.Series(dtype=str)
            result["_player_id_event_key"] = pd.Series(dtype=str)
            result["_player_name_event_key"] = pd.Series(dtype=str)
            result["_player_team_event_key"] = pd.Series(dtype=str)
            return result

        keys = frame.apply(_extract_keys, axis=1)
        out = pd.concat([frame.copy(), keys], axis=1)
        mask = out["_player_team_key"].astype(bool)
        out.loc[~mask, "_player_team_key"] = out.loc[~mask, "_player_name_key"]
        mask_event = out["_player_team_event_key"].astype(bool)
        out.loc[~mask_event, "_player_team_event_key"] = out.loc[
            ~mask_event, "_player_name_event_key"
        ]
        return out

    pred_df = _annotate_keys(pred_df)
    odds_df = _annotate_keys(odds_df)

    pred_df = pred_df[
        pred_df["_player_id_key"].astype(bool)
        | pred_df["_player_team_key"].astype(bool)
        | pred_df["_player_name_key"].astype(bool)
    ].copy()
    odds_df = odds_df[
        odds_df["_player_id_key"].astype(bool)
        | odds_df["_player_team_key"].astype(bool)
        | odds_df["_player_name_key"].astype(bool)
    ].copy()
=======

        team_join = f"{name_key}::{team_key}" if name_key and team_key else name_key

        event_val = row.get("event_id") or row.get("game_id")
        event_key = _normalize_identifier(event_val)

        def _with_event(base: str) -> str:
            if base and event_key:
                return f"{base}::{event_key}"
            return ""

        return pd.Series(
            {
                "_event_key": event_key,
                "_player_id_key": identifier,
                "_player_name_key": name_key,
                "_player_team_key": team_join,
                "_player_id_event_key": _with_event(identifier),
                "_player_name_event_key": _with_event(name_key),
                "_player_team_event_key": _with_event(team_join if team_join else name_key),
            }
        )

    def _annotate_keys(frame: pd.DataFrame) -> pd.DataFrame:
        if frame.empty:
            result = frame.copy()
            result["_event_key"] = pd.Series(dtype=str)
            result["_player_id_key"] = pd.Series(dtype=str)
            result["_player_name_key"] = pd.Series(dtype=str)
            result["_player_team_key"] = pd.Series(dtype=str)
            result["_player_id_event_key"] = pd.Series(dtype=str)
            result["_player_name_event_key"] = pd.Series(dtype=str)
            result["_player_team_event_key"] = pd.Series(dtype=str)
            return result

        keys = frame.apply(_extract_keys, axis=1)
        out = pd.concat([frame.copy(), keys], axis=1)
        mask = out["_player_team_key"].astype(bool)
        out.loc[~mask, "_player_team_key"] = out.loc[~mask, "_player_name_key"]
        mask_event = out["_player_team_event_key"].astype(bool)
        out.loc[~mask_event, "_player_team_event_key"] = out.loc[
            ~mask_event, "_player_name_event_key"
        ]
        return out

    pred_df = _annotate_keys(pred_df)
    odds_df = _annotate_keys(odds_df)

    pred_df = pred_df[
        pred_df["_player_id_key"].astype(bool)
        | pred_df["_player_team_key"].astype(bool)
        | pred_df["_player_name_key"].astype(bool)
    ].copy()
    odds_df = odds_df[
        odds_df["_player_id_key"].astype(bool)
        | odds_df["_player_team_key"].astype(bool)
        | odds_df["_player_name_key"].astype(bool)
    ].copy()

        key_cols = ["market", key_col]
        if "line" in offers.columns:
            key_cols.append("line")
        if "side" in offers.columns:
            key_cols.append("side")

        best = pick_best_odds(offers, by_cols=key_cols, price_col="american_odds")
        if best.empty:
            return pd.DataFrame()

        if "side" in best.columns:
            best["_side_norm"] = best["side"].fillna("").str.lower()
            best = best[
                best.apply(
                    lambda row: row["_side_norm"]
                    in allowed_side_map.get(row["market"], {row["_side_norm"]}),
                    axis=1,
                )
            ].drop(columns=["_side_norm"], errors="ignore")
            if best.empty:
                return pd.DataFrame()

    pred_df["_pred_index"] = np.arange(len(pred_df))
    odds_df["_odds_index"] = np.arange(len(odds_df))
    pred_df = pred_df.set_index("_pred_index", drop=False)
    odds_df = odds_df.set_index("_odds_index", drop=False)

    allowed_side_map = {
        "anytime_td": {"yes", "over"},
        "passing_yards": {"over"},
        "receiving_yards": {"over"},
        "receptions": {"over"},
        "rushing_yards": {"over"},
    }

    def _merge_on_key(
        preds: pd.DataFrame, offers: pd.DataFrame, key_col: str
    ) -> pd.DataFrame:
        if preds.empty or offers.empty:
            return pd.DataFrame()
>>>>>>> 76423abe

        key_cols = ["market", key_col]
        if not key_col.endswith("_event_key"):
            if "_event_key" in preds.columns and "_event_key" in offers.columns:
                if preds["_event_key"].astype(bool).any() and offers["_event_key"].astype(bool).any():
                    key_cols.append("_event_key")
        if "line" in offers.columns:
            key_cols.append("line")
        if "side" in offers.columns:
            key_cols.append("side")

        best = pick_best_odds(offers, by_cols=key_cols, price_col="american_odds")
        if best.empty:
            return pd.DataFrame()

<<<<<<< HEAD
    pred_df["_pred_index"] = np.arange(len(pred_df))
    odds_df["_odds_index"] = np.arange(len(odds_df))
    pred_df = pred_df.set_index("_pred_index", drop=False)
    odds_df = odds_df.set_index("_odds_index", drop=False)

    allowed_side_map = {
        "anytime_td": {"yes", "over"},
        "passing_yards": {"over"},
        "receiving_yards": {"over"},
        "receptions": {"over"},
        "rushing_yards": {"over"},
    }

    def _merge_on_key(
        preds: pd.DataFrame, offers: pd.DataFrame, key_col: str
    ) -> pd.DataFrame:
        if preds.empty or offers.empty:
            return pd.DataFrame()

        key_cols = ["market", key_col]
        if not key_col.endswith("_event_key"):
            if "_event_key" in preds.columns and "_event_key" in offers.columns:
                if preds["_event_key"].astype(bool).any() and offers["_event_key"].astype(bool).any():
                    key_cols.append("_event_key")
        if "line" in offers.columns:
            key_cols.append("line")
        if "side" in offers.columns:
            key_cols.append("side")

        best = pick_best_odds(offers, by_cols=key_cols, price_col="american_odds")
        if best.empty:
            return pd.DataFrame()

=======
>>>>>>> 76423abe
        if "side" in best.columns:
            best["_side_norm"] = best["side"].fillna("").str.lower()
            best = best[
                best.apply(
                    lambda row: row["_side_norm"]
                    in allowed_side_map.get(row["market"], {row["_side_norm"]}),
                    axis=1,
                )
            ].drop(columns=["_side_norm"], errors="ignore")
            if best.empty:
                return pd.DataFrame()

<<<<<<< HEAD
        join_cols = [
            col for col in key_cols if col in preds.columns and col in best.columns
        ]
        if not join_cols:
            join_cols = ["market", key_col]

        return preds.merge(
            best,
            on=join_cols,
=======
        return preds.merge(
            best,
            on=["market", key_col],
>>>>>>> 76423abe
            how="inner",
            suffixes=("", "_book"),
        )

    merged_frames: List[pd.DataFrame] = []
    remaining_pred = pred_df
    remaining_odds = odds_df

    for key_col in (
        "_player_id_event_key",
        "_player_team_event_key",
        "_player_name_event_key",
        "_player_id_key",
        "_player_team_key",
        "_player_name_key",
    ):
        preds_slice = remaining_pred[remaining_pred[key_col].astype(bool)].copy()
        offers_slice = remaining_odds[remaining_odds[key_col].astype(bool)].copy()
        merged_slice = _merge_on_key(preds_slice, offers_slice, key_col)
        if merged_slice.empty:
            continue
        merged_frames.append(merged_slice)
        matched_pred_idx = merged_slice["_pred_index"].unique().tolist()
        matched_odds_idx = (
            merged_slice["_odds_index_book"].unique().tolist()
            if "_odds_index_book" in merged_slice.columns
            else []
        )
        if matched_pred_idx:
            remaining_pred = remaining_pred.drop(index=matched_pred_idx, errors="ignore")
        if matched_odds_idx:
            remaining_odds = remaining_odds.drop(index=matched_odds_idx, errors="ignore")

    if not merged_frames:
        logging.info(
            "Player prop odds merge produced 0 matches (pred_rows=%d, odds_rows=%d)",
            len(pred_df),
            len(odds_df),
        )
        return pd.DataFrame()

    merged = pd.concat(merged_frames, ignore_index=True, sort=False)
    logging.info(
        "Player prop odds merge matched %d predictions to %d sportsbook offers (pred_rows=%d, odds_rows=%d)",
        merged["_pred_index"].nunique(),
        merged.get("_odds_index_book", merged.get("_odds_index", pd.Series())).nunique(),
        len(pred_df),
        len(odds_df),
    )
    rows: List[Dict[str, Any]] = []
    for _, row in merged.iterrows():
        market = row["market"]
        american = float(row.get("american_odds", np.nan))
        if market in {"receiving_yards", "passing_yards", "receptions"}:
            line = float(row.get("line", np.nan))
            quantiles = {
                0.1: np.array([float(row.get("q10", np.nan))]),
                0.5: np.array([float(row.get("pred_median", np.nan))]),
                0.9: np.array([float(row.get("q90", np.nan))]),
            }
            if np.isnan(line) or any(np.isnan(vals[0]) for vals in quantiles.values()):
                continue
            prob_over = float(QuantileYards.prob_over(line, quantiles)[0])
            ev = ev_of_bet(prob_over, american)
            rows.append(
                {
                    "market": market,
                    "player_id": row.get("player_id"),
                    "player": row.get("player_name"),
                    "team": row.get("team"),
                    "opp": row.get("opponent"),
                    "side": "Over",
                    "line": line,
                    "fair_prob": prob_over,
                    "fair_american": fair_american(prob_over),
                    "best_american": american,
                    "ev": ev,
                    "kelly_quarter": kelly_fraction(prob_over, american),
                }
            )
        elif market == "anytime_td":
            prob_any = float(row.get("anytime_prob", np.nan))
            if np.isnan(prob_any):
                continue
            ev = ev_of_bet(prob_any, american)
            rows.append(
                {
                    "market": market,
                    "player_id": row.get("player_id"),
                    "player": row.get("player_name"),
                    "team": row.get("team"),
                    "opp": row.get("opponent"),
                    "side": "Yes",
                    "line": np.nan,
                    "fair_prob": prob_any,
                    "fair_american": fair_american(prob_any),
                    "best_american": american,
                    "ev": ev,
                    "kelly_quarter": kelly_fraction(prob_any, american),
                }
            )

    result = pd.DataFrame(rows)
    if not result.empty:
        result["confidence"] = [
            confidence_bucket(ev, prob) for ev, prob in zip(result["ev"], result["fair_prob"])
        ]
        result = result.sort_values(["confidence", "ev"], ascending=[True, False])
    return result


def build_game_totals_candidates(
    week_games_df: pd.DataFrame,
    feats_home: pd.DataFrame,
    feats_away: pd.DataFrame,
    odds_df: pd.DataFrame,
    tpois: TeamPoissonTotals,
) -> pd.DataFrame:
    if odds_df.empty or week_games_df.empty:
        return pd.DataFrame()
    offers = odds_df.query("market == 'total'").copy()
    if offers.empty:
        return pd.DataFrame()
    offers["game_id"] = offers["game_id"].astype(str)

    lam_home, lam_away = tpois.predict_lambda(feats_home, feats_away)
    model_total = lam_home + lam_away
    rows: List[Dict[str, Any]] = []
    for idx, game in week_games_df.reset_index(drop=True).iterrows():
        gid = str(game.get("game_id"))
        offers_game = offers[offers["game_id"] == gid]
        if offers_game.empty:
            continue
        for _, offer in offers_game.iterrows():
            side = offer.get("side")
            line = float(offer.get("total", np.nan))
            american = float(offer.get("american_odds", np.nan))
            prob_over = float(
                TeamPoissonTotals.prob_total_over(
                    np.array([lam_home[idx]]), np.array([lam_away[idx]]), line
                )[0]
            )
            prob = prob_over if str(side).lower() == "over" else 1.0 - prob_over
            ev_val = ev_of_bet(prob, american)
            rows.append(
                {
                    "market": "total",
                    "game_id": gid,
                    "away": game.get("away_team"),
                    "home": game.get("home_team"),
                    "side": side,
                    "line": line,
                    "fair_prob": prob,
                    "fair_american": fair_american(prob),
                    "best_american": american,
                    "ev": ev_val,
                    "kelly_quarter": kelly_fraction(prob, american),
                    "model_total": float(model_total[idx]),
                }
            )

    out = pd.DataFrame(rows)
    if not out.empty:
        out["confidence"] = [
            confidence_bucket(ev, prob) for ev, prob in zip(out["ev"], out["fair_prob"])
        ]
        out = out.sort_values(["confidence", "ev"], ascending=[True, False])
    return out


def emit_priced_picks(
    week_key: str,
    player_pred_tables: Dict[str, pd.DataFrame],
    odds_players: pd.DataFrame,
    week_games_df: pd.DataFrame,
    feats_home: pd.DataFrame,
    feats_away: pd.DataFrame,
    odds_games: pd.DataFrame,
    tpois: Optional[TeamPoissonTotals],
    out_dir: Path,
) -> Dict[str, pd.DataFrame]:
    out_dir.mkdir(parents=True, exist_ok=True)

    stacked = []
    fallback_tables: List[pd.DataFrame] = []
    for market, table in player_pred_tables.items():
        if table is None or table.empty:
            continue
        table = table.copy()
        table["market"] = market
        stacked.append(table)

        fallback = table.copy()
        if market == "anytime_td":
            fallback["model_probability"] = fallback.get("anytime_prob")
            fallback["recommended_line"] = np.nan
            fallback["range_low"] = np.nan
            fallback["range_high"] = np.nan
        else:
            fallback["model_probability"] = np.nan
            fallback["recommended_line"] = fallback.get("pred_median")
            fallback["range_low"] = fallback.get("q10")
            fallback["range_high"] = fallback.get("q90")
        fallback_tables.append(fallback)
    preds_all = pd.concat(stacked, ignore_index=True) if stacked else pd.DataFrame()

    props_priced = build_player_prop_candidates(preds_all, odds_players) if not preds_all.empty else pd.DataFrame()
    props_filtered = filter_ev(props_priced, EV_MIN_PROPS)
    write_csv_safely(props_filtered, str(out_dir / f"player_props_priced_{week_key}.csv"))

    model_props = pd.DataFrame()
    if fallback_tables:
        model_props = pd.concat(fallback_tables, ignore_index=True)
        columns_order = [
            col
            for col in [
                "market",
                "player_id",
                "player_name",
                "team",
                "opponent",
                "position",
                "recommended_line",
                "range_low",
                "range_high",
                "model_probability",
            ]
            if col in model_props.columns
        ]
        model_props = model_props.loc[:, columns_order]
        model_props_path = out_dir / f"player_props_model_{week_key}.csv"
        write_csv_safely(model_props, str(model_props_path))
        if not model_props.empty:
            logging.info(
                "Saved %d model-only prop forecasts to %s",
                len(model_props),
                model_props_path,
            )

    totals_priced = pd.DataFrame()
    if tpois is not None and not feats_home.empty and not odds_games.empty:
        totals_priced = build_game_totals_candidates(
            week_games_df=week_games_df,
            feats_home=feats_home,
            feats_away=feats_away,
            odds_df=odds_games,
            tpois=tpois,
        )
        totals_filtered = filter_ev(totals_priced, EV_MIN_TOTALS)
        write_csv_safely(totals_filtered, str(out_dir / f"game_totals_priced_{week_key}.csv"))
    else:
        totals_filtered = pd.DataFrame()

    model_totals = pd.DataFrame()
    if tpois is not None and not feats_home.empty:
        lam_home, lam_away = tpois.predict_lambda(feats_home, feats_away)
        model_totals = week_games_df.copy()
        model_totals = model_totals.assign(
            model_home_lambda=lam_home,
            model_away_lambda=lam_away,
            model_total=lam_home + lam_away,
            model_spread=lam_home - lam_away,
            model_home_win_prob=TeamPoissonTotals.win_probability(lam_home, lam_away),
        )
        model_totals_path = out_dir / f"game_totals_model_{week_key}.csv"
        write_csv_safely(model_totals, str(model_totals_path))
        if not model_totals.empty:
            logging.info(
                "Saved %d model-only game total forecasts to %s",
                len(model_totals),
                model_totals_path,
            )

    try:
        if props_filtered is not None and not props_filtered.empty:
            logging.info(
                "Top player props:\n%s",
                props_filtered.sort_values("ev", ascending=False)
                .head(12)[
                    [
                        "market",
                        "player",
                        "team",
                        "opp",
                        "side",
                        "line",
                        "best_american",
                        "fair_american",
                        "ev",
                        "confidence",
                        "kelly_quarter",
                    ]
                ]
                .to_string(index=False),
            )
        if totals_filtered is not None and not totals_filtered.empty:
            logging.info(
                "Top totals:\n%s",
                totals_filtered.sort_values("ev", ascending=False)
                .head(8)[
                    [
                        "away",
                        "home",
                        "side",
                        "line",
                        "best_american",
                        "fair_american",
                        "ev",
                        "model_total",
                        "kelly_quarter",
                        "confidence",
                    ]
                ]
                .to_string(index=False),
            )
    except Exception:
        logging.debug("Failed to print priced pick summary", exc_info=True)

    return {
        "props": props_filtered if props_filtered is not None else pd.DataFrame(),
        "totals": totals_filtered if totals_filtered is not None else pd.DataFrame(),
        "model_props": model_props,
        "model_totals": model_totals,
    }


def make_quantile_pred_table(
    qmodel: QuantileYards,
    preprocessor: ColumnTransformer,
    feature_names: Optional[Sequence[str]],
    X_week: pd.DataFrame,
    player_index: pd.DataFrame,
    market_name: str,
) -> pd.DataFrame:
    if X_week.empty:
        return pd.DataFrame()

    processed = _transform_with_feature_names(preprocessor, X_week, feature_names)
    preds = qmodel.predict_quantiles(processed)
    output = player_index.copy()
    output["q10"] = preds[0.1]
    output["pred_median"] = preds[0.5]
    output["q90"] = preds[0.9]
    output["market"] = market_name
    return output


def make_anytime_td_table(
    hmodel: HurdleTDModel,
    preprocessor: ColumnTransformer,
    feature_names: Optional[Sequence[str]],
    X_week: pd.DataFrame,
    player_index: pd.DataFrame,
) -> pd.DataFrame:
    if X_week.empty:
        return pd.DataFrame()
    processed = _transform_with_feature_names(preprocessor, X_week, feature_names)
    output = player_index.copy()
    output["anytime_prob"] = hmodel.pr_anytime(processed)
    output["market"] = "anytime_td"
    return output


def compute_recency_usage_weights(frame: pd.DataFrame) -> pd.Series:
    """Compute recency- and usage-based weights for player rows."""

    if frame is None or frame.empty:
        return pd.Series(dtype=float, index=getattr(frame, "index", None))

    recency_cols = [
        "start_time",
        "local_start_time",
        "game_datetime",
        "game_date",
        "kickoff",
    ]
    recency_weight = pd.Series(1.0, index=frame.index, dtype=float)
    found_time = False
    for col in recency_cols:
        if col in frame.columns:
            candidate = pd.to_datetime(frame[col], errors="coerce")
            if candidate.notna().any():
                latest = candidate.max()
                age_days = (latest - candidate).dt.total_seconds() / 86400.0
                age_days = age_days.fillna(age_days.max() or 0.0)
                halflife_days = 21.0
                recency_weight = np.exp(-age_days / halflife_days)
                found_time = True
                break
    if not found_time and {"season", "week"}.issubset(frame.columns):
        season_vals = pd.to_numeric(frame["season"], errors="coerce").fillna(0)
        week_vals = pd.to_numeric(frame["week"], errors="coerce").fillna(0)
        order = season_vals * 32 + week_vals
        max_order = float(order.max())
        min_order = float(order.min())
        span = max(max_order - min_order, 1.0)
        age_weeks = (max_order - order) / span
        recency_weight = np.exp(-age_weeks * 0.75)

    if recency_weight.max() > 0:
        recency_weight = recency_weight / recency_weight.max()
    else:
        recency_weight = pd.Series(1.0, index=frame.index, dtype=float)

    usage_weights = {
        "snap_count": 1.2,
        "season_snap_count": 0.6,
        "receiving_targets": 1.5,
        "season_receiving_targets": 0.9,
        "rushing_attempts": 1.0,
        "season_rushing_attempts": 0.6,
        "routes_run": 1.2,
        "season_routes_run": 0.7,
        "touches": 1.2,
        "season_touches": 0.7,
        "fantasy_points": 0.5,
        "season_fantasy_points": 0.3,
    }
    usage_scores = pd.Series(0.0, index=frame.index, dtype=float)
    for col, weight in usage_weights.items():
        if col in frame.columns:
            usage_scores = usage_scores + frame[col].fillna(0).astype(float) * weight

    if usage_scores.max() > 0:
        usage_scores = usage_scores / usage_scores.max()
    else:
        usage_scores = pd.Series(0.0, index=frame.index, dtype=float)

    if {"team", "position"}.issubset(frame.columns):
        team_keys = (
            frame["team"].fillna("").astype(str)
            + "|"
            + frame["position"].fillna("").astype(str)
        )
        group_max = usage_scores.groupby(team_keys).transform(
            lambda s: max(float(s.max()), 1.0)
        )
        usage_share = usage_scores / group_max
    else:
        usage_share = usage_scores

    usage_share = usage_share.clip(lower=0.0, upper=1.0)
    recency_component = recency_weight.clip(lower=1e-3)
    weights = recency_component * (0.35 + 0.65 * usage_share + 0.05)
    if weights.max() > 0:
        weights = weights / weights.max()
    return weights.clip(lower=1e-4)

def coerce_boolean_mask(mask_like) -> pd.Series:
    """
    Robustly convert a mask with possible NA/object dtype to a clean boolean Series without FutureWarnings.
    """
    s = pd.Series(mask_like)
    # Try to preserve index if it's already a Series
    try:
        if hasattr(mask_like, "index"):
            s.index = mask_like.index
    except Exception:
        pass
    # Convert to pandas nullable boolean, fill, then to numpy bool
    s = s.astype("boolean").fillna(False)
    return s.astype(bool)

_POS_RE = re.compile(r"^(Offense|Defense|SpecialTeams)-([A-Za-z]+)(?:-(\d+))?$")

# Slots we want to project for offense; keep shallowest (lowest) depth per slot
_OFFENSE_KEEP = {
    "QB": 1,           # 1 QB
    "RB": 3,           # up to RB-3 (depth 1..3)
    "WR": 3,           # up to WR-3
    "TE": 2,           # up to TE-2 is fine
}

# Map MSF slot tokens to our POS
_SLOT_TO_POS = {
    "QB": "QB",
    "RB": "RB",
    "WR": "WR",
    "TE": "TE",
    # Explicit backfield/receiver aliases that occasionally appear without suffixes
    "HB": "RB",
    "FB": "RB",
    "TB": "RB",
    "SLOT": "WR",
    # OL/DEF/ST are ignored in player projections
}

_SLOT_PREFIX_MAP = {
    "QB": "QB",
    "RB": "RB",
    "HB": "RB",
    "FB": "RB",
    "TB": "RB",
    "WR": "WR",
    "TE": "TE",
    "SLOT": "WR",
}


def _slot_token_to_pos(token: Optional[str]) -> str:
    token_upper = (token or "").strip().upper()
    if not token_upper:
        return ""
    if token_upper in _SLOT_TO_POS:
        return _SLOT_TO_POS[token_upper]
    for prefix, canonical in _SLOT_PREFIX_MAP.items():
        if token_upper.startswith(prefix):
            return canonical
    return ""

def _parse_slot(slot: str) -> Tuple[str, Optional[int], Optional[str]]:
    """
    'Offense-WR-2' -> ('WR', 2)
    'Offense-QB-1' -> ('QB', 1)
    'Offense-TE-1' -> ('TE', 1)
    Unused/unknown returns ('', None)
    """
    m = _POS_RE.match(slot or "")
    if not m:
        return ("", None, None)
    side_token, token, depth = m.groups()
    pos = _slot_token_to_pos(token)
    d = int(depth) if depth and depth.isdigit() else None
    side = side_token.title() if side_token else None
    return (pos, d, side)

def _prefer_actual_then_expected(team_entry: Dict[str, Any]) -> Tuple[List[Dict[str, Any]], str]:
    """
    From a single team lineup block, return the best lineupPositions list and the section label.
    Prefers 'actual' if present and non-empty; else 'expected'; else [] with an empty label.
    """
    actual = (team_entry.get("actual") or {}).get("lineupPositions") or []
    if actual:
        return actual, "actual"
    expected = (team_entry.get("expected") or {}).get("lineupPositions") or []
    if expected:
        return expected, "expected"
    return [], ""

def build_lineups_df(msf_json: Dict[str, Any]) -> pd.DataFrame:
    """
    Build a clean lineup DF from MSF lineup JSON.
    - Prefers 'actual' but falls back to 'expected' (your case: NYG QB-1 Jaxson Dart / RB-1 Cam Skattebo).
    - Normalizes slots, keeps only QB/RB/WR/TE up to configured depth caps.
    - Collapses duplicates to shallowest depth per team/pos/player.
    Returns columns:
      [
          'team_id','team_abbr','pos','depth','side','slot','player_id','first','last',
          'full_name','player_team_abbr','playing_probability'
      ]
    """
    references = msf_json.get("references") or {}
    team_meta = {t.get("id"): t for t in references.get("teamReferences", []) or []}
    player_meta = {p.get("id"): p for p in references.get("playerReferences", []) or []}
    rows: List[Dict[str, Any]] = []

    for team_block in msf_json.get("teamLineups", []) or []:
        team = team_block.get("team") or {}
        team_id = team.get("id")
        abbr = team.get("abbreviation")
        positions, section_label = _prefer_actual_then_expected(team_block)

        for p in positions:
            slot = p.get("position")
            player = p.get("player") or {}
            if not player and p.get("playerId") is not None:
                player = player_meta.get(p.get("playerId"), {})
            pos, depth, side = _parse_slot(slot)
            if pos not in _OFFENSE_KEEP:
                continue
            if depth is None or depth > _OFFENSE_KEEP[pos]:
                continue
            player_id = player.get("id") or p.get("playerId")
            first = (player.get("firstName") or "").strip()
            last = (player.get("lastName") or "").strip()
            display = (player.get("displayName") or player.get("fullName") or "").strip()
            full_name = " ".join(part for part in [first, last] if part) or display
            if not full_name and player_id in player_meta:
                meta = player_meta.get(player_id) or {}
                first = first or (meta.get("firstName") or "").strip()
                last = last or (meta.get("lastName") or "").strip()
                display = display or (meta.get("displayName") or meta.get("fullName") or "")
                full_name = " ".join(part for part in [first, last] if part) or display.strip()
            if not full_name and player_id in (None, ""):
                # Without a name or identifier we cannot reconcile the player later.
                continue

            current_team_info = (
                player.get("currentTeam")
                or player.get("team")
                or (player_meta.get(player_id, {}) or {}).get("currentTeam")
                or {}
            )
            player_team_abbr = (
                current_team_info.get("abbreviation")
                or current_team_info.get("name")
                or ""
            )
            playing_probability = (
                p.get("playingProbability")
                or player.get("playingProbability")
                or (player_meta.get(player_id, {}) or {}).get("playingProbability")
            )
            rows.append({
                "team_id": team_id,
                "team_abbr": abbr,
                "pos": pos,
                "depth": depth,
                "side": side,
                "slot": slot,
                "player_id": player_id,
                "first": first,
                "last": last,
                "full_name": full_name,
                "player_team_abbr": player_team_abbr,
                "playing_probability": playing_probability,
                "source_section": section_label,
            })

    df = pd.DataFrame(rows)

    if df.empty:
        return df

    # Deduplicate: keep shallowest depth per team/pos/player
    sort_cols = [col for col in ["team_id", "team_abbr", "pos", "player_id", "depth"] if col in df.columns]
    if sort_cols:
        df.sort_values(sort_cols, inplace=True)
    group_cols = [col for col in ["team_id", "pos", "player_id"] if col in df.columns]
    if group_cols:
        df = df.groupby(group_cols, as_index=False).first()

    # Also, per team/pos, keep at most the allowed number of depth slots
    df["rank_in_pos"] = df.groupby(["team_id", "pos"])["depth"].rank(method="first", ascending=True)
    df = df[df["rank_in_pos"] <= df["pos"].map(_OFFENSE_KEEP).fillna(0)]
    df.drop(columns=["rank_in_pos"], inplace=True)

    # Fill abbr from teamReferences if missing
    df["team_abbr"] = df.apply(
        lambda r: r["team_abbr"] or (team_meta.get(r["team_id"], {}).get("abbreviation")), axis=1
    )
    df["full_name"] = df.apply(
        lambda r: r["full_name"]
        or " ".join(part for part in [r.get("first", ""), r.get("last", "")] if part).strip(),
        axis=1,
    )
    df = df[df["full_name"].fillna("") != ""]
    return df.reset_index(drop=True)
# ==== END LINEUP + PANDAS PATCH HELPERS =====================================

# ---------------------------------------------------------------------------
# Configuration
# ---------------------------------------------------------------------------

API_PREFIX_NFL = "https://api.mysportsfeeds.com/v2.1/pull/nfl"
NFL_SEASONS = ["2025-regular", "2024-regular"]

NFL_API_USER = "4359aa1b-cc29-4647-a3e5-7314e2"
NFL_API_PASS = "MYSPORTSFEEDS"

ODDS_API_KEY = "5b6f0290e265c3329b3ed27897d79eaf"
ODDS_BASE = "https://api.the-odds-api.com/v4"
NFL_SPORT_KEY = "americanfootball_nfl"
ODDS_GAME_REGIONS = ["us"]
ODDS_PROP_REGIONS = ["us"]
ODDS_EVENT_MARKETS = ("h2h",)
ODDS_BOOKMAKERS = ["draftkings", "fanduel"]
ODDS_FORMAT = "american"
ODDS_DEFAULT_MARKETS = [
    "h2h",
    "totals",
]
# TODO: Expand the TARGET_MARKET_INFO-style metadata (see PLAYER_PROP_MARKET_COLUMN_MAP
# below) once we confirm additional prop coverage from the Odds API. The current list
# intentionally mirrors the minimal set of live markets that we have verified so far.
ODDS_PLAYER_PROP_MARKETS = [
    "player_pass_tds",
    "player_pass_yds",
    "player_rush_tds",
    "player_rush_yds",
    "player_receptions",
    "player_reception_yds",
    "player_anytime_td",
]

# Explicit list of market keys to request from the Odds API. Keeping this separate from
# the canonical list prevents synonyms (e.g. ``*_yards``) from sneaking into outbound
# requests, which previously triggered HTTP 422 errors.
ODDS_PLAYER_PROP_MARKET_REQUEST_KEYS: List[str] = [
    "player_pass_tds",
    "player_pass_yds",
    "player_rush_tds",
    "player_rush_yds",
    "player_receptions",
    "player_reception_yds",
    "player_anytime_td",
]

# Map raw market keys returned by the Odds API to their canonical equivalents.
ODDS_PLAYER_PROP_MARKET_SYNONYMS = {
    # Identity mappings for canonical keys
    **{key: key for key in ODDS_PLAYER_PROP_MARKETS},
    # Legacy / alternate spellings
    "player_pass_yards": "player_pass_yds",
    "player_rush_yards": "player_rush_yds",
    "player_receiving_yards": "player_reception_yds",
    "player_reception_yards": "player_reception_yds",
    "player_rec_yds": "player_reception_yds",
    "player_receiving_yds": "player_reception_yds",
}

# TODO: The downstream ROI evaluation expects every supported market to surface both
# live odds and historical closing lines. Audit this mapping once live prices flow
# consistently so the feature matrix exposes the same set of columns that the odds
# ingestion produces.
PLAYER_PROP_MARKET_COLUMN_MAP = {
    "player_pass_tds": "line_passing_tds",
    "player_pass_yds": "line_passing_yards",
    "player_pass_yards": "line_passing_yards",
    "player_rush_tds": "line_rushing_tds",
    "player_rush_yds": "line_rushing_yards",
    "player_rush_yards": "line_rushing_yards",
    "player_receptions": "line_receptions",
    "player_reception_yds": "line_receiving_yards",
    "player_reception_yards": "line_receiving_yards",
    "player_rec_yds": "line_receiving_yards",
    "player_receiving_yds": "line_receiving_yards",
    "player_receiving_yards": "line_receiving_yards",
    "player_anytime_td": "line_anytime_td",
}

ODDS_MARKET_CANONICAL_MAP = {
    "h2h": "MONEYLINE",
    "spreads": "SPREAD",
    "totals": "TOTAL",
    "player_pass_tds": "PASS_TD",
    "player_pass_yds": "PASS_YDS",
    "player_pass_yards": "PASS_YDS",
    "player_rush_tds": "RUSH_TD",
    "player_rush_yds": "RUSH_YDS",
    "player_rush_yards": "RUSH_YDS",
    "player_receptions": "RECEPTIONS",
    "player_reception_yds": "REC_YDS",
    "player_reception_yards": "REC_YDS",
    "player_rec_yds": "REC_YDS",
    "player_receiving_yds": "REC_YDS",
    "player_receiving_yards": "REC_YDS",
    "player_anytime_td": "ANY_TD",
}

ODDS_PROP_MAX_CONCURRENCY = 1
ODDS_RATE_LIMIT_DELAY = 0.8


def odds_join_param(value: Optional[Union[str, Sequence[str]]]) -> Optional[str]:
    """Convert a sequence or string into a comma-delimited Odds API parameter."""

    if value is None:
        return None
    if isinstance(value, str):
        return value
    joined = ",".join([str(item) for item in value if item])
    return joined or None

odds_logger = logging.getLogger(__name__)


def canonical_prop_market_key(market_key: str) -> str:
    normalized = (market_key or "").lower()
    return ODDS_PLAYER_PROP_MARKET_SYNONYMS.get(normalized, normalized)


def odds_american_to_decimal(american: float) -> float:
    american = float(american)
    if american > 0:
        return 1.0 + american / 100.0
    return 1.0 + 100.0 / abs(american)


def odds_american_to_prob(american: float) -> float:
    return 1.0 / odds_american_to_decimal(american)


def odds_normalize_datetime(value: Optional[dt.datetime]) -> Optional[dt.datetime]:
    if value is None:
        return None
    if value.tzinfo is None:
        return value.replace(tzinfo=dt.timezone.utc)
    return value.astimezone(dt.timezone.utc)


def odds_isoformat(value: Optional[dt.datetime]) -> Optional[str]:
    normalized = odds_normalize_datetime(value)
    if normalized is None:
        return None
    return normalized.isoformat().replace("+00:00", "Z")


def _odds_build_url(path: str, params: Dict[str, Any]) -> str:
    base = ODDS_BASE.rstrip("/")
    if not path.startswith("/"):
        path = "/" + path
    return f"{base}{path}?{urlencode(params, doseq=True)}"


def _merge_odds_event_payload(
    base: Optional[Dict[str, Any]], addition: Optional[Dict[str, Any]]
) -> Optional[Dict[str, Any]]:
    """Combine two Odds API event payloads, keeping the most recent bookmaker data."""

    if base is None:
        return addition
    if addition is None or base is addition:
        return base

    base.setdefault("bookmakers", [])
    addition_bookmakers = addition.get("bookmakers") or []

    for key in ["id", "sport_key", "commence_time", "home_team", "away_team"]:
        if not base.get(key) and addition.get(key):
            base[key] = addition.get(key)

    bookmaker_map: Dict[str, Dict[str, Any]] = {}
    for bookmaker in base.get("bookmakers", []):
        book_key = bookmaker.get("key") or bookmaker.get("title")
        if not book_key:
            continue
        bookmaker.setdefault("markets", [])
        bookmaker_map[book_key] = bookmaker

    for add_book in addition_bookmakers:
        book_key = add_book.get("key") or add_book.get("title")
        if not book_key:
            continue
        add_book.setdefault("markets", [])
        existing = bookmaker_map.get(book_key)
        if existing is None:
            base["bookmakers"].append(add_book)
            bookmaker_map[book_key] = add_book
            continue

        existing_last = parse_dt(existing.get("last_update")) if existing.get("last_update") else None
        addition_last = parse_dt(add_book.get("last_update")) if add_book.get("last_update") else None
        if addition_last and (existing_last is None or addition_last > existing_last):
            existing["last_update"] = add_book.get("last_update")

        market_map = {
            (market.get("key") or "").lower(): market for market in existing.get("markets", []) or []
        }
        for add_market in add_book.get("markets", []) or []:
            market_key = (add_market.get("key") or "").lower()
            if not market_key:
                continue
            target_market = market_map.get(market_key)
            if target_market is None:
                existing.setdefault("markets", []).append(add_market)
                market_map[market_key] = add_market
                continue

            existing_outcomes = target_market.get("outcomes") or []
            outcome_map = {
                (
                    outcome.get("name"),
                    outcome.get("description"),
                    outcome.get("participant"),
                ): outcome
                for outcome in existing_outcomes
            }
            for add_outcome in add_market.get("outcomes", []) or []:
                key = (
                    add_outcome.get("name"),
                    add_outcome.get("description"),
                    add_outcome.get("participant"),
                )
                if key in outcome_map:
                    outcome_map[key].update({k: v for k, v in add_outcome.items() if v is not None})
                else:
                    existing_outcomes.append(add_outcome)
            target_market["outcomes"] = existing_outcomes

    return base


async def _odds_get_json(
    session: aiohttp.ClientSession,
    path: str,
    api_key: Optional[str],
    *,
    allow_insecure_ssl: bool,
    max_retries: int = 3,
    retry_statuses: Optional[Set[int]] = None,
    **params: Any,
) -> Optional[Any]:
    params = {"apiKey": api_key or ODDS_API_KEY, **params}
    url = _odds_build_url(path, params)
    retries_remaining = max_retries
    retryable = retry_statuses or {429, 500, 502, 503, 504}
    backoff = ODDS_RATE_LIMIT_DELAY

    while True:
        try:
            async with session.get(url, timeout=30) as response:
                if response.status == 200:
                    return await response.json()

                text = await response.text()
                status = response.status
                if status in retryable and retries_remaining > 0:
                    retries_remaining -= 1
                    retry_after = response.headers.get("Retry-After")
                    try:
                        wait_seconds = float(retry_after)
                    except (TypeError, ValueError):
                        wait_seconds = backoff
                    wait_seconds = max(wait_seconds, backoff)
                    odds_logger.warning(
                        "Odds GET %s -> %s (retrying in %.2fs)\n%s",
                        status,
                        url,
                        wait_seconds,
                        text[:600],
                    )
                    await asyncio.sleep(wait_seconds)
                    backoff = min(backoff * 2.0, 5.0)
                    continue

                odds_logger.warning("Odds GET %s -> %s\n%s", status, url, text[:600])
                return None
        except client_exceptions.ClientConnectorCertificateError:
            if not allow_insecure_ssl:
                raise
            odds_logger.exception("GET failed: %s", url)
            return None
        except Exception:
            if retries_remaining > 0:
                retries_remaining -= 1
                odds_logger.warning("Odds request error for %s; retrying", url, exc_info=True)
                await asyncio.sleep(backoff)
                backoff = min(backoff * 2.0, 5.0)
                continue
            odds_logger.exception("GET failed: %s", url)
            return None


async def odds_fetch_game_odds(
    session: aiohttp.ClientSession,
    *,
    api_key: Optional[str],
    regions: Sequence[str] | str = ("us", "us2"),
    markets: Sequence[str] | str = ("h2h", "spreads", "totals"),
    bookmakers: Sequence[str] | str | None = ODDS_BOOKMAKERS,
    odds_format: str = ODDS_FORMAT,
    date_format: str = "iso",
    allow_insecure_ssl: bool = False,
) -> pd.DataFrame:
    regions_param = odds_join_param(regions)
    markets_param = odds_join_param(markets)
    bookmakers_param = odds_join_param(bookmakers)

    data = await _odds_get_json(
        session,
        f"/sports/{NFL_SPORT_KEY}/odds",
        api_key,
        allow_insecure_ssl=allow_insecure_ssl,
        regions=regions_param,
        markets=markets_param,
        bookmakers=bookmakers_param,
        oddsFormat=odds_format,
        dateFormat=date_format,
    )
    if not data:
        return pd.DataFrame(
            columns=[
                "event_id",
                "commence_time",
                "home_team",
                "away_team",
                "book",
                "market",
                "side",
                "line",
                "american_odds",
                "decimal_odds",
                "imp_prob",
            ]
        )

    rows: List[Dict[str, Any]] = []
    for event in data:
        event_id = str(event.get("id", ""))
        home_team = event.get("home_team") or event.get("homeTeam") or ""
        away_team = event.get("away_team") or event.get("awayTeam") or ""
        commence_time = event.get("commence_time") or event.get("commenceTime") or ""

        for bookmaker in event.get("bookmakers", []) or []:
            book_key = bookmaker.get("key") or bookmaker.get("title")
            last_update = bookmaker.get("last_update") or bookmaker.get("lastUpdate")
            for market in bookmaker.get("markets", []) or []:
                market_key = str(market.get("key", "")).lower()
                market_label = ODDS_MARKET_CANONICAL_MAP.get(market_key, market_key.upper())
                for outcome in market.get("outcomes", []) or []:
                    outcome_name = outcome.get("name")
                    price = outcome.get("price")
                    line = outcome.get("point") or outcome.get("total") or outcome.get("handicap")

                    rows.append(
                        {
                            "event_id": event_id,
                            "home_team": home_team,
                            "away_team": away_team,
                            "commence_time": commence_time,
                            "book": book_key,
                            "market": market_label,
                            "side": outcome_name,
                            "line": float(line) if line is not None else np.nan,
                            "american_odds": float(price) if price is not None else np.nan,
                            "last_update": last_update,
                        }
                    )

    frame = pd.DataFrame(rows)
    if frame.empty:
        return frame

    frame["decimal_odds"] = frame["american_odds"].apply(odds_american_to_decimal)
    frame["imp_prob"] = frame["american_odds"].apply(odds_american_to_prob)
    if "line" in frame.columns:
        frame["line"] = pd.to_numeric(frame["line"], errors="coerce")
    if "last_update" in frame.columns:
        frame["last_update"] = frame["last_update"].astype(str)
    return frame.reset_index(drop=True)


async def _odds_fetch_event_history(
    session: aiohttp.ClientSession,
    event_id: str,
    *,
    api_key: Optional[str],
    regions: Sequence[str] | str,
    markets: Sequence[str] | str,
    bookmakers: Optional[Sequence[str] | str],
    odds_format: str,
    date_format: str,
    allow_insecure_ssl: bool,
) -> Optional[Any]:
    """Fetch odds history for an event and merge snapshots into a single payload."""

    regions_param = odds_join_param(regions)
    markets_param = odds_join_param(markets)
    bookmakers_param = odds_join_param(bookmakers)

    payload = await _odds_get_json(
        session,
        f"/sports/{NFL_SPORT_KEY}/events/{event_id}/odds-history",
        api_key,
        allow_insecure_ssl=allow_insecure_ssl,
        regions=regions_param,
        markets=markets_param,
        bookmakers=bookmakers_param,
        oddsFormat=odds_format,
        dateFormat=date_format,
    )
    await asyncio.sleep(0.3)

    if not payload:
        return None

    # The history endpoint may return either a single snapshot dict or a list of
    # snapshots ordered by update time. Merge everything into a single structure
    # that mirrors the live odds payload shape so downstream parsing logic can
    # remain unchanged.
    if isinstance(payload, dict):
        snapshots = payload.get("data") if "data" in payload else None
        if isinstance(snapshots, list):
            merged: Optional[Dict[str, Any]] = None
            for snap in snapshots:
                if isinstance(snap, dict):
                    merged = _merge_odds_event_payload(merged, snap)
            if merged is not None:
                for key in ["id", "home_team", "away_team", "commence_time", "sport_key"]:
                    if not merged.get(key) and payload.get(key):
                        merged[key] = payload.get(key)
                return merged
        return payload

    if isinstance(payload, list):
        merged = None
        for snap in payload:
            if isinstance(snap, dict):
                merged = _merge_odds_event_payload(merged, snap)
        return merged

    return None


async def odds_fetch_prop_odds(
    session: aiohttp.ClientSession,
    event_ids: Sequence[str] | str,
    *,
    api_key: Optional[str],
    regions: Sequence[str] | str = ("us", "us2"),
    bookmakers: Sequence[str] | str | None = ODDS_BOOKMAKERS,
    odds_format: str = ODDS_FORMAT,
    date_format: str = "iso",
    allow_insecure_ssl: bool = False,
    fallback_to_history: bool = False,
) -> pd.DataFrame:
    if isinstance(event_ids, str):
        event_ids = [event_ids]
    event_ids = [event_id for event_id in (event_ids or []) if event_id]
    if not event_ids:
        return pd.DataFrame(
            columns=[
                "event_id",
                "commence_time",
                "home_team",
                "away_team",
                "book",
                "market",
                "market_display",
                "player",
                "side",
                "line",
                "american_odds",
                "decimal_odds",
                "imp_prob",
            ]
        )

    regions_param = odds_join_param(regions)
    bookmakers_param = odds_join_param(bookmakers)
    request_markets = list(ODDS_PLAYER_PROP_MARKET_REQUEST_KEYS)

    semaphore = asyncio.Semaphore(max(1, ODDS_PROP_MAX_CONCURRENCY))

    async def fetch_event(event_id: str) -> Optional[Any]:
        async with semaphore:
            async def fetch_subset(markets: Sequence[str]) -> Optional[Any]:
                if not markets:
                    return None
                payload = await _odds_get_json(
                    session,
                    f"/sports/{NFL_SPORT_KEY}/events/{event_id}/odds",
                    api_key,
                    allow_insecure_ssl=allow_insecure_ssl,
                    regions=regions_param,
                    markets=",".join(markets),
                    bookmakers=bookmakers_param,
                    oddsFormat=odds_format,
                    dateFormat=date_format,
                )
                await asyncio.sleep(ODDS_RATE_LIMIT_DELAY)
                merged_payload: Optional[Any] = None
                if payload:
                    merged_payload = payload
                elif fallback_to_history:
                    merged_payload = await _odds_fetch_event_history(
                        session,
                        event_id,
                        api_key=api_key,
                        regions=regions,
                        markets=markets,
                        bookmakers=bookmakers,
                        odds_format=odds_format,
                        date_format=date_format,
                        allow_insecure_ssl=allow_insecure_ssl,
                    )
                if merged_payload:
                    return merged_payload
                if len(markets) == 1:
                    odds_logger.debug(
                        "Odds API did not return data for prop market %s on event %s",
                        markets[0],
                        event_id,
                    )
                    return None
                split = max(1, len(markets) // 2)
                left = await fetch_subset(markets[:split])
                right = await fetch_subset(markets[split:])
                return _merge_odds_event_payload(left, right)

            return await fetch_subset(request_markets)

    results = await asyncio.gather(
        *(fetch_event(event_id) for event_id in event_ids), return_exceptions=False
    )

    missing_events = [
        event_id for event_id, payload in zip(event_ids, results) if not payload
    ]
    if missing_events:
        sample = ", ".join(missing_events[:3])
        if len(missing_events) > 3:
            sample = f"{sample}, …"
        odds_logger.info(
            "Live prop odds missing for %d event(s) (sample: %s | markets=%s | bookmakers=%s)",
            len(missing_events),
            sample or "n/a",
            ",".join(request_markets),
            bookmakers_param or "default",
        )

    rows: List[Dict[str, Any]] = []
    for event_id, payload in zip(event_ids, results):
        if not payload:
            continue
        home_team = payload.get("home_team") or payload.get("homeTeam")
        away_team = payload.get("away_team") or payload.get("awayTeam")
        commence_time = payload.get("commence_time") or payload.get("commenceTime")

        for bookmaker in payload.get("bookmakers", []) or []:
            book_key = bookmaker.get("key") or bookmaker.get("title")
            for market in bookmaker.get("markets", []) or []:
                market_key_raw = str(market.get("key", "")).lower()
                canonical_key = canonical_prop_market_key(market_key_raw)
                if canonical_key not in ODDS_PLAYER_PROP_MARKETS:
                    continue
                market_label = ODDS_MARKET_CANONICAL_MAP.get(
                    canonical_key, canonical_key.upper()
                )
                for outcome in market.get("outcomes", []) or []:
                    player = outcome.get("description") or outcome.get("participant") or ""
                    side = (outcome.get("name") or "").title()
                    if canonical_key == "player_anytime_td":
                        side = {"Yes": "Over", "No": "Under"}.get(side, side)
                    price = outcome.get("price")
                    line = outcome.get("point")
                    if not player or price is None:
                        continue
                    rows.append(
                        {
                            "event_id": event_id,
                            "home_team": home_team,
                            "away_team": away_team,
                            "commence_time": commence_time,
                            "book": book_key,
                            "market": canonical_key,
                            "market_display": market_label,
                            "player": str(player),
                            "side": side,
                            "line": float(line) if line is not None else np.nan,
                            "american_odds": float(price),
                            "last_update": bookmaker.get("last_update")
                            or bookmaker.get("lastUpdate"),
                        }
                    )

    frame = pd.DataFrame(rows)
    if frame.empty:
        odds_logger.debug(
            "Odds API returned zero player prop rows for %d event(s) | markets=%s | bookmakers=%s",
            len(event_ids),
            ",".join(request_markets),
            bookmakers_param or "default",
        )
        return frame

    frame["decimal_odds"] = frame["american_odds"].apply(odds_american_to_decimal)
    frame["imp_prob"] = frame["american_odds"].apply(odds_american_to_prob)
    if "line" in frame.columns:
        frame["line"] = pd.to_numeric(frame["line"], errors="coerce")
    if "last_update" in frame.columns:
        frame["last_update"] = frame["last_update"].astype(str)
    return frame.reset_index(drop=True)


async def odds_fetch_event_index(
    session: aiohttp.ClientSession,
    *,
    api_key: Optional[str],
    regions: Sequence[str] | str = ODDS_GAME_REGIONS,
    bookmakers: Sequence[str] | str | None = ODDS_BOOKMAKERS,
    markets: Sequence[str] | str = ODDS_EVENT_MARKETS,
    odds_format: str = ODDS_FORMAT,
    date_format: str = "iso",
    allow_insecure_ssl: bool = False,
) -> pd.DataFrame:
    """Fetch upcoming event metadata (id, teams, commence time)."""

    data = await _odds_get_json(
        session,
        f"/sports/{NFL_SPORT_KEY}/odds",
        api_key,
        allow_insecure_ssl=allow_insecure_ssl,
        regions=odds_join_param(regions),
        markets=odds_join_param(markets),
        bookmakers=odds_join_param(bookmakers),
        oddsFormat=odds_format,
        dateFormat=date_format,
    )

    rows: List[Dict[str, Any]] = []
    for event in data or []:
        rows.append(
            {
                "event_id": str(event.get("id") or ""),
                "home_team": event.get("home_team") or event.get("homeTeam"),
                "away_team": event.get("away_team") or event.get("awayTeam"),
                "commence_time": event.get("commence_time") or event.get("commenceTime"),
            }
        )

    frame = pd.DataFrame(rows)
    if frame.empty:
        return frame

    frame = frame[frame["event_id"].astype(bool)]
    frame = frame.drop_duplicates(subset=["event_id"], keep="last")
    frame["commence_dt"] = pd.to_datetime(frame["commence_time"], errors="coerce", utc=True)
    return frame.reset_index(drop=True)


async def odds_fetch_events_range(
    session: aiohttp.ClientSession,
    *,
    api_key: Optional[str],
    start: Optional[dt.datetime],
    end: Optional[dt.datetime],
    date_format: str = "iso",
    regions: Sequence[str] | str = ODDS_GAME_REGIONS,
    bookmakers: Sequence[str] | str | None = ODDS_BOOKMAKERS,
    markets: Sequence[str] | str = ODDS_EVENT_MARKETS,
    odds_format: str = ODDS_FORMAT,
    allow_insecure_ssl: bool = False,
) -> pd.DataFrame:
    start_dt = odds_normalize_datetime(start) or (default_now_utc() - dt.timedelta(days=7))
    end_dt = odds_normalize_datetime(end) or (start_dt + dt.timedelta(days=14))
    if end_dt < start_dt:
        start_dt, end_dt = end_dt, start_dt

    rows: List[Dict[str, Any]] = []
    current_date = start_dt.date()
    end_date = end_dt.date()

    while current_date <= end_date:
        day_start = dt.datetime.combine(current_date, dt.time.min, tzinfo=dt.timezone.utc)
        day_end = day_start + dt.timedelta(days=1)
        payload = await _odds_get_json(
            session,
            f"/sports/{NFL_SPORT_KEY}/odds",
            api_key,
            allow_insecure_ssl=allow_insecure_ssl,
            dateFormat=date_format,
            commenceTimeFrom=odds_isoformat(day_start),
            commenceTimeTo=odds_isoformat(day_end),
            regions=odds_join_param(regions),
            bookmakers=odds_join_param(bookmakers),
            markets=odds_join_param(markets),
            oddsFormat=odds_format,
        )
        if not payload:
            payload = await _odds_get_json(
                session,
                f"/sports/{NFL_SPORT_KEY}/events",
                api_key,
                allow_insecure_ssl=allow_insecure_ssl,
                dateFormat=date_format,
                commenceTimeFrom=odds_isoformat(day_start),
                commenceTimeTo=odds_isoformat(day_end),
            )
        if payload:
            for event in payload:
                rows.append(
                    {
                        "event_id": str(event.get("id") or ""),
                        "commence_time": event.get("commence_time")
                        or event.get("commenceTime"),
                        "home_team": event.get("home_team") or event.get("homeTeam"),
                        "away_team": event.get("away_team") or event.get("awayTeam"),
                    }
                )
        await asyncio.sleep(0.25)
        current_date += dt.timedelta(days=1)

    df = pd.DataFrame(rows)
    if df.empty:
        return df
    df = df[df["event_id"].astype(bool)]
    df = df.drop_duplicates(subset=["event_id"], keep="last")
    df["commence_dt"] = pd.to_datetime(df["commence_time"], errors="coerce", utc=True)
    return df.reset_index(drop=True)


async def odds_fetch_event_game_markets(
    session: aiohttp.ClientSession,
    event_ids: Sequence[str] | str,
    *,
    api_key: Optional[str],
    regions: Sequence[str] | str = ("us",),
    markets: Sequence[str] | str = ("h2h", "totals"),
    bookmakers: Sequence[str] | str | None = ODDS_BOOKMAKERS,
    odds_format: str = ODDS_FORMAT,
    date_format: str = "iso",
    allow_insecure_ssl: bool = False,
    fallback_to_history: bool = False,
) -> pd.DataFrame:
    if isinstance(event_ids, str):
        event_ids = [event_ids]
    event_ids = [event_id for event_id in (event_ids or []) if event_id]
    if not event_ids:
        return pd.DataFrame(
            columns=[
                "event_id",
                "commence_time",
                "home_team",
                "away_team",
                "book",
                "market",
                "side",
                "line",
                "american_odds",
                "decimal_odds",
                "imp_prob",
                "last_update",
            ]
        )

    regions_param = odds_join_param(regions)
    markets_param = odds_join_param(markets)
    bookmakers_param = odds_join_param(bookmakers)
    markets_filter = {
        m.lower() for m in (markets if isinstance(markets, (list, tuple)) else [markets])
    }

    semaphore = asyncio.Semaphore(2)

    async def fetch_event(event_id: str) -> Optional[Any]:
        async with semaphore:
            payload = await _odds_get_json(
                session,
                f"/sports/{NFL_SPORT_KEY}/events/{event_id}/odds",
                api_key,
                allow_insecure_ssl=allow_insecure_ssl,
                regions=regions_param,
                markets=markets_param,
                bookmakers=bookmakers_param,
                oddsFormat=odds_format,
                dateFormat=date_format,
            )
            await asyncio.sleep(ODDS_RATE_LIMIT_DELAY)
            if payload:
                return payload
            if not fallback_to_history:
                return None
            return await _odds_fetch_event_history(
                session,
                event_id,
                api_key=api_key,
                regions=regions,
                markets=markets,
                bookmakers=bookmakers,
                odds_format=odds_format,
                date_format=date_format,
                allow_insecure_ssl=allow_insecure_ssl,
            )

    results = await asyncio.gather(
        *(fetch_event(event_id) for event_id in event_ids), return_exceptions=False
    )

    rows: List[Dict[str, Any]] = []
    for event_id, payload in zip(event_ids, results):
        if not payload:
            continue
        home_team = payload.get("home_team") or payload.get("homeTeam")
        away_team = payload.get("away_team") or payload.get("awayTeam")
        commence_time = payload.get("commence_time") or payload.get("commenceTime")

        for bookmaker in payload.get("bookmakers", []) or []:
            book_key = bookmaker.get("key") or bookmaker.get("title")
            last_update = bookmaker.get("last_update") or bookmaker.get("lastUpdate")
            for market in bookmaker.get("markets", []) or []:
                market_key = str(market.get("key", "")).lower()
                if market_key not in markets_filter:
                    continue
                market_label = ODDS_MARKET_CANONICAL_MAP.get(market_key, market_key.upper())
                for outcome in market.get("outcomes", []) or []:
                    outcome_name = outcome.get("name")
                    price = outcome.get("price")
                    line = outcome.get("point") or outcome.get("total") or outcome.get("handicap")
                    rows.append(
                        {
                            "event_id": event_id,
                            "home_team": home_team,
                            "away_team": away_team,
                            "commence_time": commence_time,
                            "book": book_key,
                            "market": market_label,
                            "side": outcome_name,
                            "line": float(line) if line is not None else np.nan,
                            "american_odds": float(price) if price is not None else np.nan,
                            "last_update": last_update,
                        }
                    )

    df = pd.DataFrame(rows)
    if df.empty:
        return df
    df["decimal_odds"] = df["american_odds"].apply(odds_american_to_decimal)
    df["imp_prob"] = df["american_odds"].apply(odds_american_to_prob)
    if "line" in df.columns:
        df["line"] = pd.to_numeric(df["line"], errors="coerce")
    df["commence_dt"] = pd.to_datetime(df["commence_time"], errors="coerce", utc=True)
    if "last_update" in df.columns:
        df["last_update"] = df["last_update"].astype(str)
    return df.reset_index(drop=True)

def env_flag(name: str, default: bool = False) -> bool:
    value = os.getenv(name)
    if value is None:
        return default
    value = value.strip().lower()
    if value in {"1", "true", "t", "yes", "y", "on"}:
        return True
    if value in {"0", "false", "f", "no", "n", "off"}:
        return False
    return default


DEFAULT_LOG_LEVEL = os.getenv("LOG_LEVEL", "INFO")


# ---------------------------------------------------------------------------
# Static data helpers
# ---------------------------------------------------------------------------


TEAM_NAME_TO_ABBR = {
    "arizona cardinals": "ARI",
    "atlanta falcons": "ATL",
    "baltimore ravens": "BAL",
    "buffalo bills": "BUF",
    "carolina panthers": "CAR",
    "chicago bears": "CHI",
    "cincinnati bengals": "CIN",
    "cleveland browns": "CLE",
    "dallas cowboys": "DAL",
    "denver broncos": "DEN",
    "detroit lions": "DET",
    "green bay packers": "GB",
    "houston texans": "HOU",
    "indianapolis colts": "IND",
    "jacksonville jaguars": "JAX",
    "jacksonville jaguar": "JAX",
    "kansas city chiefs": "KC",
    "las vegas raiders": "LV",
    "oakland raiders": "LV",
    "los angeles chargers": "LAC",
    "la chargers": "LAC",
    "los angeles rams": "LA",
    "la rams": "LA",
    "miami dolphins": "MIA",
    "minnesota vikings": "MIN",
    "new england patriots": "NE",
    "new orleans saints": "NO",
    "new york giants": "NYG",
    "ny giants": "NYG",
    "new york jets": "NYJ",
    "ny jets": "NYJ",
    "philadelphia eagles": "PHI",
    "pittsburgh steelers": "PIT",
    "san francisco 49ers": "SF",
    "sf 49ers": "SF",
    "seattle seahawks": "SEA",
    "tampa bay buccaneers": "TB",
    "tennessee titans": "TEN",
    "washington commanders": "WAS",
    "washington football team": "WAS",
    "washington redskins": "WAS",
    "st. louis rams": "LA",
    "st louis rams": "LA",
}

TEAM_ABBR_CANONICAL = {
    "ARI": "arizona cardinals",
    "ATL": "atlanta falcons",
    "BAL": "baltimore ravens",
    "BUF": "buffalo bills",
    "CAR": "carolina panthers",
    "CHI": "chicago bears",
    "CIN": "cincinnati bengals",
    "CLE": "cleveland browns",
    "DAL": "dallas cowboys",
    "DEN": "denver broncos",
    "DET": "detroit lions",
    "GB": "green bay packers",
    "HOU": "houston texans",
    "IND": "indianapolis colts",
    "JAX": "jacksonville jaguars",
    "KC": "kansas city chiefs",
    "LV": "las vegas raiders",
    "LAC": "los angeles chargers",
    "LA": "los angeles rams",
    "MIA": "miami dolphins",
    "MIN": "minnesota vikings",
    "NE": "new england patriots",
    "NO": "new orleans saints",
    "NYG": "new york giants",
    "NYJ": "new york jets",
    "PHI": "philadelphia eagles",
    "PIT": "pittsburgh steelers",
    "SF": "san francisco 49ers",
    "SEA": "seattle seahawks",
    "TB": "tampa bay buccaneers",
    "TEN": "tennessee titans",
    "WAS": "washington commanders",
}

TEAM_ABBR_ALIASES = {
    "LA": "LA",
    "STL": "LA",
    "SD": "LAC",
}

TEAM_TIMEZONES = {
    "ARI": "America/Phoenix",
    "ATL": "America/New_York",
    "BAL": "America/New_York",
    "BUF": "America/New_York",
    "CAR": "America/New_York",
    "CHI": "America/Chicago",
    "CIN": "America/New_York",
    "CLE": "America/New_York",
    "DAL": "America/Chicago",
    "DEN": "America/Denver",
    "DET": "America/Detroit",
    "GB": "America/Chicago",
    "HOU": "America/Chicago",
    "IND": "America/Indiana/Indianapolis",
    "JAX": "America/New_York",
    "KC": "America/Chicago",
    "LV": "America/Los_Angeles",
    "LAC": "America/Los_Angeles",
    "LA": "America/Los_Angeles",
    "MIA": "America/New_York",
    "MIN": "America/Chicago",
    "NE": "America/New_York",
    "NO": "America/Chicago",
    "NYG": "America/New_York",
    "NYJ": "America/New_York",
    "PHI": "America/New_York",
    "PIT": "America/New_York",
    "SEA": "America/Los_Angeles",
    "SF": "America/Los_Angeles",
    "TB": "America/New_York",
    "TEN": "America/Chicago",
    "WAS": "America/New_York",
}

_NULL_TEAM_TOKENS = {"", "none", "null", "nan", "tbd", "tba", "n/a", "na", "--"}

TEAM_MASCOT_TO_ABBR = {
    "cardinals": "ARI",
    "falcons": "ATL",
    "ravens": "BAL",
    "bills": "BUF",
    "panthers": "CAR",
    "bears": "CHI",
    "bengals": "CIN",
    "browns": "CLE",
    "cowboys": "DAL",
    "broncos": "DEN",
    "lions": "DET",
    "packers": "GB",
    "texans": "HOU",
    "colts": "IND",
    "jaguars": "JAX",
    "chiefs": "KC",
    "raiders": "LV",
    "chargers": "LAC",
    "rams": "LA",
    "dolphins": "MIA",
    "vikings": "MIN",
    "patriots": "NE",
    "saints": "NO",
    "giants": "NYG",
    "jets": "NYJ",
    "eagles": "PHI",
    "steelers": "PIT",
    "49ers": "SF",
    "niners": "SF",
    "seahawks": "SEA",
    "buccaneers": "TB",
    "bucs": "TB",
    "titans": "TEN",
    "commanders": "WAS",
    "football team": "WAS",
}


def _sanitize_team_key(text: str) -> str:
    cleaned = []
    for ch in text.lower():
        if ch.isalnum() or ch.isspace():
            cleaned.append(ch)
    normalized = " ".join("".join(cleaned).split())
    return normalized


def normalize_team_abbr(value: Any) -> Optional[str]:
    """Convert free-form team descriptors into standard three-letter abbreviations."""

    if value is None:
        return None
    if isinstance(value, float) and np.isnan(value):  # type: ignore[arg-type]
        return None

    text = str(value).strip()
    if not text:
        return None

    lowered = text.lower().strip()
    if lowered in _NULL_TEAM_TOKENS:
        return None

    candidate = text.upper().replace(" ", "")
    if len(candidate) <= 4 and candidate.isalpha():
        if candidate in TEAM_ABBR_CANONICAL:
            return candidate
        if candidate in TEAM_ABBR_ALIASES:
            return TEAM_ABBR_ALIASES[candidate]
        # Some feeds already provide three-letter abbreviations with spaces
        spaced_candidate = " ".join(candidate)
        if spaced_candidate in TEAM_NAME_TO_ABBR:
            return TEAM_NAME_TO_ABBR[spaced_candidate]

    sanitized = _sanitize_team_key(text)
    if not sanitized:
        return None

    if sanitized in TEAM_NAME_TO_ABBR:
        return TEAM_NAME_TO_ABBR[sanitized]

    sanitized_candidate = sanitized.replace(" ", "").upper()
    if sanitized_candidate in TEAM_ABBR_ALIASES:
        return TEAM_ABBR_ALIASES[sanitized_candidate]

    compact_key = sanitized.replace(" ", "")
    if compact_key in TEAM_NAME_TO_ABBR:
        return TEAM_NAME_TO_ABBR[compact_key]

    for abbr, canonical in TEAM_ABBR_CANONICAL.items():
        if sanitized == canonical:
            return abbr
        if canonical in sanitized:
            return abbr

    if sanitized in TEAM_MASCOT_TO_ABBR:
        return TEAM_MASCOT_TO_ABBR[sanitized]

    # As a last resort, try to map by taking the first letter of each token
    tokens = sanitized.split()
    if len(tokens) >= 2:
        initials = "".join(token[0] for token in tokens)
        if initials.upper() in TEAM_ABBR_CANONICAL:
            return initials.upper()

    if len(candidate) <= 4 and candidate.isalpha():
        return candidate

    return None


INJURY_STATUS_MAP = {
    "out": "out",
    "doubtful": "doubtful",
    "questionable": "questionable",
    "probable": "probable",
    "suspended": "suspended",
    "injured reserve": "out",
    "physically unable to perform": "out",
    "reserve/covid-19": "out",
    "covid-19": "out",
    "non-football injury": "out",
    "pup": "out",
    "ir": "out",
    "injury list": "out",
    "injury_list": "out",
    "injurylist": "out",
}

INJURY_OUT_KEYWORDS = [
    "injured reserve",
    "season-ending",
    "season ending",
    "out for season",
    "out indefinitely",
    "placed on ir",
    "on ir",
    "reserve/",
    "nfi",
    "pup",
    "physically unable to perform",
    "injury list",
    "injury_list",
    "injurylist",
]

INJURY_STATUS_PRIORITY = {
    "out": -1,
    "suspended": -1,
    "doubtful": 0,
    "questionable": 1,
    "probable": 2,
    "other": 1,
}

PRACTICE_STATUS_PRIORITY = {
    "full": 3,
    "limited": 2,
    "dnp": 0,
    "rest": 2,
    "available": 2,
}


PRACTICE_STATUS_ALIASES = {
    "fp": "full",
    "full practice": "full",
    "full participation": "full",
    "lp": "limited",
    "limited practice": "limited",
    "limited participation": "limited",
    "did not practice": "dnp",
    "did not participate": "dnp",
    "out": "dnp",
    "no practice": "dnp",
    "rest": "rest",
    "not injury related": "rest",
    "available": "available",
    "injury list": "dnp",
    "injury_list": "dnp",
    "injurylist": "dnp",
}

INACTIVE_INJURY_BUCKETS = {"out", "suspended"}

POSITION_ALIAS_MAP = {
    "HB": "RB",
    "TB": "RB",
    "FB": "RB",
    "SLOT": "WR",
    "FL": "WR",
    "SE": "WR",
    "X": "WR",
    "Z": "WR",
    "Y": "TE",
}

POSITION_PREFIX_MAP = {
    "QB": "QB",
    "RB": "RB",
    "HB": "RB",
    "FB": "RB",
    "TB": "RB",
    "WR": "WR",
    "TE": "TE",
}


TARGET_ALLOWED_POSITIONS: Dict[str, set[str]] = {
    "passing_yards": {"QB"},
    "passing_tds": {"QB"},
    "rushing_yards": {"QB", "RB", "HB", "FB"},
    "rushing_tds": {"QB", "RB", "HB", "FB"},
    "receiving_yards": {"RB", "HB", "FB", "WR", "TE"},
    "receptions": {"RB", "HB", "FB", "WR", "TE"},
    "receiving_tds": {"RB", "HB", "FB", "WR", "TE"},
}

NON_NEGATIVE_TARGETS: set[str] = set(TARGET_ALLOWED_POSITIONS.keys())


LINEUP_STALENESS_DAYS = 7
LINEUP_MAX_AGE_BEFORE_GAME_DAYS = 21  # allow expected lineups up to 3 weeks old relative to kickoff


_NAME_PUNCT_RE = re.compile(r"[^\w\s]")
_NAME_SPACE_RE = re.compile(r"\s+")


def robust_player_name_key(value: Any) -> str:
    """Generate a resilient lowercase key for player name matching."""

    if value is None:
        text = ""
    else:
        text = str(value)

    normalized = unicodedata.normalize("NFKD", text)
    normalized = "".join(ch for ch in normalized if not unicodedata.combining(ch))
    lowered = normalized.lower()
    without_punct = _NAME_PUNCT_RE.sub(" ", lowered)
    collapsed = _NAME_SPACE_RE.sub(" ", without_punct).strip()
    return collapsed


def normalize_player_name(value: Any) -> str:
    """Return a lowercase, punctuation-free representation of a player's name."""

    if not isinstance(value, str):
        return ""

    normalized = unicodedata.normalize("NFKD", value)
    normalized = normalized.replace(",", " ")
    cleaned = [ch for ch in normalized if ch.isalpha() or ch.isspace()]
    collapsed = " ".join("".join(cleaned).lower().split())
    return collapsed


def normalize_position(value: Any) -> str:
    if value is None or (isinstance(value, float) and math.isnan(value)):
        return ""

    text = str(value).upper().strip()
    if not text:
        return ""

    # First try an exact alias match (e.g., HB -> RB).
    text = POSITION_ALIAS_MAP.get(text, text)

    # Many feeds (including MSF lineups) encode positions with prefixes such as
    # "Offense-WR-1" or "SpecialTeams-K-1".  Break the string into alpha-only
    # tokens so we can match the meaningful portion (WR, QB, etc.).
    tokens = [text]
    tokens.extend(token for token in re.split(r"[^A-Z]", text) if token)

    for token in tokens:
        # Allow alias substitution on each token (e.g., SLOT -> WR).
        if token in POSITION_ALIAS_MAP:
            return POSITION_ALIAS_MAP[token]
        for prefix, canonical in POSITION_PREFIX_MAP.items():
            if token.startswith(prefix):
                return canonical

    return text


def normalize_practice_status(value: Any) -> str:
    text = str(value or "").lower().strip()
    if not text:
        return "available"
    if re.search(r"\b(ir|injured reserve|pup|nfi|reserve)\b", text):
        return "dnp"
    if text in PRACTICE_STATUS_ALIASES:
        text = PRACTICE_STATUS_ALIASES[text]
    else:
        for keyword, canonical in (
            ("full", "full"),
            ("limited", "limited"),
            ("dnp", "dnp"),
            ("did not practice", "dnp"),
            ("rest", "rest"),
        ):
            if keyword in text:
                text = canonical
                break
    if text not in PRACTICE_STATUS_PRIORITY:
        return "available"
    return text


_PLAYING_PROBABILITY_ALIASES = {
    "prob": "probable",
    "probable": "probable",
    "likely": "probable",
    "expected": "probable",
    "game-time decision": "questionable",
    "gtd": "questionable",
    "game time decision": "questionable",
    "game-time": "questionable",
    "uncertain": "questionable",
    "na": "other",
}


def interpret_playing_probability(value: Any) -> Tuple[str, str]:
    """Return (status_bucket, practice_status) derived from MSF playingProbability labels."""

    text_raw = str(value or "").strip().lower()
    if not text_raw:
        return "other", "available"

    cleaned = re.sub(r"[^a-z\s]", " ", text_raw)
    cleaned = re.sub(r"\s+", " ", cleaned).strip()
    if not cleaned:
        return "other", "available"

    canonical = _PLAYING_PROBABILITY_ALIASES.get(cleaned, cleaned)

    keyword_rules = [
        ("suspend", ("suspended", "dnp")),
        ("doubt", ("doubtful", "limited")),
        ("question", ("questionable", "limited")),
        ("inactive", ("out", "dnp")),
        ("out", ("out", "dnp")),
        ("probable", ("probable", "available")),
        ("likely", ("probable", "available")),
        ("expect", ("probable", "available")),
        ("available", ("other", "full")),
        ("active", ("other", "full")),
    ]

    for keyword, outcome in keyword_rules:
        if keyword in canonical:
            return outcome

    return "other", "available"


def normalize_injury_status(value: Any) -> str:
    text = str(value or "").lower().strip()
    if not text:
        return "other"
    if text in INJURY_STATUS_MAP:
        return INJURY_STATUS_MAP[text]
    if re.search(r"\b(ir|pup|nfi|reserve)\b", text):
        return "out"
    if "questionable" in text:
        return "questionable"
    if "doubtful" in text:
        return "doubtful"
    if "probable" in text:
        return "probable"
    if "suspend" in text:
        return "suspended"
    for keyword in INJURY_OUT_KEYWORDS:
        if keyword in text:
            return "out"
    return "other"


def compute_injury_bucket(status: Any, description: Any = None) -> str:
    """Derive a canonical availability bucket from status and free-form notes."""

    bucket = normalize_injury_status(status)
    if bucket != "out":
        desc_text = str(description or "").lower().strip()
        for keyword in INJURY_OUT_KEYWORDS:
            if keyword in desc_text:
                bucket = "out"
                break
    return bucket


def parse_depth_rank(value: Any) -> Optional[float]:
    if value is None or (isinstance(value, float) and math.isnan(value)):
        return np.nan
    if isinstance(value, (int, float)):
        return float(value)

    text = str(value).strip().lower()
    if not text:
        return np.nan

    alias_map = {
        "starter": 1,
        "start": 1,
        "first": 1,
        "1st": 1,
        "qb1": 1,
        "rb1": 1,
        "wr1": 1,
        "te1": 1,
        "second": 2,
        "2nd": 2,
        "qb2": 2,
        "rb2": 2,
        "wr2": 2,
        "third": 3,
        "3rd": 3,
        "qb3": 3,
        "rb3": 3,
        "wr3": 3,
    }
    if text in alias_map:
        return float(alias_map[text])

    digits = "".join(ch for ch in text if ch.isdigit())
    if digits:
        try:
            return float(int(digits))
        except ValueError:
            return np.nan

    return np.nan


def ensure_lineup_players_in_latest(
    working: pd.DataFrame, lineup_df: Optional[pd.DataFrame]
) -> pd.DataFrame:
    """
    No-op: we no longer synthesize placeholder rows from lineup entries.
    We only keep players who already exist with real production rows.
    """

    return working



# ---------------------------------------------------------------------------
# Supplemental data loading
# ---------------------------------------------------------------------------


class SupplementalDataLoader:
    """Loads optional injury, depth chart, advanced metric, and weather feeds."""

    def __init__(self, config: NFLConfig):
        self.injury_records = self._load_records(config.injury_report_path)
        self.depth_chart_records = self._load_records(config.depth_chart_path)
        self.advanced_records = self._load_records(config.advanced_metrics_path)
        self.weather_records = self._load_records(config.weather_forecast_path)

        self.injuries_by_game = self._index_records(self.injury_records, "game_id")
        self.injuries_by_team = self._index_records(self.injury_records, "team")
        self.depth_by_team = self._index_records(self.depth_chart_records, "team")
        self.weather_by_game = self._index_records(self.weather_records, "game_id")
        self.advanced_by_key: Dict[Tuple[str, int, str], Dict[str, Any]] = {}
        for record in self.advanced_records:
            season = record.get("season")
            week = record.get("week")
            team = normalize_team_abbr(record.get("team"))
            if season and week is not None and team:
                self.advanced_by_key[(str(season), int(week), team)] = record

    @staticmethod
    def _load_records(path: Optional[str]) -> List[Dict[str, Any]]:
        if not path:
            return []
        file_path = Path(path)
        if not file_path.exists():
            logging.warning("Supplemental data file %s not found", file_path)
            return []
        try:
            if file_path.suffix.lower() in {".json", ".geojson"}:
                with file_path.open("r", encoding="utf-8") as f:
                    payload = json.load(f)
                if isinstance(payload, dict):
                    if "items" in payload and isinstance(payload["items"], list):
                        return [dict(item) for item in payload["items"]]
                    if "data" in payload and isinstance(payload["data"], list):
                        return [dict(item) for item in payload["data"]]
                    return [dict(payload)]
                if isinstance(payload, list):
                    return [dict(item) for item in payload]
                logging.warning("Unsupported JSON format in %s", file_path)
                return []
            frame = pd.read_csv(file_path)
            return frame.to_dict("records")
        except Exception:  # pragma: no cover - defensive logging
            logging.exception("Unable to load supplemental data from %s", file_path)
            return []

    @staticmethod
    def _index_records(records: List[Dict[str, Any]], key: str) -> Dict[str, List[Dict[str, Any]]]:
        index: Dict[str, List[Dict[str, Any]]] = {}
        for record in records:
            raw_value = record.get(key)
            if raw_value is None:
                continue
            if key == "team":
                normalized = normalize_team_abbr(raw_value)
            else:
                normalized = str(raw_value)
            if not normalized:
                continue
            index.setdefault(normalized, []).append(record)
        return index

    def injuries_for_game(
        self, game_id: str, home_team: Optional[str], away_team: Optional[str]
    ) -> Tuple[List[Dict[str, Any]], Optional[str]]:
        game_records = list(self.injuries_by_game.get(str(game_id), []))
        if not game_records:
            for team in (home_team, away_team):
                if not team:
                    continue
                team_records = self.injuries_by_team.get(normalize_team_abbr(team), [])
                game_records.extend(team_records)

        normalized_rows: List[Dict[str, Any]] = []
        for record in game_records:
            team = normalize_team_abbr(record.get("team"))
            player_name = record.get("player_name") or record.get("name")
            status = record.get("status")
            practice_status = record.get("practice_status") or record.get("practice")
            description = record.get("description") or record.get("details")
            report_time = record.get("report_time") or record.get("updated_at")
            position = normalize_position(
                record.get("position")
                or record.get("primary_position")
                or record.get("pos")
            )
            normalized_rows.append(
                {
                    "injury_id": record.get("injury_id")
                    or record.get("id")
                    or uuid.uuid4().hex,
                    "game_id": str(game_id),
                    "team": team,
                    "player_name": player_name,
                    "status": status,
                    "practice_status": practice_status,
                    "description": description,
                    "report_time": parse_dt(report_time) if report_time else None,
                    "position": position,
                }
            )

        summary_parts = [
            f"{row['player_name']}({row['status']})"
            for row in normalized_rows
            if row.get("player_name") and row.get("status")
        ]
        summary: Optional[str] = None
        if summary_parts:
            preview = summary_parts[:6]
            summary = ", ".join(preview)
            remaining = len(summary_parts) - len(preview)
            if remaining > 0:
                summary += f" +{remaining} more"
        return normalized_rows, summary

    def depth_chart_rows(self, team: str) -> List[Dict[str, Any]]:
        normalized_team = normalize_team_abbr(team)
        records = self.depth_by_team.get(normalized_team, [])
        rows: List[Dict[str, Any]] = []
        for record in records:
            rows.append(
                {
                    "depth_id": record.get("depth_id")
                    or record.get("id")
                    or uuid.uuid4().hex,
                    "team": normalized_team,
                    "position": record.get("position"),
                    "player_id": str(record.get("player_id") or record.get("id") or ""),
                    "player_name": record.get("player_name") or record.get("name"),
                    "rank": record.get("rank") or record.get("depth") or record.get("order"),
                    "updated_at": parse_dt(record.get("updated_at"))
                    if record.get("updated_at")
                    else parse_dt(record.get("timestamp")),
                }
            )
        return rows

    def advanced_metrics(
        self, season: Optional[str], week: Optional[int], team: Optional[str]
    ) -> Optional[Dict[str, Any]]:
        if not season or week is None or not team:
            return None
        return self.advanced_by_key.get((str(season), int(week), normalize_team_abbr(team)))

    def weather_override(self, game_id: str) -> Optional[Dict[str, Any]]:
        records = self.weather_by_game.get(str(game_id), [])
        if not records:
            return None
        latest = max(records, key=lambda rec: rec.get("updated_at") or "")
        output = dict(latest)
        if "temperature_f" not in output and "temperature" in output:
            output["temperature_f"] = NFLIngestor._extract_temperature_fahrenheit(
                output.get("temperature")
            )
        return output

# ---------------------------------------------------------------------------
# Data classes
# ---------------------------------------------------------------------------


def default_now_utc() -> dt.datetime:
    return dt.datetime.now(dt.timezone.utc)


def parse_dt(value: str) -> Optional[dt.datetime]:
    if not value:
        return None
    try:
        return dt.datetime.fromisoformat(value.replace("Z", "+00:00"))
    except ValueError:
        return None


_MSF_ABBR_FIX = {
    "JAC": "JAX",
    "LA": "LA",
    "WFT": "WAS",
    "WSH": "WAS",
    "ARZ": "ARI",
    "OAK": "LV",
    "SD": "LAC",
}


def _msf_team_abbr(abbr: Optional[str]) -> Optional[str]:
    if not abbr:
        return None
    value = abbr.strip().upper()
    return _MSF_ABBR_FIX.get(value, value)


_HOME_TZ = {
    "LA": "America/Los_Angeles",
    "LAC": "America/Los_Angeles",
    "LV": "America/Los_Angeles",
    "SF": "America/Los_Angeles",
    "SEA": "America/Los_Angeles",
    "ARI": "America/Phoenix",
    "DEN": "America/Denver",
    "CHI": "America/Chicago",
    "DAL": "America/Chicago",
    "GB": "America/Chicago",
    "HOU": "America/Chicago",
    "KC": "America/Chicago",
    "MIN": "America/Chicago",
    "NO": "America/Chicago",
    "TB": "America/Chicago",
    "TEN": "America/Chicago",
    "ATL": "America/New_York",
    "BAL": "America/New_York",
    "BUF": "America/New_York",
    "CAR": "America/New_York",
    "CIN": "America/New_York",
    "CLE": "America/New_York",
    "DET": "America/New_York",
    "IND": "America/New_York",
    "JAX": "America/New_York",
    "MIA": "America/New_York",
    "NE": "America/New_York",
    "NYG": "America/New_York",
    "NYJ": "America/New_York",
    "PHI": "America/New_York",
    "PIT": "America/New_York",
    "WAS": "America/New_York",
}


def _home_local_game_date(utc_start: dt.datetime, home_abbr: str) -> dt.date:
    canonical = TEAM_ABBR_ALIASES.get(home_abbr, home_abbr)
    tz_name = _HOME_TZ.get(canonical) or _HOME_TZ.get(home_abbr)
    if not tz_name:
        logging.warning(
            "Unknown home timezone for %s; defaulting to America/New_York",
            home_abbr,
        )
        tz = ZoneInfo("America/New_York")
    else:
        tz = ZoneInfo(tz_name)
    kickoff = utc_start
    if kickoff.tzinfo is None:
        kickoff = kickoff.replace(tzinfo=ZoneInfo("UTC"))
    else:
        kickoff = kickoff.astimezone(ZoneInfo("UTC"))
    return kickoff.astimezone(tz).date()


def _nfl_season_slug_for_start(start_time_utc: Optional[dt.datetime]) -> Optional[str]:
    if not start_time_utc:
        return None
    kickoff = start_time_utc
    if kickoff.tzinfo is None:
        kickoff = kickoff.replace(tzinfo=dt.timezone.utc)
    year = kickoff.year
    if kickoff.month < 8:
        start_year, end_year = year - 1, year
    else:
        start_year, end_year = year, year + 1
    return f"{start_year}-{end_year}-regular"


def _yyyy_mm_dd_from_utc(start_time_utc: dt.datetime) -> str:
    kickoff = start_time_utc
    if kickoff.tzinfo is None:
        kickoff = kickoff.replace(tzinfo=dt.timezone.utc)
    d = kickoff.date()
    return f"{d.year:04d}{d.month:02d}{d.day:02d}"


_POS_RE = re.compile(r"^([A-Za-z]+)-([A-Za-z]+)-(\d+)$", re.IGNORECASE)


def split_lineup_slot(slot: str) -> Tuple[Optional[str], Optional[str], Optional[int]]:
    """Return (side, base position, rank) extracted from lineup slot strings."""

    match = _POS_RE.match(slot or "")
    if not match:
        return None, None, None
    side_raw, base_raw, rank_raw = match.groups()
    side = side_raw.title()
    base_pos = base_raw.upper()
    try:
        rank_val = int(rank_raw)
    except ValueError:
        rank_val = None
    return side, base_pos, rank_val


def _canon_pos_and_rank(lineup_position: str) -> Tuple[Optional[str], Optional[int]]:
    _, base_pos, rank_val = split_lineup_slot(lineup_position)
    if base_pos not in {"QB", "RB", "WR", "TE"}:
        return None, None
    return base_pos, rank_val


def _prefer_actual(team_block: Dict[str, Any]) -> Tuple[List[Dict[str, Any]], str]:
    actual = (team_block.get("actual") or {}).get("lineupPositions") or []
    if actual:
        return actual, "actual"
    expected = (team_block.get("expected") or {}).get("lineupPositions") or []
    if expected:
        return expected, "expected"
    return [], ""


def _build_msf_lineup_url(
    start_time_utc: dt.datetime, away_abbr: str, home_abbr: str
) -> Optional[str]:
    season_slug = _nfl_season_slug_for_start(start_time_utc)
    if not season_slug:
        return None
    away_norm = _msf_team_abbr(away_abbr)
    home_norm = _msf_team_abbr(home_abbr)
    if not away_norm or not home_norm:
        return None
    local_date = _home_local_game_date(start_time_utc, home_norm)
    game_date = f"{local_date.year:04d}{local_date.month:02d}{local_date.day:02d}"
    return (
        f"https://api.mysportsfeeds.com/v2.1/pull/nfl/{season_slug}/games/"
        f"{game_date}-{away_norm}-{home_norm}/lineup.json"
    )


def _http_get_with_retry(
    url: str,
    auth: HTTPBasicAuth,
    *,
    params: Optional[Dict[str, Any]] = None,
    headers: Optional[Dict[str, str]] = None,
    max_tries: int = 3,
    backoff: float = 0.8,
) -> Optional[requests.Response]:
    last_exc: Optional[Exception] = None
    for attempt in range(max_tries):
        try:
            response = requests.get(
                url,
                auth=auth,
                params=params,
                headers=headers,
                timeout=15,
            )
            if response.status_code in {200, 204}:
                return response
            if response.status_code == 404:
                time.sleep(backoff)
                return response
            logging.warning(
                "MSF lineup GET %s -> %s; try %d/%d",
                url,
                response.status_code,
                attempt + 1,
                max_tries,
            )
            time.sleep(backoff * (attempt + 1))
        except Exception as exc:  # pragma: no cover - network errors
            last_exc = exc
            logging.warning(
                "MSF lineup GET exception on %s: %s (try %d/%d)",
                url,
                exc,
                attempt + 1,
                max_tries,
            )
            time.sleep(backoff * (attempt + 1))
    if last_exc is not None:
        logging.exception("MSF lineup GET failed after retries: %s", last_exc)
    return None


def _extract_lineup_rows(json_obj: Dict[str, Any]) -> List[Dict[str, Any]]:
    lineup_df = build_lineups_df(json_obj)
    if lineup_df.empty:
        return []

    results: List[Dict[str, Any]] = []
    for record in lineup_df.to_dict(orient="records"):
        team_abbr = record.get("team_abbr")
        position = record.get("pos")
        depth = record.get("depth")
        if not team_abbr or not position:
            continue
        player_name = record.get("full_name") or ""
        first = record.get("first") or ""
        last = record.get("last") or ""
        if not player_name:
            player_name = " ".join(part for part in [first, last] if part)
        if not player_name and not record.get("player_id"):
            continue

        pname_source = player_name or " ".join(part for part in [first, last] if part)
        status_bucket, practice_status = interpret_playing_probability(
            record.get("playing_probability")
        )
        entry = {
            "team": _msf_team_abbr(team_abbr),
            "player_id": str(record.get("player_id") or ""),
            "player_name": player_name,
            "first_name": first,
            "last_name": last,
            "position": position,
            "base_pos": position,
            "side": record.get("side"),
            "rank": depth,
            "source_section": record.get("source_section") or "actual",
            "player_team": _msf_team_abbr(record.get("player_team_abbr")),
            "playing_probability": record.get("playing_probability"),
            "status_bucket": status_bucket,
            "practice_status": practice_status,
            "slot": record.get("slot"),
            "__pname_key": robust_player_name_key(pname_source),
        }
        results.append(entry)
    return results


@dataclasses.dataclass
class NFLConfig:
    pg_user: str = os.getenv("PGUSER", "josh")
    pg_password: str = os.getenv("PGPASSWORD", "password")
    pg_host: str = os.getenv("PGHOST", "localhost")
    pg_port: str = os.getenv("PGPORT", "5432")
    pg_database: str = os.getenv("PGDATABASE", "nfl")

    seasons: Tuple[str, ...] = tuple(NFL_SEASONS)
    log_level: str = DEFAULT_LOG_LEVEL
    injury_report_path: Optional[str] = os.getenv("NFL_INJURY_PATH")
    depth_chart_path: Optional[str] = os.getenv("NFL_DEPTH_PATH")
    advanced_metrics_path: Optional[str] = os.getenv("NFL_ADVANCED_PATH")
    weather_forecast_path: Optional[str] = os.getenv("NFL_FORECAST_PATH")
    respect_lineups: bool = True
    odds_allow_insecure_ssl: bool = env_flag("ODDS_ALLOW_INSECURE_SSL", False)

    @property
    def pg_url(self) -> str:
        return (
            f"postgresql+psycopg2://{self.pg_user}:{self.pg_password}"
            f"@{self.pg_host}:{self.pg_port}/{self.pg_database}"
        )


# ---------------------------------------------------------------------------
# Database schema & helpers
# ---------------------------------------------------------------------------


class NFLDatabase:
    """Encapsulates PostgreSQL persistence for NFL data."""

    def __init__(self, engine: Engine):
        self.engine = engine
        self.meta = MetaData()
        self._define_tables()
        self.meta.create_all(self.engine)
        self._apply_schema_upgrades()

    def _apply_schema_upgrades(self) -> None:
        """Ensure newly introduced columns exist on already-initialized tables."""

        inspector = inspect(self.engine)
        try:
            table_names = set(inspector.get_table_names())
        except Exception:
            table_names = set()

        try:
            game_columns = {col["name"] for col in inspector.get_columns("nfl_games")}
        except Exception:  # pragma: no cover - defensive fallback if table missing
            game_columns = set()

        statements: List[str] = []
        if "wind_mph" not in game_columns:
            statements.append("ALTER TABLE nfl_games ADD COLUMN IF NOT EXISTS wind_mph DOUBLE PRECISION")
        if "humidity" not in game_columns:
            statements.append("ALTER TABLE nfl_games ADD COLUMN IF NOT EXISTS humidity DOUBLE PRECISION")
        if "injury_summary" not in game_columns:
            statements.append("ALTER TABLE nfl_games ADD COLUMN IF NOT EXISTS injury_summary TEXT")
        if "odds_event_id" not in game_columns:
            statements.append("ALTER TABLE nfl_games ADD COLUMN IF NOT EXISTS odds_event_id TEXT")

        if "nfl_depth_charts" in table_names:
            try:
                depth_columns = {col["name"] for col in inspector.get_columns("nfl_depth_charts")}
            except Exception:
                depth_columns = set()
            if "source" not in depth_columns:
                statements.append(
                    "ALTER TABLE nfl_depth_charts ADD COLUMN IF NOT EXISTS source TEXT"
                )

        try:
            injury_columns = {col["name"] for col in inspector.get_columns("nfl_injury_reports")}
        except Exception:  # pragma: no cover - table may not exist yet
            injury_columns = set()
        if "position" not in injury_columns:
            statements.append(
                "ALTER TABLE nfl_injury_reports ADD COLUMN IF NOT EXISTS position TEXT"
            )

        if not statements:
            return

        with self.engine.begin() as conn:
            for statement in statements:
                conn.execute(text(statement))

    def _define_tables(self) -> None:
        self.games = Table(
            "nfl_games",
            self.meta,
            Column("game_id", String, primary_key=True),
            Column("season", String, nullable=False),
            Column("week", Integer),
            Column("start_time", DateTime(timezone=True)),
            Column("venue", String),
            Column("city", String),
            Column("state", String),
            Column("country", String),
            Column("surface", String),
            Column("day_of_week", String),
            Column("referee", String),
            Column("temperature_f", Float),
            Column("weather_conditions", String),
            Column("wind_mph", Float),
            Column("humidity", Float),
            Column("injury_summary", String),
            Column("home_team", String),
            Column("away_team", String),
            Column("home_score", Integer),
            Column("away_score", Integer),
            Column("status", String),
            Column("odds_event_id", String),
            Column("home_moneyline", Float),
            Column("away_moneyline", Float),
            Column("home_implied_prob", Float),
            Column("away_implied_prob", Float),
            Column("odds_updated", DateTime(timezone=True)),
            Column("ingested_at", DateTime(timezone=True), default=default_now_utc),
        )

        self.player_stats = Table(
            "nfl_player_stats",
            self.meta,
            Column("game_id", String, nullable=False),
            Column("player_id", String, nullable=False),
            Column("player_name", String),
            Column("team", String),
            Column("position", String),
            Column("rushing_attempts", Float),
            Column("rushing_yards", Float),
            Column("rushing_tds", Float),
            Column("receiving_targets", Float),
            Column("receptions", Float),
            Column("receiving_yards", Float),
            Column("receiving_tds", Float),
            Column("passing_attempts", Float),
            Column("passing_completions", Float),
            Column("passing_yards", Float),
            Column("passing_tds", Float),
            Column("fantasy_points", Float),
            Column("snap_count", Float),
            Column("ingested_at", DateTime(timezone=True), default=default_now_utc),
            UniqueConstraint("game_id", "player_id", name="uq_player_game"),
        )

        self.team_unit_ratings = Table(
            "nfl_team_unit_ratings",
            self.meta,
            Column("season", String, nullable=False),
            Column("team", String, nullable=False),
            Column("week", Integer, nullable=False),
            Column("offense_pass_rating", Float),
            Column("offense_rush_rating", Float),
            Column("defense_pass_rating", Float),
            Column("defense_rush_rating", Float),
            Column("updated_at", DateTime(timezone=True), default=default_now_utc),
            UniqueConstraint("season", "team", "week", name="uq_team_week"),
        )

        self.model_predictions = Table(
            "nfl_predictions",
            self.meta,
            Column("prediction_id", String, primary_key=True),
            Column("game_id", String, nullable=False),
            Column("entity_type", String, nullable=False),
            Column("entity_id", String, nullable=False),
            Column("prediction_target", String, nullable=False),
            Column("prediction_value", Float),
            Column("model_version", String),
            Column("features", JSON),
            Column("created_at", DateTime(timezone=True), default=default_now_utc),
        )

        self.injury_reports = Table(
            "nfl_injury_reports",
            self.meta,
            Column("injury_id", String, primary_key=True),
            Column("game_id", String),
            Column("team", String, nullable=False),
            Column("player_name", String),
            Column("position", String),
            Column("status", String),
            Column("practice_status", String),
            Column("description", String),
            Column("report_time", DateTime(timezone=True)),
            Column("ingested_at", DateTime(timezone=True), default=default_now_utc),
        )

        self.depth_charts = Table(
            "nfl_depth_charts",
            self.meta,
            Column("depth_id", String, primary_key=True),
            Column("team", String, nullable=False),
            Column("position", String, nullable=False),
            Column("player_id", String),
            Column("player_name", String),
            Column("rank", Integer),
            Column("source", String),
            Column("updated_at", DateTime(timezone=True)),
            Column("ingested_at", DateTime(timezone=True), default=default_now_utc),
        )

        self.team_advanced_metrics = Table(
            "nfl_team_advanced_metrics",
            self.meta,
            Column("metric_id", String, primary_key=True),
            Column("season", String, nullable=False),
            Column("week", Integer, nullable=False),
            Column("team", String, nullable=False),
            Column("pace_seconds_per_play", Float),
            Column("offense_epa", Float),
            Column("defense_epa", Float),
            Column("offense_success_rate", Float),
            Column("defense_success_rate", Float),
            Column("travel_penalty", Float),
            Column("rest_penalty", Float),
            Column("weather_adjustment", Float),
            Column("created_at", DateTime(timezone=True), default=default_now_utc),
            UniqueConstraint("season", "week", "team", name="uq_adv_metrics_team_week"),
        )

        self.model_backtests = Table(
            "nfl_model_backtests",
            self.meta,
            Column("run_id", String, nullable=False),
            Column("model_name", String, nullable=False),
            Column("metric_name", String, nullable=False),
            Column("metric_value", Float, nullable=False),
            Column("sample_size", Integer),
            Column("created_at", DateTime(timezone=True), default=default_now_utc),
        )

        self.game_totals = Table(
            "nfl_game_totals",
            self.meta,
            Column("market_id", String, primary_key=True),
            Column("game_id", String, nullable=False),
            Column("event_id", String),
            Column("season", String),
            Column("week", Integer),
            Column("start_time", DateTime(timezone=True)),
            Column("bookmaker", String),
            Column("total_line", Float),
            Column("over_odds", Float),
            Column("under_odds", Float),
            Column("last_update", DateTime(timezone=True)),
            Column("ingested_at", DateTime(timezone=True), default=default_now_utc),
        )

        self.player_prop_lines = Table(
            "nfl_player_prop_lines",
            self.meta,
            Column("prop_id", String, primary_key=True),
            Column("game_id", String, nullable=False),
            Column("event_id", String),
            Column("player_id", String),
            Column("player_name", String),
            Column("player_name_norm", String),
            Column("team", String),
            Column("opponent", String),
            Column("market", String, nullable=False),
            Column("line", Float),
            Column("over_odds", Float),
            Column("under_odds", Float),
            Column("bookmaker", String),
            Column("last_update", DateTime(timezone=True)),
            Column("ingested_at", DateTime(timezone=True), default=default_now_utc),
        )

    # ------------------------------------------------------------------
    # Write helpers
    # ------------------------------------------------------------------

    def upsert_rows(
        self,
        table: Table,
        rows: Iterable[Dict[str, Any]],
        conflict_cols: List[str],
        update_columns: Optional[Iterable[str]] = None,
    ) -> None:
        rows_list = list(rows)
        if not rows_list:
            return

        table_columns = set(table.c.keys())
        filtered_rows: List[Dict[str, Any]] = []
        for row in rows_list:
            if not isinstance(row, dict):
                continue
            filtered = {k: v for k, v in row.items() if k in table_columns}
            if filtered:
                filtered_rows.append(filtered)

        if not filtered_rows:
            return

        stmt = insert(table).values(filtered_rows)
        if update_columns is None:
            update_cols = {
                col.name: stmt.excluded[col.name]
                for col in table.columns
                if col.name not in conflict_cols
            }
        else:
            valid_columns = {
                col
                for col in update_columns
                if col in table.c.keys() and col not in conflict_cols
            }
            update_cols = {col: stmt.excluded[col] for col in valid_columns}

        if update_cols:
            stmt = stmt.on_conflict_do_update(index_elements=conflict_cols, set_=update_cols)
        else:
            stmt = stmt.on_conflict_do_nothing(index_elements=conflict_cols)
        try:
            with self.engine.begin() as conn:
                conn.execute(stmt)
        except SQLAlchemyError:
            logging.exception("Failed to upsert rows into %s", table.name)
            raise

    def fetch_existing_game_ids(self) -> set[str]:
        with self.engine.begin() as conn:
            rows = conn.execute(select(self.games.c.game_id)).fetchall()
        return {row[0] for row in rows}

    def fetch_game_lookup(self) -> List[Dict[str, Any]]:
        columns = [
            self.games.c.game_id,
            self.games.c.season,
            self.games.c.week,
            self.games.c.start_time,
            self.games.c.home_team,
            self.games.c.away_team,
            self.games.c.odds_event_id,
        ]
        with self.engine.begin() as conn:
            rows = conn.execute(select(*columns)).fetchall()
        results: List[Dict[str, Any]] = []
        for row in rows:
            results.append(
                {
                    "game_id": row[0],
                    "season": row[1],
                    "week": row[2],
                    "start_time": row[3],
                    "home_team": row[4],
                    "away_team": row[5],
                    "odds_event_id": row[6],
                }
            )
        return results

    def fetch_games_with_player_stats(self) -> set[str]:
        """Return the set of game IDs that already have player statistics stored."""

        with self.engine.begin() as conn:
            rows = conn.execute(select(self.player_stats.c.game_id).distinct()).fetchall()
        return {row[0] for row in rows}

    def latest_team_rating_week(self, season: str) -> Optional[int]:
        with self.engine.begin() as conn:
            row = conn.execute(
                select(func.max(self.team_unit_ratings.c.week)).where(self.team_unit_ratings.c.season == season)
            ).scalar()
        return row

    def record_backtest_metrics(
        self,
        run_id: str,
        model_name: str,
        metrics: Dict[str, float],
        sample_size: Optional[int] = None,
    ) -> None:
        if not metrics:
            return
        rows: List[Dict[str, Any]] = []

        def _append_metric(metric_name: str, metric_value: Any) -> None:
            if metric_value is None:
                return
            try:
                value_float = float(metric_value)
            except (TypeError, ValueError):
                return
            if math.isnan(value_float):
                return
            rows.append(
                {
                    "run_id": run_id,
                    "model_name": model_name,
                    "metric_name": metric_name,
                    "metric_value": value_float,
                    "sample_size": sample_size,
                }
            )

        for metric, value in metrics.items():
            if isinstance(value, (tuple, list)):
                if len(value) == 2:
                    _append_metric(f"{metric}_lower", value[0])
                    _append_metric(f"{metric}_upper", value[1])
                else:
                    for idx, component in enumerate(value):
                        _append_metric(f"{metric}_{idx}", component)
            else:
                _append_metric(metric, value)

        if not rows:
            return
        with self.engine.begin() as conn:
            conn.execute(self.model_backtests.insert(), rows)


# ---------------------------------------------------------------------------
# API clients
# ---------------------------------------------------------------------------


class MySportsFeedsClient:
    def __init__(self, user: str, password: str, timeout: int = 30):
        self.user = user
        self.password = password
        self.auth = (user, password)
        self.timeout = timeout

    def _request(self, endpoint: str, *, params: Optional[Dict[str, Any]] = None) -> Dict[str, Any]:
        url = f"{API_PREFIX_NFL}/{endpoint}"
        logging.debug("Requesting MySportsFeeds endpoint %s", url)
        resp = requests.get(url, params=params, auth=self.auth, timeout=self.timeout)
        resp.raise_for_status()
        try:
            return resp.json()
        except RequestsJSONDecodeError:
            content = resp.text.strip()
            if not content:
                logging.debug(
                    "Empty response body for MySportsFeeds endpoint %s; returning empty payload",
                    url,
                )
                return {}
            logging.warning(
                "Failed to decode JSON from MySportsFeeds endpoint %s (content-type=%s)",
                url,
                resp.headers.get("Content-Type"),
            )
            raise

    def fetch_games(self, season: str) -> List[Dict[str, Any]]:
        """Fetch the schedule for a season, retrying with alternative filters."""

        base_params: Dict[str, Any] = {"limit": 500}
        attempts: Tuple[Optional[str], ...] = (
            "completed,upcoming",
            "final,inprogress,scheduled",
            None,
        )

        for status_filter in attempts:
            params = dict(base_params)
            if status_filter:
                params["status"] = status_filter

            data = self._request(f"{season}/games.json", params=params)
            games = data.get("games", [])
            if games:
                if status_filter and status_filter != attempts[0]:
                    logging.debug(
                        "Fetched %d games for %s after retrying with status filter '%s'",
                        len(games),
                        season,
                        status_filter,
                    )
                return games

        logging.debug(
            "No games returned for %s even after retrying with multiple status filters",
            season,
        )
        return []

    def fetch_game_boxscore(self, season: str, game_id: str) -> Dict[str, Any]:
        return self._request(f"{season}/games/{game_id}/boxscore.json")

    def fetch_player_gamelogs(self, season: str, game_id: str) -> List[Dict[str, Any]]:
        try:
            data = self._request(
                f"{season}/games/{game_id}/player_gamelogs.json",
                params={"stats": "Rushing,Receiving,Passing,Fumbles"},
            )
        except HTTPError as exc:
            status = getattr(exc.response, "status_code", None)
            if status == 404:
                logging.debug(
                    "No player gamelogs found for season %s game %s (HTTP 404)",
                    season,
                    game_id,
                )
                return []
            raise
        return data.get("gamelogs", [])

    def fetch_injuries(
        self, season: Optional[str] = None, date: Optional[str] = None
    ) -> Dict[str, Any]:
        params: Dict[str, Any] = {}
        if season:
            params["season"] = season
        if date:
            params["date"] = date
        data = self._request("injuries.json", params=params or None)
        if not isinstance(data, dict):
            return {"players": [], "lastUpdatedOn": None}
        data.setdefault("players", [])
        return data

    def fetch_game_lineup(self, season: str, game_key: str) -> Dict[str, Any]:
        try:
            return self._request(f"{season}/games/{game_key}/lineup.json")
        except HTTPError as exc:
            status = getattr(exc.response, "status_code", None)
            if status == 404:
                logging.debug(
                    "No lineup available for season %s game %s (HTTP 404)",
                    season,
                    game_key,
                )
                return {}
            raise



class OddsApiClient:
    def __init__(self, api_key: str, timeout: int = 30, allow_insecure_ssl: bool = False):
        self.api_key = api_key
        self.timeout = timeout
        self.allow_insecure_ssl = allow_insecure_ssl

    def _build_connector(self, allow_insecure: bool) -> Optional[aiohttp.TCPConnector]:
        if allow_insecure:
            return aiohttp.TCPConnector(ssl=False)
        try:
            ssl_context = ssl.create_default_context(cafile=certifi.where())
        except Exception:
            ssl_context = None
        if ssl_context is None:
            return None
        return aiohttp.TCPConnector(ssl=ssl_context)

    @staticmethod
    def _normalize_bound(value: Optional[dt.datetime]) -> Optional[dt.datetime]:
        if value is None:
            return None
        if value.tzinfo is None:
            return value.replace(tzinfo=dt.timezone.utc)
        return value.astimezone(dt.timezone.utc)

    @staticmethod
    def _to_iso(value: Optional[dt.datetime]) -> Optional[str]:
        if value is None:
            return None
        if value.tzinfo is None:
            value = value.replace(tzinfo=dt.timezone.utc)
        return value.astimezone(dt.timezone.utc).isoformat().replace('+00:00', 'Z')

    @staticmethod
    def _reverse_market_map() -> Dict[str, str]:
        reverse: Dict[str, str] = {}
        for raw_key, canonical in ODDS_MARKET_CANONICAL_MAP.items():
            preferred = raw_key
            if preferred.endswith('_yds'):
                preferred = preferred.replace('_yds', '_yards')
            if preferred == 'player_reception_yds':
                preferred = 'player_receiving_yards'
            reverse[canonical.upper()] = preferred
        return reverse

    def _assemble_events(
        self,
        meta_df: Optional[pd.DataFrame],
        game_df: pd.DataFrame,
        prop_df: pd.DataFrame,
        start: Optional[dt.datetime],
        end: Optional[dt.datetime],
    ) -> List[Dict[str, Any]]:
        reverse_map = self._reverse_market_map()

        def normalize_market(label: str) -> str:
            key = reverse_map.get(label.upper(), label.lower())
            if key.endswith('_yds'):
                key = key.replace('_yds', '_yards')
            if key == 'player_reception_yds':
                key = 'player_receiving_yards'
            return key

        event_meta: Dict[str, Dict[str, Any]] = {}

        # TODO: Guard against index alignment issues here. The Odds API can drop games
        # between calls, so any upstream filtering that mutates ``frame.index`` risks
        # leaking stale labels into ``event_meta`` if we ever rely on positional joins.
        def update_meta(frame: pd.DataFrame) -> None:
            if frame is None or frame.empty:
                return
            for _, row in frame.iterrows():
                eid = str(row.get('event_id') or '')
                if not eid:
                    continue
                meta = event_meta.setdefault(eid, {})
                if not meta.get('home_team') and row.get('home_team'):
                    meta['home_team'] = row.get('home_team')
                if not meta.get('away_team') and row.get('away_team'):
                    meta['away_team'] = row.get('away_team')
                commence_dt = row.get('commence_dt')
                if pd.notna(commence_dt) and meta.get('commence_dt') is None:
                    if isinstance(commence_dt, pd.Timestamp):
                        meta['commence_dt'] = commence_dt.to_pydatetime()
                    elif isinstance(commence_dt, dt.datetime):
                        meta['commence_dt'] = commence_dt
                if not meta.get('commence_raw') and row.get('commence_time'):
                    meta['commence_raw'] = row.get('commence_time')

        update_meta(meta_df)
        update_meta(game_df)
        update_meta(prop_df)

        events: Dict[str, Dict[str, Any]] = {}
        bookmaker_maps: Dict[str, Dict[str, Dict[str, Any]]] = {}

        def get_event(event_id: str) -> Dict[str, Any]:
            if event_id not in events:
                meta = event_meta.get(event_id, {})
                commence_dt = meta.get('commence_dt')
                events[event_id] = {
                    'id': event_id,
                    'commence_time': self._to_iso(commence_dt) if commence_dt else meta.get('commence_raw'),
                    'home_team': meta.get('home_team'),
                    'away_team': meta.get('away_team'),
                    'bookmakers': [],
                }
                bookmaker_maps[event_id] = {}
            return events[event_id]

        def get_bookmaker(event_id: str, book: str) -> Dict[str, Any]:
            event = get_event(event_id)
            book_map = bookmaker_maps[event_id]
            if book not in book_map:
                bookmaker = {
                    'key': book,
                    'title': book,
                    'last_update': self._to_iso(default_now_utc()),
                    'markets': [],
                }
                bookmaker['__markets'] = {}
                book_map[book] = bookmaker
                event['bookmakers'].append(bookmaker)
            return book_map[book]

        def add_outcome(book: Dict[str, Any], market_key: str, outcome: Dict[str, Any]) -> None:
            markets_map = book.setdefault('__markets', {})
            market_struct = markets_map.get(market_key)
            if market_struct is None:
                market_struct = {'key': market_key, 'outcomes': []}
                markets_map[market_key] = market_struct
                book['markets'].append(market_struct)
            market_struct['outcomes'].append(outcome)

        def assign_last_update(book: Dict[str, Any], raw_value: Any) -> None:
            if raw_value is None:
                return
            if isinstance(raw_value, float) and math.isnan(raw_value):
                return
            if isinstance(raw_value, pd.Timestamp):
                iso_val = self._to_iso(raw_value.to_pydatetime())
            elif isinstance(raw_value, dt.datetime):
                iso_val = self._to_iso(raw_value)
            else:
                text = str(raw_value).strip()
                if not text or text.lower() == 'nan':
                    return
                iso_val = text
            if iso_val:
                book['last_update'] = iso_val

        if game_df is not None and not game_df.empty:
            for _, row in game_df.iterrows():
                eid = str(row.get('event_id') or '')
                book_name = str(row.get('book') or '')
                if not eid or not book_name:
                    continue
                price = row.get('american_odds')
                if pd.isna(price):
                    continue
                book = get_bookmaker(eid, book_name)
                assign_last_update(book, row.get('last_update'))
                market_key = normalize_market(str(row.get('market') or ''))
                outcome: Dict[str, Any] = {
                    'name': row.get('side'),
                    'price': float(price),
                }
                line_val = row.get('line')
                if not pd.isna(line_val):
                    outcome['point'] = float(line_val)
                    if market_key == 'totals':
                        outcome['total'] = float(line_val)
                add_outcome(book, market_key, outcome)

        if prop_df is not None and not prop_df.empty:
            for _, row in prop_df.iterrows():
                eid = str(row.get('event_id') or '')
                book_name = str(row.get('book') or '')
                if not eid or not book_name:
                    continue
                price = row.get('american_odds')
                if pd.isna(price):
                    continue
                book = get_bookmaker(eid, book_name)
                assign_last_update(book, row.get('last_update'))
                market_key = normalize_market(str(row.get('market') or ''))
                outcome: Dict[str, Any] = {
                    'name': row.get('side'),
                    'price': float(price),
                    'description': row.get('player'),
                    'participant': row.get('player'),
                }
                line_val = row.get('line')
                if not pd.isna(line_val):
                    outcome['point'] = float(line_val)
                add_outcome(book, market_key, outcome)

        assembled = list(events.values())
        for event in assembled:
            for bookmaker in event.get('bookmakers', []):
                bookmaker.pop('__markets', None)

        if start or end:
            filtered: List[Dict[str, Any]] = []
            start_utc = self._normalize_bound(start)
            end_utc = self._normalize_bound(end)
            for event in assembled:
                commence = parse_dt(event.get('commence_time'))
                if start_utc and (commence is None or commence < start_utc):
                    continue
                if end_utc and (commence is None or commence > end_utc):
                    continue
                filtered.append(event)
            assembled = filtered
        return assembled

    async def _fetch_async(
        self,
        start: Optional[dt.datetime],
        end: Optional[dt.datetime],
        include_player_props: bool,
        include_historical: bool,
    ) -> List[Dict[str, Any]]:
        api_key = self.api_key or ODDS_API_KEY
        timeout = aiohttp.ClientTimeout(total=self.timeout)

        async def run_fetch(allow_insecure: bool) -> List[Dict[str, Any]]:
            connector = self._build_connector(allow_insecure)
            async with aiohttp.ClientSession(timeout=timeout, connector=connector) as session:
                events_meta_frames: List[pd.DataFrame] = []

                event_index = await odds_fetch_event_index(
                    session,
                    api_key=api_key,
                    regions=ODDS_GAME_REGIONS,
                    bookmakers=ODDS_BOOKMAKERS,
                    markets=ODDS_EVENT_MARKETS,
                    odds_format=ODDS_FORMAT,
                    allow_insecure_ssl=allow_insecure,
                )
                if not event_index.empty:
                    event_index["event_id"] = event_index["event_id"].astype(str)
                    events_meta_frames.append(event_index)

                game_df = await odds_fetch_game_odds(
                    session,
                    api_key=api_key,
                    regions=ODDS_GAME_REGIONS,
                    markets=ODDS_DEFAULT_MARKETS,
                    bookmakers=ODDS_BOOKMAKERS,
                    odds_format=ODDS_FORMAT,
                    allow_insecure_ssl=allow_insecure,
                )
                if not game_df.empty:
                    game_df["event_id"] = game_df["event_id"].astype(str)
                    game_df['commence_dt'] = pd.to_datetime(
                        game_df['commence_time'], errors='coerce', utc=True
                    )
                    start_bound = self._normalize_bound(start)
                    end_bound = self._normalize_bound(end)
                    if start_bound is not None:
                        game_df = game_df[game_df['commence_dt'] >= start_bound]
                    if end_bound is not None:
                        game_df = game_df[game_df['commence_dt'] <= end_bound]
                if include_historical:
                    history_events = await odds_fetch_events_range(
                        session,
                        api_key=api_key,
                        start=start,
                        end=end,
                        regions=ODDS_GAME_REGIONS,
                        bookmakers=ODDS_BOOKMAKERS,
                        markets=ODDS_EVENT_MARKETS,
                        odds_format=ODDS_FORMAT,
                        allow_insecure_ssl=allow_insecure,
                    )
                    if not history_events.empty:
                        history_events['event_id'] = history_events['event_id'].astype(str)
                        events_meta_frames.append(history_events)

                events_meta = pd.DataFrame()
                if events_meta_frames:
                    events_meta = pd.concat(events_meta_frames, ignore_index=True)
                    if 'event_id' in events_meta.columns:
                        events_meta['event_id'] = events_meta['event_id'].astype(str)
                    else:
                        events_meta['event_id'] = ''
                    events_meta = events_meta[events_meta['event_id'].astype(bool)]
                    events_meta = events_meta.drop_duplicates(subset=['event_id'], keep='last')
                    if 'commence_dt' not in events_meta.columns:
                        events_meta['commence_dt'] = pd.to_datetime(
                            events_meta.get('commence_time'), errors='coerce', utc=True
                        )
                    else:
                        events_meta['commence_dt'] = pd.to_datetime(
                            events_meta['commence_dt'], errors='coerce', utc=True
                        )
                    start_bound = self._normalize_bound(start)
                    end_bound = self._normalize_bound(end)
                    if start_bound is not None:
                        events_meta = events_meta[
                            events_meta['commence_dt'].isna()
                            | (events_meta['commence_dt'] >= start_bound)
                        ]
                    if end_bound is not None:
                        events_meta = events_meta[
                            events_meta['commence_dt'].isna()
                            | (events_meta['commence_dt'] <= end_bound)
                        ]

                if not game_df.empty and not events_meta.empty:
                    merge_columns = ['event_id', 'home_team', 'away_team', 'commence_time', 'commence_dt']
                    available_cols = [col for col in merge_columns if col in events_meta.columns]
                    if available_cols:
                        game_df = game_df.merge(
                            events_meta[available_cols],
                            on='event_id',
                            how='left',
                            suffixes=('', '_meta'),
                        )
                        for column in ['home_team', 'away_team', 'commence_time', 'commence_dt']:
                            meta_col = f"{column}_meta"
                            if meta_col in game_df.columns:
                                game_df[column] = game_df[column].fillna(game_df[meta_col])
                                game_df.drop(columns=[meta_col], inplace=True)
                        if 'commence_time' in game_df.columns:
                            game_df['commence_dt'] = pd.to_datetime(
                                game_df['commence_time'], errors='coerce', utc=True
                            )
                        events_meta['commence_dt'] = pd.to_datetime(
                            events_meta['commence_time'], errors='coerce', utc=True
                        )
                        existing_ids: Set[str] = set()
                        if not game_df.empty and 'event_id' in game_df.columns:
                            existing_ids = set(game_df['event_id'].dropna().astype(str))
                        hist_event_ids = [
                            eid for eid in events_meta['event_id'] if eid and eid not in existing_ids
                        ]
                        if hist_event_ids:
                            history_games = await odds_fetch_event_game_markets(
                                session,
                                api_key=api_key,
                                event_ids=hist_event_ids,
                                regions=ODDS_GAME_REGIONS,
                                markets=ODDS_DEFAULT_MARKETS,
                                bookmakers=ODDS_BOOKMAKERS,
                                odds_format=ODDS_FORMAT,
                                allow_insecure_ssl=allow_insecure,
                                fallback_to_history=True,
                            )
                            if not history_games.empty:
                                history_games = history_games.merge(
                                    events_meta[
                                        [
                                            'event_id',
                                            'home_team',
                                            'away_team',
                                            'commence_time',
                                            'commence_dt',
                                        ]
                                    ],
                                    on='event_id',
                                    how='left',
                                    suffixes=('', '_meta'),
                                )
                                for column in ['home_team', 'away_team', 'commence_time', 'commence_dt']:
                                    meta_col = f"{column}_meta"
                                    if meta_col in history_games.columns:
                                        history_games[column] = history_games[column].fillna(
                                            history_games[meta_col]
                                        )
                                        history_games.drop(columns=[meta_col], inplace=True)
                                if 'commence_dt' in history_games.columns:
                                    history_games['commence_dt'] = pd.to_datetime(
                                        history_games['commence_dt'], errors='coerce', utc=True
                                    )
                                game_df = (
                                    pd.concat([game_df, history_games], ignore_index=True)
                                    if not game_df.empty
                                    else history_games
                                )
                if not game_df.empty:
                    start_bound = self._normalize_bound(start)
                    end_bound = self._normalize_bound(end)
                    if start_bound is not None:
                        game_df = game_df[game_df['commence_dt'] >= start_bound]
                    if end_bound is not None:
                        game_df = game_df[game_df['commence_dt'] <= end_bound]
                prop_df = pd.DataFrame()
                if include_player_props:
                    event_ids: List[str] = []
                    if not events_meta.empty and 'event_id' in events_meta.columns:
                        event_ids = (
                            events_meta['event_id']
                            .dropna()
                            .astype(str)
                            .drop_duplicates()
                            .tolist()
                        )
                    elif not game_df.empty and 'event_id' in game_df.columns:
                        event_ids = (
                            game_df['event_id']
                            .dropna()
                            .astype(str)
                            .drop_duplicates()
                            .tolist()
                        )
                    if event_ids:
                        prop_df = await odds_fetch_prop_odds(
                            session,
                            api_key=api_key,
                            event_ids=event_ids,
                            regions=ODDS_PROP_REGIONS,
                            bookmakers=ODDS_BOOKMAKERS,
                            odds_format=ODDS_FORMAT,
                            allow_insecure_ssl=allow_insecure,
                            fallback_to_history=True,
                        )
                        if not prop_df.empty:
                            if not events_meta.empty:
                                merge_columns = ['event_id', 'home_team', 'away_team', 'commence_time', 'commence_dt']
                                available_cols = [
                                    col for col in merge_columns if col in events_meta.columns
                                ]
                                if available_cols:
                                    prop_df = prop_df.merge(
                                        events_meta[available_cols],
                                        on='event_id',
                                        how='left',
                                        suffixes=('', '_meta'),
                                    )
                                    for column in [
                                        'home_team',
                                        'away_team',
                                        'commence_time',
                                        'commence_dt',
                                    ]:
                                        meta_col = f"{column}_meta"
                                        if meta_col in prop_df.columns:
                                            prop_df[column] = prop_df[column].fillna(prop_df[meta_col])
                                            prop_df.drop(columns=[meta_col], inplace=True)
                            prop_df['commence_dt'] = pd.to_datetime(
                                prop_df['commence_time'], errors='coerce', utc=True
                            )
                            start_bound = self._normalize_bound(start)
                            end_bound = self._normalize_bound(end)
                            if start_bound is not None:
                                prop_df = prop_df[prop_df['commence_dt'] >= start_bound]
                            if end_bound is not None:
                                prop_df = prop_df[prop_df['commence_dt'] <= end_bound]
                    if include_historical and not events_meta.empty:
                        hist_prop_ids = [
                            eid
                            for eid in events_meta['event_id']
                            if eid and (prop_df.empty or eid not in set(prop_df['event_id'].astype(str)))
                        ]
                        if hist_prop_ids:
                            history_props = await odds_fetch_prop_odds(
                                session,
                                api_key=api_key,
                                event_ids=hist_prop_ids,
                                regions=ODDS_PROP_REGIONS,
                                bookmakers=ODDS_BOOKMAKERS,
                                odds_format=ODDS_FORMAT,
                                allow_insecure_ssl=allow_insecure,
                                fallback_to_history=True,
                            )
                            if not history_props.empty:
                                history_props = history_props.merge(
                                    events_meta[
                                        [
                                            'event_id',
                                            'home_team',
                                            'away_team',
                                            'commence_time',
                                            'commence_dt',
                                        ]
                                    ],
                                    on='event_id',
                                    how='left',
                                    suffixes=('', '_meta'),
                                )
                                for column in ['home_team', 'away_team', 'commence_time', 'commence_dt']:
                                    meta_col = f"{column}_meta"
                                    if meta_col in history_props.columns:
                                        history_props[column] = history_props[column].fillna(
                                            history_props[meta_col]
                                        )
                                        history_props.drop(columns=[meta_col], inplace=True)
                                if 'commence_time' in history_props.columns:
                                    history_props['commence_dt'] = pd.to_datetime(
                                        history_props['commence_time'], errors='coerce', utc=True
                                    )
                                if start_bound is not None:
                                    history_props = history_props[
                                        history_props['commence_dt'] >= start_bound
                                    ]
                                if end_bound is not None:
                                    history_props = history_props[
                                        history_props['commence_dt'] <= end_bound
                                    ]
                                prop_df = (
                                    pd.concat([prop_df, history_props], ignore_index=True)
                                    if not prop_df.empty
                                    else history_props
                                )
                if not prop_df.empty and 'commence_dt' in prop_df.columns:
                    start_bound = self._normalize_bound(start)
                    end_bound = self._normalize_bound(end)
                    if start_bound is not None:
                        prop_df = prop_df[prop_df['commence_dt'] >= start_bound]
                    if end_bound is not None:
                        prop_df = prop_df[prop_df['commence_dt'] <= end_bound]
                return self._assemble_events(events_meta, game_df, prop_df, start, end)

        try:
            return await run_fetch(self.allow_insecure_ssl)
        except client_exceptions.ClientConnectorCertificateError:
            if self.allow_insecure_ssl:
                raise
            odds_logger.warning(
                "SSL verification failed when fetching odds; retrying with certificate verification disabled"
            )
            return await run_fetch(True)

    def fetch_odds(
        self,
        *,
        start: Optional[dt.datetime] = None,
        end: Optional[dt.datetime] = None,
        include_player_props: bool = True,
        include_historical: bool = True,
    ) -> List[Dict[str, Any]]:
        try:
            return asyncio.run(
                self._fetch_async(
                    start=start,
                    end=end,
                    include_player_props=include_player_props,
                    include_historical=include_historical,
                )
            )
        except RuntimeError:
            loop = asyncio.get_event_loop()
            if loop.is_running():
                return loop.run_until_complete(
                    self._fetch_async(
                        start=start,
                        end=end,
                        include_player_props=include_player_props,
                        include_historical=include_historical,
                    )
                )
            raise


@dataclass
class MSFCreds:
    api_key: str
    password: str = "MYSPORTSFEEDS"


class NFLIngestor:
    def __init__(
        self,
        db: NFLDatabase,
        msf_client: MySportsFeedsClient,
        odds_client: OddsApiClient,
        supplemental_loader: SupplementalDataLoader,
    ):
        self.db = db
        self.msf_client = msf_client
        self.odds_client = odds_client
        self.supplemental_loader = supplemental_loader
        user = getattr(msf_client, "user", None)
        password = getattr(msf_client, "password", None)
        auth_tuple = getattr(msf_client, "auth", None)
        if not user and auth_tuple:
            try:
                user = auth_tuple[0]
            except Exception:
                user = None
        if not password and auth_tuple and len(auth_tuple) > 1:
            try:
                password = auth_tuple[1]
            except Exception:
                password = None
        self._msf_creds = MSFCreds(
            api_key=user or "",
            password=password or "MYSPORTSFEEDS",
        )

    def ingest(self, seasons: Iterable[str]) -> None:
        existing_games = self.db.fetch_existing_game_ids()
        games_with_stats = self.db.fetch_games_with_player_stats()
        logging.info("Found %d games already in database", len(existing_games))

        injuries_payload = self.msf_client.fetch_injuries()
        msf_injuries_last_updated = parse_dt(injuries_payload.get("lastUpdatedOn"))
        msf_injuries_by_team = self._group_msf_injuries(
            injuries_payload.get("players", []), msf_injuries_last_updated
        )
        lineup_cache: Dict[Tuple[str, str, str], List[Dict[str, Any]]] = {}

        injury_rows_all: List[Dict[str, Any]] = []
        advanced_rows_map: Dict[Tuple[str, int, str], Dict[str, Any]] = {}
        lineup_depth_teams: Set[str] = set()

        for season in seasons:
            games = self.msf_client.fetch_games(season)
            logging.info("Fetched %d games for season %s", len(games), season)
            if not games:
                logging.warning(
                    "No games returned from MySportsFeeds for %s. "
                    "Verify your API credentials, plan access, and season configuration.",
                    season,
                )

            new_game_rows: List[Dict[str, Any]] = []
            player_rows: List[Dict[str, Any]] = []

            for game in games:
                schedule = game.get("schedule", {})
                game_id = schedule.get("id")
                if not game_id:
                    continue

                game_id_str = str(game_id)
                have_player_stats = game_id_str in games_with_stats

                score = game.get("score") or {}
                home_score, away_score = self._extract_score_totals(score)
                start_time = parse_dt(schedule.get("startTime"))
                venue = schedule.get("venue") or {}
                weather = schedule.get("weather") or {}
                officials = schedule.get("officials") or []
                home_team_abbr = normalize_team_abbr(
                    (schedule.get("homeTeam") or {}).get("abbreviation")
                    or (schedule.get("homeTeam") or {}).get("name")
                )
                away_team_abbr = normalize_team_abbr(
                    (schedule.get("awayTeam") or {}).get("abbreviation")
                    or (schedule.get("awayTeam") or {}).get("name")
                )

                msf_injuries = self._collect_game_injuries(
                    game_id_str,
                    home_team_abbr,
                    away_team_abbr,
                    msf_injuries_by_team,
                )
                supplemental_injuries, _ = self.supplemental_loader.injuries_for_game(
                    game_id_str, home_team_abbr, away_team_abbr
                )
                injuries = self._merge_injury_rows(msf_injuries, supplemental_injuries)
                injury_summary = self._summarize_injury_rows(injuries)
                if injuries:
                    injury_rows_all.extend(injuries)

                lineup_rows = self._lineup_rows_from_msf(
                    start_time,
                    away_team_abbr,
                    home_team_abbr,
                    self._msf_creds,
                    lineup_cache,
                )
                for lineup_row in lineup_rows:
                    if lineup_row.get("game_start") is None:
                        lineup_row["game_start"] = start_time

                week_value = schedule.get("week")
                try:
                    week_int = int(week_value) if week_value is not None else None
                except (TypeError, ValueError):
                    week_int = None

                for team_code in filter(None, {home_team_abbr, away_team_abbr}):
                    advanced_payload = self.supplemental_loader.advanced_metrics(
                        season, week_int, team_code
                    )
                    if not advanced_payload:
                        continue
                    metric_id = advanced_payload.get("metric_id") or uuid.uuid4().hex
                    advanced_rows_map[(str(season), week_int or 0, team_code)] = {
                        "metric_id": metric_id,
                        "season": str(season),
                        "week": week_int,
                        "team": team_code,
                        "pace_seconds_per_play": self._safe_float(
                            advanced_payload.get("pace_seconds_per_play")
                            or advanced_payload.get("pace")
                        ),
                        "offense_epa": self._safe_float(advanced_payload.get("offense_epa")),
                        "defense_epa": self._safe_float(advanced_payload.get("defense_epa")),
                        "offense_success_rate": self._safe_float(
                            advanced_payload.get("offense_success_rate")
                        ),
                        "defense_success_rate": self._safe_float(
                            advanced_payload.get("defense_success_rate")
                        ),
                        "travel_penalty": self._safe_float(advanced_payload.get("travel_penalty")),
                        "rest_penalty": self._safe_float(advanced_payload.get("rest_penalty")),
                        "weather_adjustment": self._safe_float(
                            advanced_payload.get("weather_adjustment")
                        ),
                    }

                referee_name: Optional[str] = None
                if officials:
                    lead_official = officials[0] or {}
                    first = lead_official.get("firstName", "")
                    last = lead_official.get("lastName", "")
                    referee_name = f"{first} {last}".strip()
                    if not referee_name:
                        referee_name = lead_official.get("fullName")

                wind_mph = self._extract_wind_mph(weather.get("windSpeed"))
                humidity = self._extract_humidity(weather.get("humidity"))
                weather_override = self.supplemental_loader.weather_override(game_id_str)
                if weather_override:
                    if weather_override.get("temperature_f") is not None:
                        weather["temperature"] = weather_override.get("temperature_f")
                    if weather_override.get("conditions"):
                        weather["conditions"] = weather_override.get("conditions")
                    wind_mph = self._safe_float(weather_override.get("wind_mph") or wind_mph)
                    humidity = self._safe_float(weather_override.get("humidity") or humidity)
                    if weather_override.get("temperature_f") is not None:
                        weather_temperature = weather_override.get("temperature_f")
                    else:
                        weather_temperature = weather.get("temperature")
                else:
                    weather_temperature = weather.get("temperature")

                temperature_f = self._extract_temperature_fahrenheit(weather_temperature)
                wind_mph = self._safe_float(wind_mph)
                humidity = self._safe_float(humidity)

                new_game_rows.append(
                    {
                        "game_id": game_id_str,
                        "season": season,
                        "week": schedule.get("week"),
                        "start_time": start_time,
                        "venue": venue.get("name"),
                        "city": venue.get("city"),
                        "state": venue.get("state"),
                        "country": venue.get("country"),
                        "surface": venue.get("surface"),
                        "day_of_week": start_time.strftime("%A") if start_time else None,
                        "referee": referee_name,
                        "temperature_f": temperature_f,
                        "weather_conditions": weather.get("conditions"),
                        "wind_mph": wind_mph,
                        "humidity": humidity,
                        "injury_summary": injury_summary,
                        "home_team": home_team_abbr,
                        "away_team": away_team_abbr,
                        "home_score": home_score,
                        "away_score": away_score,
                        "status": schedule.get("status"),
                    }
                )

                status = (
                    schedule.get("status")
                    or schedule.get("playedStatus")
                    or (game.get("status") if isinstance(game, dict) else None)
                    or ""
                ).lower()
                is_completed = status.startswith("final") or status in {"completed", "postponed"}

                if have_player_stats:
                    logging.debug(
                        "Skipping player stats for already ingested game %s", game_id_str
                    )
                    continue

                if not is_completed:
                    logging.debug(
                        "Game %s in season %s has status '%s'; skipping player stats fetch until completion",
                        game_id_str,
                        season,
                        schedule.get("status"),
                    )
                    continue

                gamelog_entries = self.msf_client.fetch_player_gamelogs(season, game_id_str)
                player_entries = list(gamelog_entries)
                if not player_entries:
                    logging.debug(
                        "No player gamelog entries returned for season %s game %s", season, game_id_str
                    )
                    fallback_entries = self._fetch_boxscore_player_stats(season, game_id_str)
                    if fallback_entries:
                        logging.debug(
                            "Using boxscore fallback for season %s game %s player stats",
                            season,
                            game_id_str,
                        )
                        player_entries = fallback_entries
                if not player_entries:
                    continue
                for entry in player_entries:
                    player = entry.get("player", {})
                    team = entry.get("team", {})
                    stats = entry.get("stats", {})

                    def stat_value(stat_group: str, field: str) -> Optional[float]:
                        group = stats.get(stat_group, {})
                        value = group.get(field, {})
                        return value.get("#text") or value.get("value")

                    player_rows.append(
                        {
                            "game_id": game_id_str,
                            "player_id": str(player.get("id")),
                            "player_name": f"{player.get('firstName', '')} {player.get('lastName', '')}".strip(),
                            "team": team.get("abbreviation"),
                            "position": player.get("position"),
                            "rushing_attempts": self._safe_float(stat_value("Rushing", "RushingAttempts")),
                            "rushing_yards": self._safe_float(stat_value("Rushing", "RushingYards")),
                            "rushing_tds": self._safe_float(stat_value("Rushing", "RushingTD")),
                            "receiving_targets": self._safe_float(stat_value("Receiving", "Targets")),
                            "receptions": self._safe_float(stat_value("Receiving", "Receptions")),
                            "receiving_yards": self._safe_float(stat_value("Receiving", "ReceivingYards")),
                            "receiving_tds": self._safe_float(stat_value("Receiving", "ReceivingTD")),
                            "passing_attempts": self._safe_float(stat_value("Passing", "PassAttempts")),
                            "passing_completions": self._safe_float(stat_value("Passing", "PassCompletions")),
                            "passing_yards": self._safe_float(stat_value("Passing", "PassYards")),
                            "passing_tds": self._safe_float(stat_value("Passing", "PassTD")),
                            "fantasy_points": self._safe_float(stat_value("Fantasy", "FantasyPoints")),
                            "snap_count": self._safe_float(stat_value("Miscellaneous", "Snaps")),
                        }
                    )

            self.db.upsert_rows(self.db.games, new_game_rows, ["game_id"])
            self.db.upsert_rows(self.db.player_stats, player_rows, ["game_id", "player_id"])
            if len(new_game_rows) == 0 and len(player_rows) == 0:
                logging.warning(
                    "Ingested %d new games and %d player stat rows for %s. "
                    "If these counts are unexpectedly low, confirm that your MySportsFeeds subscription "
                    "includes detailed stats and that the targeted seasons contain completed games.",
                    len(new_game_rows),
                    len(player_rows),
                    season,
                )

        if injury_rows_all:
            self.db.upsert_rows(self.db.injury_reports, injury_rows_all, ["injury_id"])
        if advanced_rows_map:
            self.db.upsert_rows(
                self.db.team_advanced_metrics,
                list(advanced_rows_map.values()),
                ["metric_id"],
            )

        # Ingest odds separately as they change frequently (always upsert)
        self._ingest_odds()

    def _ingest_odds(self) -> None:
        game_lookup_rows = self.db.fetch_game_lookup()
        if not game_lookup_rows:
            logging.warning("No scheduled games available when attempting to ingest odds.")
            return

        def _ensure_datetime(value: Any) -> Optional[dt.datetime]:
            if value is None or value == "":
                return None
            if isinstance(value, dt.datetime):
                return value
            return parse_dt(value)

        games_by_event: Dict[str, Dict[str, Any]] = {}
        games_by_key: Dict[Tuple[str, str, Optional[dt.date]], List[Dict[str, Any]]] = defaultdict(list)
        min_start: Optional[dt.datetime] = None
        max_start: Optional[dt.datetime] = None

        for row in game_lookup_rows:
            start_time = _ensure_datetime(row.get("start_time"))
            if start_time is not None:
                if min_start is None or start_time < min_start:
                    min_start = start_time
                if max_start is None or start_time > max_start:
                    max_start = start_time
            home = normalize_team_abbr(row.get("home_team"))
            away = normalize_team_abbr(row.get("away_team"))
            if home and away:
                key = (home, away, start_time.date() if start_time else None)
                games_by_key[key].append(row)
            event_id = row.get("odds_event_id")
            if event_id:
                games_by_event[str(event_id)] = row

        if min_start is None:
            min_start = default_now_utc() - dt.timedelta(days=7)
        if max_start is None:
            max_start = default_now_utc() + dt.timedelta(days=7)

        buffer = dt.timedelta(days=2)
        odds_data = self.odds_client.fetch_odds(
            start=min_start - buffer,
            end=max_start + buffer,
            include_player_props=True,
            include_historical=True,
        )
        logging.info("Fetched %d odds entries", len(odds_data))

        def _match_game(
            event_id: str,
            home_team: str,
            away_team: str,
            commence: Optional[dt.datetime],
        ) -> Optional[Dict[str, Any]]:
            if event_id in games_by_event:
                return games_by_event[event_id]

            date_candidates: Set[Optional[dt.date]] = {None}
            if commence is not None:
                base_date = commence.date()
                date_candidates = {
                    base_date,
                    (commence - dt.timedelta(days=1)).date(),
                    (commence + dt.timedelta(days=1)).date(),
                }

            candidates: List[Tuple[Dict[str, Any], float]] = []
            for date_value in date_candidates:
                key = (home_team, away_team, date_value)
                for record in games_by_key.get(key, []):
                    start_time = _ensure_datetime(record.get("start_time"))
                    if commence is not None and start_time is not None:
                        diff = abs((start_time - commence).total_seconds())
                    else:
                        diff = float("inf")
                    candidates.append((record, diff))

            if not candidates and commence is not None:
                # Try swapped home/away assignment if the API differs from MSF
                swapped_key_candidates: List[Tuple[Dict[str, Any], float]] = []
                for date_value in date_candidates:
                    key = (away_team, home_team, date_value)
                    for record in games_by_key.get(key, []):
                        start_time = _ensure_datetime(record.get("start_time"))
                        diff = (
                            abs((start_time - commence).total_seconds())
                            if start_time is not None
                            else float("inf")
                        )
                        swapped_key_candidates.append((record, diff))
                candidates.extend(swapped_key_candidates)

            if not candidates:
                return None

            candidates.sort(key=lambda item: item[1])
            matched_record = candidates[0][0]
            games_by_event[event_id] = matched_record
            return matched_record

        def _american_to_prob(odds: Optional[float]) -> Optional[float]:
            if odds is None:
                return None
            try:
                odds_val = float(odds)
            except (TypeError, ValueError):
                return None
            if odds_val > 0:
                return 100.0 / (odds_val + 100.0)
            return -odds_val / (-odds_val + 100.0)

        odds_rows: List[Dict[str, Any]] = []
        totals_rows: List[Dict[str, Any]] = []
        prop_rows: List[Dict[str, Any]] = []

        for event in odds_data:
            event_id = str(event.get("id") or "")
            if not event_id:
                continue

            commence_time = parse_dt(event.get("commence_time"))
            teams_list = [team for team in (event.get("teams") or []) if team]
            home_team_raw = event.get("home_team") or (teams_list[0] if teams_list else None)
            away_team_raw = event.get("away_team")
            if not away_team_raw and teams_list:
                away_team_raw = next(
                    (team for team in teams_list if team != home_team_raw),
                    teams_list[0] if teams_list else None,
                )

            home_team = normalize_team_abbr(home_team_raw)
            away_team = normalize_team_abbr(away_team_raw)
            if not home_team or not away_team:
                logging.debug(
                    "Skipping odds event %s due to unmapped team names (home=%s, away=%s)",
                    event_id,
                    home_team_raw,
                    away_team_raw,
                )
                continue

            matched_game = _match_game(event_id, home_team, away_team, commence_time)
            if not matched_game:
                logging.debug(
                    "Unable to match odds event %s (%s at %s) to an existing MSF game", 
                    event_id,
                    away_team,
                    home_team,
                )
                continue

            game_id = matched_game.get("game_id")
            if not game_id:
                continue

            season = matched_game.get("season") or self._infer_season(commence_time)
            week = matched_game.get("week")
            markets = event.get("bookmakers", []) or []
            if not markets:
                continue

            # Choose bookmaker with the most recent update for moneylines
            sorted_books = sorted(
                markets,
                key=lambda b: parse_dt(b.get("last_update")) or default_now_utc(),
                reverse=True,
            )

            primary_book = sorted_books[0]
            last_update = parse_dt(primary_book.get("last_update"))
            moneyline_market = None
            for market in primary_book.get("markets", []) or []:
                if (market.get("key") or "").lower() == "h2h":
                    moneyline_market = market
                    break

            def _extract_team_price(outcomes: Iterable[Dict[str, Any]], team_abbr: str) -> Optional[float]:
                for outcome in outcomes:
                    name_norm = normalize_team_abbr(outcome.get("name"))
                    desc_norm = normalize_team_abbr(outcome.get("description"))
                    if team_abbr in {name_norm, desc_norm}:
                        price = outcome.get("price")
                        try:
                            return float(price)
                        except (TypeError, ValueError):
                            return None
                return None

            home_price = None
            away_price = None
            if moneyline_market:
                outcomes = moneyline_market.get("outcomes", []) or []
                home_price = _extract_team_price(outcomes, home_team)
                away_price = _extract_team_price(outcomes, away_team)

            odds_rows.append(
                {
                    "game_id": game_id,
                    "season": season,
                    "week": week,
                    "start_time": commence_time or _ensure_datetime(matched_game.get("start_time")),
                    "home_team": home_team,
                    "away_team": away_team,
                    "status": matched_game.get("status") or "scheduled",
                    "home_moneyline": home_price,
                    "away_moneyline": away_price,
                    "home_implied_prob": _american_to_prob(home_price),
                    "away_implied_prob": _american_to_prob(away_price),
                    "odds_updated": last_update,
                    "odds_event_id": event_id,
                }
            )

            for bookmaker in sorted_books:
                sportsbook = bookmaker.get("key") or bookmaker.get("title") or "unknown"
                book_update = parse_dt(bookmaker.get("last_update")) or last_update
                for market in bookmaker.get("markets", []) or []:
                    market_key = (market.get("key") or "").lower()
                    outcomes = market.get("outcomes", []) or []

                    if market_key == "totals":
                        over_outcome = next(
                            (o for o in outcomes if str(o.get("name", "")).lower() == "over"),
                            None,
                        )
                        under_outcome = next(
                            (o for o in outcomes if str(o.get("name", "")).lower() == "under"),
                            None,
                        )
                        try:
                            total_line = float(
                                (over_outcome or under_outcome or {}).get("point")
                                or (over_outcome or under_outcome or {}).get("line")
                            )
                        except (TypeError, ValueError):
                            total_line = None
                        if total_line is not None:
                            try:
                                over_price_val = float(over_outcome.get("price")) if over_outcome else None
                            except (TypeError, ValueError):
                                over_price_val = None
                            try:
                                under_price_val = float(under_outcome.get("price")) if under_outcome else None
                            except (TypeError, ValueError):
                                under_price_val = None
                            totals_rows.append(
                                {
                                    "market_id": f"{game_id}:{sportsbook}:total",
                                    "game_id": game_id,
                                    "event_id": event_id,
                                    "season": season,
                                    "week": week,
                                    "start_time": commence_time,
                                    "bookmaker": sportsbook,
                                    "total_line": total_line,
                                    "over_odds": over_price_val,
                                    "under_odds": under_price_val,
                                    "last_update": book_update,
                                }
                            )

                    elif canonical_prop_market_key(market_key) in ODDS_PLAYER_PROP_MARKETS:
                        normalized_market_key = canonical_prop_market_key(market_key)
                        player_buckets: Dict[str, Dict[str, Any]] = {}

                        for outcome in outcomes:
                            name_raw = str(outcome.get("name") or "").strip()
                            desc_raw = str(outcome.get("description") or "").strip()
                            participant = str(
                                outcome.get("participant")
                                or outcome.get("player")
                                or outcome.get("player_name")
                                or ""
                            ).strip()
                            side: Optional[str] = None
                            player_name: Optional[str] = None

                            lower_name = name_raw.lower()
                            lower_desc = desc_raw.lower()
                            if lower_name in {"over", "under"}:
                                side = name_raw.title()
                                player_name = desc_raw or participant
                            elif lower_desc in {"over", "under"}:
                                side = desc_raw.title()
                                player_name = name_raw or participant
                            elif lower_name.endswith(" over") or lower_name.endswith(" under"):
                                tokens = lower_name.rsplit(" ", 1)
                                side = tokens[1].title()
                                player_name = name_raw[: -len(tokens[1])].strip()
                            elif participant:
                                player_name = participant

                            if not player_name or not side:
                                continue

                            player_line = outcome.get("line") or outcome.get("point")
                            try:
                                player_line_val = float(player_line) if player_line is not None else None
                            except (TypeError, ValueError):
                                player_line_val = None

                            price_val = outcome.get("price")
                            try:
                                price_float = float(price_val) if price_val is not None else None
                            except (TypeError, ValueError):
                                price_float = None

                            player_key = robust_player_name_key(player_name)
                            bucket = player_buckets.setdefault(
                                player_key,
                                {
                                    "player_name": player_name,
                                    "player_id": outcome.get("player_id")
                                    or outcome.get("participant_id")
                                    or outcome.get("id"),
                                    "line": player_line_val,
                                    "over_odds": None,
                                    "under_odds": None,
                                    "team": normalize_team_abbr(outcome.get("team")),
                                },
                            )

                            if player_line_val is not None:
                                bucket["line"] = player_line_val
                            if side == "Over":
                                bucket["over_odds"] = price_float
                            elif side == "Under":
                                bucket["under_odds"] = price_float

                        for player_key, info in player_buckets.items():
                            if info.get("line") is None:
                                continue
                            if info.get("over_odds") is None and info.get("under_odds") is None:
                                continue
                            player_name_norm = normalize_player_name(info.get("player_name"))
                            team_abbr = info.get("team")
                            opponent = None
                            if team_abbr:
                                if team_abbr == home_team:
                                    opponent = away_team
                                elif team_abbr == away_team:
                                    opponent = home_team
                            prop_rows.append(
                                {
                                    "prop_id": f"{game_id}:{sportsbook}:{normalized_market_key}:{player_key}",
                                    "game_id": game_id,
                                    "event_id": event_id,
                                    "player_id": str(info.get("player_id")) if info.get("player_id") else None,
                                    "player_name": info.get("player_name"),
                                    "player_name_norm": player_name_norm,
                                    "team": team_abbr,
                                    "opponent": opponent,
                                    "market": normalized_market_key,
                                    "line": info.get("line"),
                                    "over_odds": info.get("over_odds"),
                                    "under_odds": info.get("under_odds"),
                                    "bookmaker": sportsbook,
                                    "last_update": book_update,
                                }
                            )

        if odds_rows:
            self.db.upsert_rows(
                self.db.games,
                odds_rows,
                ["game_id"],
                update_columns=[
                    "start_time",
                    "home_moneyline",
                    "away_moneyline",
                    "home_implied_prob",
                    "away_implied_prob",
                    "odds_updated",
                    "home_team",
                    "away_team",
                    "odds_event_id",
                    "season",
                    "week",
                ],
            )

        if totals_rows:
            self.db.upsert_rows(
                self.db.game_totals,
                totals_rows,
                ["market_id"],
                update_columns=[
                    "total_line",
                    "over_odds",
                    "under_odds",
                    "last_update",
                    "start_time",
                    "season",
                    "week",
                    "bookmaker",
                    "event_id",
                ],
            )

        if prop_rows:
            self.db.upsert_rows(
                self.db.player_prop_lines,
                prop_rows,
                ["prop_id"],
                update_columns=[
                    "line",
                    "over_odds",
                    "under_odds",
                    "last_update",
                    "team",
                    "opponent",
                    "bookmaker",
                    "event_id",
                    "player_id",
                ],
            )

    def _group_msf_injuries(
        self,
        players: List[Dict[str, Any]],
        last_updated: Optional[dt.datetime],
    ) -> Dict[str, List[Dict[str, Any]]]:
        grouped: Dict[str, List[Dict[str, Any]]] = {}
        for entry in players or []:
            team_info = entry.get("currentTeam") or entry.get("team") or {}
            team_abbr = normalize_team_abbr(
                team_info.get("abbreviation") or team_info.get("name")
            )
            if not team_abbr:
                continue

            injury_info = entry.get("currentInjury") or {}
            roster_status = entry.get("currentRosterStatus") or entry.get("rosterStatus")
            roster_status_text = str(roster_status or "").strip()
            roster_status_normalized = roster_status_text.lower()
            if not injury_info:
                if roster_status_normalized and (
                    re.search(r"\b(ir|injured|reserve|pup|nfi)\b", roster_status_normalized)
                    or any(keyword in roster_status_normalized for keyword in INJURY_OUT_KEYWORDS)
                ):
                    injury_info = {
                        "status": roster_status_text,
                        "playingProbability": roster_status_text,
                        "description": roster_status_text,
                    }
            if not injury_info:
                continue

            first = entry.get("firstName", "")
            last = entry.get("lastName", "")
            player_name = " ".join(part for part in [first, last] if part).strip()
            if not player_name:
                player_name = entry.get("displayName") or ""
            if not player_name:
                continue

            position = normalize_position(
                entry.get("primaryPosition")
                or entry.get("position")
                or (injury_info.get("position") if isinstance(injury_info, dict) else None)
            )

            status = injury_info.get("playingProbability") or injury_info.get("status")
            practice_status = (
                injury_info.get("practiceStatus")
                or injury_info.get("practice")
                or entry.get("currentPracticeStatus")
                or roster_status_text
            )
            description = injury_info.get("description")

            reported_at: Optional[dt.datetime]
            updated_raw = injury_info.get("updatedOn") if isinstance(injury_info, dict) else None
            if updated_raw:
                reported_at = parse_dt(updated_raw)
            else:
                reported_at = last_updated

            grouped.setdefault(team_abbr, []).append(
                {
                    "injury_id": f"msf-{entry.get('id') or uuid.uuid4().hex}",
                    "team": team_abbr,
                    "player_name": player_name,
                    "status": status,
                    "practice_status": practice_status,
                    "description": description,
                    "report_time": reported_at,
                    "position": position,
                }
            )

        return grouped

    def _collect_game_injuries(
        self,
        game_id: str,
        home_team: Optional[str],
        away_team: Optional[str],
        grouped: Dict[str, List[Dict[str, Any]]],
    ) -> List[Dict[str, Any]]:
        rows: List[Dict[str, Any]] = []
        for team_code in filter(None, {normalize_team_abbr(home_team), normalize_team_abbr(away_team)}):
            for base_row in grouped.get(team_code, []):
                player_key = normalize_player_name(base_row.get("player_name"))
                if not player_key:
                    continue
                row = dict(base_row)
                row["team"] = team_code
                row["game_id"] = str(game_id)
                base_id = row.get("injury_id") or uuid.uuid4().hex
                row["injury_id"] = f"{game_id}:{base_id}"
                if row.get("report_time") and not isinstance(row["report_time"], dt.datetime):
                    row["report_time"] = parse_dt(row["report_time"])
                row["position"] = normalize_position(row.get("position"))
                rows.append(row)
        return rows

    def _merge_injury_rows(
        self,
        msf_rows: List[Dict[str, Any]],
        supplemental_rows: List[Dict[str, Any]],
    ) -> List[Dict[str, Any]]:
        merged: Dict[Tuple[str, str], Dict[str, Any]] = {}

        def _ingest(rows: List[Dict[str, Any]], priority: int) -> None:
            for row in rows or []:
                team = normalize_team_abbr(row.get("team"))
                player_name = row.get("player_name")
                player_key = normalize_player_name(player_name)
                if not team or not player_key:
                    continue

                record = dict(row)
                record["team"] = team
                record["player_name"] = player_name
                record["position"] = normalize_position(record.get("position"))
                record.setdefault("game_id", row.get("game_id"))
                record.setdefault("injury_id", uuid.uuid4().hex)
                if record.get("injury_id") and record.get("game_id"):
                    if not str(record["injury_id"]).startswith(str(record["game_id"])):
                        record["injury_id"] = f"{record['game_id']}:{record['injury_id']}"

                if record.get("report_time") and not isinstance(record["report_time"], dt.datetime):
                    record["report_time"] = parse_dt(record["report_time"])

                key = (team, player_key)
                existing = merged.get(key)
                if not existing:
                    record["_priority"] = priority
                    merged[key] = record
                    continue

                # prefer lower priority value (0 beats 1) but always merge fresh details
                if existing.get("_priority", priority) > priority:
                    for field in ("status", "practice_status", "description", "position", "report_time"):
                        if not record.get(field) and existing.get(field):
                            record[field] = existing[field]
                    record["_priority"] = priority
                    merged[key] = record
                else:
                    for field in ("status", "practice_status", "description", "position"):
                        if not existing.get(field) and record.get(field):
                            existing[field] = record[field]
                    if record.get("report_time") and (
                        not existing.get("report_time")
                        or (
                            isinstance(existing.get("report_time"), dt.datetime)
                            and isinstance(record.get("report_time"), dt.datetime)
                            and record["report_time"] > existing["report_time"]
                        )
                    ):
                        existing["report_time"] = record["report_time"]

        _ingest(msf_rows, 0)
        _ingest(supplemental_rows, 1)

        output: List[Dict[str, Any]] = []
        for record in merged.values():
            record.pop("_priority", None)
            game_id = record.get("game_id")
            if not game_id:
                continue
            bucket = compute_injury_bucket(record.get("status"), record.get("description"))
            practice_bucket = normalize_practice_status(record.get("practice_status"))
            if bucket == "other" and practice_bucket == "available":
                continue
            record["practice_status"] = record.get("practice_status")
            record["status"] = record.get("status")
            output.append(record)
        return output

    def _summarize_injury_rows(self, injuries: List[Dict[str, Any]]) -> Optional[str]:
        if not injuries:
            return None
        parts: List[str] = []
        for row in injuries:
            player_name = row.get("player_name")
            if not player_name:
                continue
            bucket = compute_injury_bucket(row.get("status"), row.get("description"))
            practice_bucket = normalize_practice_status(row.get("practice_status"))
            if bucket == "other" and practice_bucket == "available":
                continue
            label = bucket if bucket != "other" else practice_bucket
            if not label:
                continue
            parts.append(f"{player_name}({label})")
        if not parts:
            return None
        preview = parts[:6]
        summary = ", ".join(preview)
        remaining = len(parts) - len(preview)
        if remaining > 0:
            summary += f" +{remaining} more"
        return summary

    def _lineup_rows_from_msf(
        self,
        start_time_utc: Optional[dt.datetime],
        away_team_abbr: Optional[str],
        home_team_abbr: Optional[str],
        msf_creds: MSFCreds,
        lineup_cache: Dict[Tuple[str, str, str], List[Dict[str, Any]]],
    ) -> List[Dict[str, Any]]:
        if isinstance(start_time_utc, str):
            start_dt = parse_dt(start_time_utc)
        else:
            start_dt = start_time_utc
        if not start_dt or not away_team_abbr or not home_team_abbr:
            logging.info(
                "lineup: missing keys start=%s away=%s home=%s",
                start_time_utc,
                away_team_abbr,
                home_team_abbr,
            )
            return []

        if start_dt.tzinfo is None:
            start_dt = start_dt.replace(tzinfo=dt.timezone.utc)

        away_norm = _msf_team_abbr(away_team_abbr)
        home_norm = _msf_team_abbr(home_team_abbr)
        if not away_norm or not home_norm:
            logging.info(
                "lineup: could not normalize abbreviations away=%s home=%s",
                away_team_abbr,
                home_team_abbr,
            )
            return []

        local_date = _home_local_game_date(start_dt, home_norm)
        utc_date = start_dt.astimezone(dt.timezone.utc).date()

        season_slug = _nfl_season_slug_for_start(start_dt)
        if not season_slug:
            logging.info("lineup: unable to determine season slug for %s", start_dt)
            return []

        date_candidates: List[str] = []
        local_key = f"{local_date.year:04d}{local_date.month:02d}{local_date.day:02d}"
        date_candidates.append(local_key)
        utc_key = f"{utc_date.year:04d}{utc_date.month:02d}{utc_date.day:02d}"
        if utc_key not in date_candidates:
            date_candidates.append(utc_key)

        if not msf_creds or not msf_creds.api_key:
            logging.warning("lineup: missing MySportsFeeds credentials; skipping fetch")
            return []
        auth = HTTPBasicAuth(msf_creds.api_key, msf_creds.password or "MYSPORTSFEEDS")
        accept_headers = {"Accept": "application/json"}

        last_payload: Optional[Dict[str, Any]] = None

        collected_by_team: Dict[str, List[Dict[str, Any]]] = {}
        found_payload = False

        for date_key in date_candidates:
            for lineup_type in (None, "expected"):
                cache_token = f"{season_slug}|{date_key}|{lineup_type or 'default'}"
                cache_key = (cache_token, away_norm, home_norm)
                if cache_key in lineup_cache:
                    cached = lineup_cache[cache_key]
                    if cached:
                        for rec in cached:
                            collected_by_team.setdefault(rec.get("team"), []).append(rec)
                        found_payload = True
                        break
                    continue

                url = (
                    f"https://api.mysportsfeeds.com/v2.1/pull/nfl/{season_slug}/games/"
                    f"{date_key}-{away_norm}-{home_norm}/lineup.json"
                )

                params = {"lineupType": lineup_type} if lineup_type else None
                response = _http_get_with_retry(
                    url,
                    auth,
                    params=params,
                    headers=accept_headers,
                )

                if response is None:
                    logging.info("lineup: HTTP failed for %s", url)
                    lineup_cache[cache_key] = []
                    continue

                if response.status_code == 404:
                    logging.info(
                        "lineup: 404 not found for %s (season slug or date/abbr mismatch)",
                        url,
                    )
                    lineup_cache[cache_key] = []
                    continue

                if response.status_code == 401:
                    logging.warning(
                        "lineup: 401 unauthorized for %s (check MSF credentials)",
                        url,
                    )
                    lineup_cache[cache_key] = []
                    return []

                if response.status_code == 204:
                    logging.info(
                        "lineup: 204 empty response for %s (type=%s)",
                        url,
                        lineup_type or "actual",
                    )
                    lineup_cache[cache_key] = []
                    continue

                if response.status_code != 200:
                    logging.warning(
                        "lineup: %s returned %s",
                        url,
                        response.status_code,
                    )
                    lineup_cache[cache_key] = []
                    continue

                try:
                    payload = response.json()
                except Exception:
                    logging.exception("lineup: JSON decode failed for %s", url)
                    lineup_cache[cache_key] = []
                    continue

                last_payload = payload if isinstance(payload, dict) else None
                last_updated = (
                    parse_dt(payload.get("lastUpdatedOn"))
                    if isinstance(payload, dict)
                    else None
                )
                rows = _extract_lineup_rows(payload if isinstance(payload, dict) else {})

                if not rows:
                    team_blocks = (
                        payload.get("teamLineups")
                        if isinstance(payload, dict)
                        else None
                    ) or []
                    details: List[str] = []
                    for block in team_blocks:
                        team_label = (block.get("team") or {}).get("abbreviation")
                        actual = (block.get("actual") or {}).get("lineupPositions") or []
                        expected = (block.get("expected") or {}).get("lineupPositions") or []
                        details.append(
                            f"{team_label}: actual={len(actual)} expected={len(expected)}"
                        )
                    logging.info(
                        "lineup: empty lineupPositions for %s; %s",
                        url,
                        "; ".join(details) if details else "no teamLineups",
                    )

                enriched_rows: List[Dict[str, Any]] = []
                for record in rows:
                    team = record.get("team")
                    position = record.get("position")
                    if not team or not position:
                        continue
                    player_name = record.get("player_name") or ""
                    player_id = record.get("player_id") or ""
                    first_name = record.get("first_name") or ""
                    last_name = record.get("last_name") or ""
                    name_for_key = " ".join(part for part in [first_name, last_name] if part) or player_name
                    player_key = record.get("__pname_key") or robust_player_name_key(name_for_key)
                    if not player_key:
                        continue
                    depth_id = (
                        f"msf-lineup:{team}:{position}:{player_id}"
                        if player_id
                        else f"msf-lineup:{team}:{position}:{player_key}"
                    )
                    enriched_rows.append(
                        {
                            "team": team,
                            "position": position,
                            "player_id": player_id,
                            "player_name": player_name,
                            "first_name": first_name,
                            "last_name": last_name,
                            "rank": record.get("rank"),
                            "depth_id": depth_id,
                            "updated_at": last_updated,
                            "source": "msf-lineup",
                            "player_team": record.get("player_team"),
                            "game_start": start_dt,
                            "__pname_key": player_key,
                            "side": record.get("side"),
                            "base_pos": record.get("base_pos") or position,
                            "playing_probability": record.get("playing_probability"),
                            "status_bucket": record.get("status_bucket"),
                            "practice_status": record.get("practice_status"),
                        }
                    )

                lineup_cache[cache_key] = enriched_rows
                if enriched_rows:
                    found_payload = True
                    for rec in enriched_rows:
                        collected_by_team.setdefault(rec.get("team"), []).append(rec)
                    break
            if found_payload:
                break

        def _lineup_needs_team(team_code: str) -> bool:
            team_rows = collected_by_team.get(team_code) or []
            if not team_rows:
                return True
            if not any(normalize_position(r.get("base_pos")) == "QB" for r in team_rows):
                return True
            for pos_key, max_count in _OFFENSE_KEEP.items():
                pos_rows = [
                    r
                    for r in team_rows
                    if normalize_position(r.get("base_pos")) == pos_key
                ]
                if not pos_rows:
                    return True
                if len(pos_rows) < max_count:
                    return True
            return False

        def _merge_records(existing: List[Dict[str, Any]], incoming: List[Dict[str, Any]]) -> List[Dict[str, Any]]:
            if not incoming:
                return existing
            merged = (existing or []) + incoming

            def priority(rec: Dict[str, Any]) -> Tuple[int, int]:
                source = rec.get("source") or ""
                source_rank = 0 if str(source).startswith("msf-lineup") else 1
                depth_val = rec.get("rank")
                if depth_val is None:
                    depth_val = 99
                return (source_rank, depth_val)

            deduped: Dict[Tuple[str, str], Dict[str, Any]] = {}
            for rec in sorted(merged, key=priority):
                team = rec.get("team")
                pos = normalize_position(rec.get("base_pos"))
                key = (team, f"{pos}:{rec.get('__pname_key')}")
                if key not in deduped:
                    deduped[key] = rec
            return list(deduped.values())

        def _fetch_team_depth(team_code: str) -> List[Dict[str, Any]]:
            team_rows: List[Dict[str, Any]] = []
            team_cache_prefix = f"{season_slug}|team|{team_code}"
            for lineup_type in (None, "expected"):
                cache_token = f"{team_cache_prefix}|{lineup_type or 'default'}"
                cache_key = (cache_token, team_code, team_code)
                if cache_key in lineup_cache:
                    cached_rows = lineup_cache[cache_key]
                    if cached_rows:
                        team_rows = cached_rows
                        break
                    continue
                url = (
                    f"https://api.mysportsfeeds.com/v2.1/pull/nfl/{season_slug}/teams/"
                    f"{team_code}/lineup.json"
                )
                params = {"lineupType": lineup_type} if lineup_type else None
                response = _http_get_with_retry(
                    url,
                    auth,
                    params=params,
                    headers=accept_headers,
                )
                if response is None:
                    lineup_cache[cache_key] = []
                    continue
                if response.status_code in {401, 404}:
                    lineup_cache[cache_key] = []
                    if response.status_code == 401:
                        logging.warning(
                            "lineup: 401 unauthorized for %s (check MSF credentials)",
                            url,
                        )
                        return []
                    continue
                if response.status_code == 204:
                    lineup_cache[cache_key] = []
                    continue
                if response.status_code != 200:
                    logging.info("lineup: %s returned %s", url, response.status_code)
                    lineup_cache[cache_key] = []
                    continue
                try:
                    payload = response.json()
                except Exception:
                    logging.exception("lineup: JSON decode failed for %s", url)
                    lineup_cache[cache_key] = []
                    continue
                rows = _extract_lineup_rows(payload if isinstance(payload, dict) else {})
                enriched: List[Dict[str, Any]] = []
                updated_at = (
                    parse_dt(payload.get("lastUpdatedOn"))
                    if isinstance(payload, dict)
                    else None
                )
                for rec in rows:
                    if _msf_team_abbr(rec.get("team")) != team_code:
                        continue
                    enriched.append(
                        {
                            "team": team_code,
                            "position": rec.get("position"),
                            "player_id": rec.get("player_id") or "",
                            "player_name": rec.get("player_name"),
                            "first_name": rec.get("first_name"),
                            "last_name": rec.get("last_name"),
                            "rank": rec.get("rank"),
                            "depth_id": (
                                f"msf-team-lineup:{team_code}:{rec.get('position')}:{rec.get('player_id') or rec.get('__pname_key')}"
                            ),
                            "updated_at": updated_at,
                            "source": "msf-team-lineup",
                            "player_team": rec.get("player_team"),
                            "game_start": start_dt,
                            "__pname_key": rec.get("__pname_key"),
                            "side": rec.get("side"),
                            "base_pos": rec.get("base_pos") or rec.get("position"),
                            "playing_probability": rec.get("playing_probability"),
                            "status_bucket": rec.get("status_bucket"),
                            "practice_status": rec.get("practice_status"),
                        }
                    )
                lineup_cache[cache_key] = enriched
                if enriched:
                    team_rows = enriched
                    break
            return team_rows

        for team_code in (away_norm, home_norm):
            if _lineup_needs_team(team_code):
                supplemental = _fetch_team_depth(team_code)
                if supplemental:
                    collected_by_team[team_code] = _merge_records(
                        collected_by_team.get(team_code, []), supplemental
                    )

        flattened: List[Dict[str, Any]] = []
        for team_code, team_rows in collected_by_team.items():
            if not team_rows:
                continue
            grouped: Dict[str, List[Dict[str, Any]]] = {}
            for rec in team_rows:
                pos = normalize_position(rec.get("base_pos"))
                if pos not in _OFFENSE_KEEP:
                    continue
                grouped.setdefault(pos, []).append(rec)
            for pos, recs in grouped.items():
                recs_sorted = sorted(
                    recs,
                    key=lambda r: (
                        0 if str(r.get("source", "")).startswith("msf-lineup") else 1,
                        r.get("rank") if r.get("rank") is not None else 99,
                        r.get("player_name") or r.get("__pname_key") or "",
                    ),
                )
                keep = _OFFENSE_KEEP.get(pos, 0)
                for rec in recs_sorted[:keep]:
                    if rec.get("game_start") is None:
                        rec["game_start"] = start_dt
                    flattened.append(rec)

        if flattened:
            return flattened

        if last_payload is not None:
            logging.debug(
                "lineup: no usable rows after attempts for %s @ %s (payload timestamp=%s)",
                away_norm,
                home_norm,
                last_payload.get("lastUpdatedOn") if isinstance(last_payload, dict) else None,
            )

        return []

    def _skill_pos(self, pos: str) -> bool:
        return normalize_position(pos) in {"QB", "RB", "WR", "TE"}

    def _is_starter_label(self, base_pos: str, rank: Optional[int]) -> bool:
        if base_pos == "QB":
            return (rank or 99) == 1
        if base_pos == "RB":
            return (rank or 99) == 1
        if base_pos == "WR":
            return (rank or 99) in {1, 2, 3}
        if base_pos == "TE":
            return (rank or 99) == 1
        return False

    def fetch_lineup_rows(
        self,
        start_time: Optional[Union[dt.datetime, str]],
        away_team: Optional[str],
        home_team: Optional[str],
        cache: Optional[Dict[Tuple[str, str, str], List[Dict[str, Any]]]] = None,
    ) -> List[Dict[str, Any]]:
        """Public helper to retrieve MSF lineup rows for the given matchup."""

        cache = cache or {}
        return self._lineup_rows_from_msf(
            start_time,
            away_team,
            home_team,
            self._msf_creds,
            cache,
        )

    @staticmethod
    def _safe_float(value: Any) -> Optional[float]:
        if value in (None, ""):
            return None
        try:
            return float(value)
        except (TypeError, ValueError):
            return None

    @staticmethod
    def _extract_temperature_fahrenheit(value: Any) -> Optional[float]:
        """Normalize temperature payloads into a Fahrenheit float."""

        if value is None:
            return None

        if isinstance(value, dict):
            candidates = [
                value.get("fahrenheit"),
                value.get("F"),
                value.get("tempF"),
                value.get("value"),
            ]
            for candidate in candidates:
                result = NFLIngestor._safe_float(candidate)
                if result is not None:
                    return result
            return None

        if isinstance(value, (list, tuple)):
            for item in value:
                result = NFLIngestor._extract_temperature_fahrenheit(item)
                if result is not None:
                    return result
            return None

        return NFLIngestor._safe_float(value)

    @staticmethod
    def _infer_season(start_time: Optional[dt.datetime]) -> Optional[str]:
        if not start_time:
            return None
        year = start_time.year
        if start_time.month < 3:
            year -= 1
        return f"{year}-regular"

    @staticmethod
    def _extract_wind_mph(value: Any) -> Optional[float]:
        if value is None:
            return None
        if isinstance(value, dict):
            for key in ("milesPerHour", "mph", "value", "speed", "#text"):
                if key in value:
                    result = NFLIngestor._safe_float(value[key])
                    if result is not None:
                        return result
        return NFLIngestor._safe_float(value)

    @staticmethod
    def _extract_humidity(value: Any) -> Optional[float]:
        if value is None:
            return None
        if isinstance(value, dict):
            for key in ("percent", "humidity", "value", "#text"):
                if key in value:
                    result = NFLIngestor._safe_float(value[key])
                    if result is not None:
                        return result
        return NFLIngestor._safe_float(value)

    def _fetch_boxscore_player_stats(self, season: str, game_id: str) -> List[Dict[str, Any]]:
        """Fallback to boxscore endpoint when detailed gamelogs are unavailable."""

        try:
            boxscore = self.msf_client.fetch_game_boxscore(season, game_id)
        except HTTPError as exc:
            status = getattr(exc.response, "status_code", None)
            if status == 404:
                logging.debug(
                    "Boxscore not available for season %s game %s (HTTP 404)",
                    season,
                    game_id,
                )
                return []
            logging.debug(
                "Failed to fetch boxscore for season %s game %s: %s",
                season,
                game_id,
                exc,
            )
            return []

        game_info = boxscore.get("game", {}) or {}
        team_lookup = {
            "home": (game_info.get("homeTeam") or {}).get("abbreviation"),
            "away": (game_info.get("awayTeam") or {}).get("abbreviation"),
        }

        stats_root = boxscore.get("stats") or {}
        normalized: List[Dict[str, Any]] = []
        for side in ("home", "away"):
            side_payload = stats_root.get(side) or {}
            players = side_payload.get("players") or []
            team_abbr = team_lookup.get(side)
            for player_entry in players:
                if not isinstance(player_entry, dict):
                    continue
                player_stats = self._normalize_boxscore_stat_groups(player_entry.get("playerStats"))
                normalized.append(
                    {
                        "player": player_entry.get("player", {}) or {},
                        "team": {"abbreviation": team_abbr} if team_abbr else {},
                        "stats": player_stats,
                    }
                )

        return normalized

    @staticmethod
    def _normalize_boxscore_stat_groups(raw_groups: Any) -> Dict[str, Dict[str, Dict[str, Any]]]:
        """Convert boxscore player stat groups to the gamelog-style schema."""

        if not isinstance(raw_groups, list):
            return {}

        normalized: Dict[str, Dict[str, Dict[str, Any]]] = {}

        def assign(group: str, target: str, value: Any) -> None:
            if value in (None, ""):
                return
            normalized.setdefault(group, {})[target] = {"value": value}

        for group_entry in raw_groups:
            if not isinstance(group_entry, dict):
                continue
            for group_name, metrics in group_entry.items():
                if not isinstance(metrics, dict):
                    continue
                key = group_name.lower()
                if key == "rushing":
                    assign("Rushing", "RushingAttempts", metrics.get("rushAttempts"))
                    assign("Rushing", "RushingYards", metrics.get("rushYards"))
                    assign("Rushing", "RushingTD", metrics.get("rushTD"))
                elif key == "receiving":
                    assign("Receiving", "Targets", metrics.get("targets"))
                    assign("Receiving", "Receptions", metrics.get("receptions"))
                    assign("Receiving", "ReceivingYards", metrics.get("recYards"))
                    assign("Receiving", "ReceivingTD", metrics.get("recTD"))
                elif key == "passing":
                    assign("Passing", "PassAttempts", metrics.get("passAttempts"))
                    assign("Passing", "PassCompletions", metrics.get("passCompletions"))
                    assign("Passing", "PassYards", metrics.get("passYards"))
                    assign("Passing", "PassTD", metrics.get("passTD"))
                elif key == "fumbles":
                    assign("Fumbles", "Fumbles", metrics.get("fumbles"))
                elif key == "snapcounts":
                    offense_snaps = metrics.get("offenseSnaps")
                    if offense_snaps is not None:
                        assign("Miscellaneous", "Snaps", offense_snaps)

        return normalized

    @staticmethod
    def _extract_score_totals(score_payload: Any) -> Tuple[Optional[float], Optional[float]]:
        """Extract final home and away scores from the flexible MSF schedule payload."""

        if not isinstance(score_payload, dict):
            return None, None

        def first_numeric(mapping: Dict[str, Any], candidates: Tuple[str, ...]) -> Optional[float]:
            for key in candidates:
                if key not in mapping or mapping[key] in (None, ""):
                    continue
                value = mapping[key]
                if isinstance(value, dict):
                    for inner_key in ("#text", "value", "total", "score", "amount"):
                        inner_val = value.get(inner_key)
                        parsed = NFLIngestor._safe_float(inner_val)
                        if parsed is not None:
                            return parsed
                    parsed = NFLIngestor._safe_float(value)
                    if parsed is not None:
                        return parsed
                else:
                    parsed = NFLIngestor._safe_float(value)
                    if parsed is not None:
                        return parsed
            return None

        home_candidates = (
            "homeScore",
            "homeScoreTotal",
            "homeScoreFinal",
            "homePoints",
            "homeScoreValue",
        )
        away_candidates = (
            "awayScore",
            "awayScoreTotal",
            "awayScoreFinal",
            "awayPoints",
            "awayScoreValue",
        )

        return first_numeric(score_payload, home_candidates), first_numeric(score_payload, away_candidates)


# ---------------------------------------------------------------------------
# Feature engineering & modeling
# ---------------------------------------------------------------------------


class FeatureBuilder:
    """Transforms raw database tables into model-ready feature sets."""

    def __init__(self, engine: Engine):
        self.engine = engine
        self.games_frame: Optional[pd.DataFrame] = None
        self.player_feature_frame: Optional[pd.DataFrame] = None
        self.team_strength_frame: Optional[pd.DataFrame] = None
        self.team_strength_latest_by_season: Optional[pd.DataFrame] = None
        self.team_strength_latest_overall: Optional[pd.DataFrame] = None
        self.team_history_frame: Optional[pd.DataFrame] = None
        self.team_history_latest_by_season: Optional[pd.DataFrame] = None
        self.team_history_latest_overall: Optional[pd.DataFrame] = None
        self.context_feature_frame: Optional[pd.DataFrame] = None
        self.injury_frame: Optional[pd.DataFrame] = None
        self.depth_chart_frame: Optional[pd.DataFrame] = None
        self.advanced_metrics_frame: Optional[pd.DataFrame] = None
        self.latest_odds_lookup: Optional[pd.DataFrame] = None
        self.game_totals_frame: Optional[pd.DataFrame] = None
        self.player_prop_lines_frame: Optional[pd.DataFrame] = None

    @staticmethod
    def _american_to_prob_series(series: pd.Series) -> pd.Series:
        odds = pd.to_numeric(series, errors="coerce")
        prob = pd.Series(np.nan, index=odds.index, dtype=float)
        if odds is None:
            return prob
        positive = odds >= 0
        prob.loc[positive] = 100.0 / (odds.loc[positive] + 100.0)
        prob.loc[~positive] = (-odds.loc[~positive]) / ((-odds.loc[~positive]) + 100.0)
        return prob

    @staticmethod
    def _merge_odds_snapshot(
        frame: pd.DataFrame,
        lookup: pd.DataFrame,
        key_cols: List[str],
        value_cols: List[str],
        sort_cols: Optional[List[str]] = None,
    ) -> pd.DataFrame:
        if lookup is None or lookup.empty:
            return frame

        available_values = [col for col in value_cols if col in lookup.columns]
        if not available_values:
            return frame

        for col in key_cols:
            if col not in frame.columns or col not in lookup.columns:
                return frame

        subset = lookup.dropna(subset=[col for col in available_values if "moneyline" in col])
        if subset.empty:
            return frame

        ordering = sort_cols or []
        ordering = [col for col in ordering if col in subset.columns]
        if ordering:
            subset = subset.sort_values(ordering, ascending=[False] * len(ordering))
        subset = subset.drop_duplicates(subset=key_cols, keep="first")

        merge_cols = key_cols + available_values
        snapshot = subset[merge_cols]

        merged = frame.merge(snapshot, on=key_cols, how="left", suffixes=("", "_lookup"))
        for col in available_values:
            lookup_col = f"{col}_lookup"
            if lookup_col in merged.columns:
                merged[col] = merged[col].combine_first(merged[lookup_col])
                merged.drop(columns=[lookup_col], inplace=True)
        return merged

    def _backfill_game_odds(self, games: pd.DataFrame) -> pd.DataFrame:
        if games is None or games.empty:
            return games

        working = games.copy()
        if "start_time" in working.columns:
            working["start_time"] = pd.to_datetime(working["start_time"], errors="coerce")
            working["_start_date"] = working["start_time"].dt.normalize()

        odds_cols = [
            "home_moneyline",
            "away_moneyline",
            "home_implied_prob",
            "away_implied_prob",
            "odds_updated",
        ]

        lookup_source = working.dropna(subset=["home_moneyline", "away_moneyline"], how="any")
        if not lookup_source.empty:
            if "odds_updated" in lookup_source.columns:
                sort_columns = ["odds_updated", "start_time"]
            else:
                sort_columns = ["start_time"]

            key_sets: List[List[str]] = []
            if "game_id" in working.columns:
                key_sets.append(["game_id"])
            if {"season", "week", "home_team", "away_team"}.issubset(working.columns):
                key_sets.append(["season", "week", "home_team", "away_team"])
            if {"home_team", "away_team", "_start_date"}.issubset(working.columns):
                key_sets.append(["home_team", "away_team", "_start_date"])
            if {"season", "home_team", "away_team"}.issubset(working.columns):
                key_sets.append(["season", "home_team", "away_team"])

            for keys in key_sets:
                working = self._merge_odds_snapshot(
                    working, lookup_source, keys, odds_cols, sort_cols=sort_columns
                )

        for side in ("home", "away"):
            money_col = f"{side}_moneyline"
            prob_col = f"{side}_implied_prob"
            if money_col in working.columns:
                derived = self._american_to_prob_series(working[money_col])
                if prob_col in working.columns:
                    working[prob_col] = working[prob_col].combine_first(derived)
                else:
                    working[prob_col] = derived

        working.drop(columns=["_start_date"], inplace=True, errors="ignore")
        return working

    def load_dataframes(
        self,
    ) -> Tuple[
        pd.DataFrame,
        pd.DataFrame,
        pd.DataFrame,
        pd.DataFrame,
        pd.DataFrame,
        pd.DataFrame,
        pd.DataFrame,
        pd.DataFrame,
    ]:
        games = pd.read_sql_table("nfl_games", self.engine)
        player_stats = pd.read_sql_table("nfl_player_stats", self.engine)
        team_ratings = pd.read_sql_table("nfl_team_unit_ratings", self.engine)
        injuries = pd.read_sql_table("nfl_injury_reports", self.engine)
        depth_charts = pd.DataFrame()
        advanced_metrics = pd.read_sql_table("nfl_team_advanced_metrics", self.engine)
        try:
            game_totals = pd.read_sql_table("nfl_game_totals", self.engine)
        except Exception:
            game_totals = pd.DataFrame()
        try:
            player_prop_lines = pd.read_sql_table("nfl_player_prop_lines", self.engine)
        except Exception:
            player_prop_lines = pd.DataFrame()

        # Normalize column names to plain strings so downstream pipelines see
        # consistent labels regardless of database dialect.
        games = games.rename(columns=lambda col: str(col))
        player_stats = player_stats.rename(columns=lambda col: str(col))
        team_ratings = team_ratings.rename(columns=lambda col: str(col))
        injuries = injuries.rename(columns=lambda col: str(col))
        depth_charts = depth_charts.rename(columns=lambda col: str(col))
        advanced_metrics = advanced_metrics.rename(columns=lambda col: str(col))
        game_totals = game_totals.rename(columns=lambda col: str(col))
        player_prop_lines = player_prop_lines.rename(columns=lambda col: str(col))
        if "position" in player_stats.columns:
            player_stats["position"] = player_stats["position"].apply(normalize_position)
        if "practice_status" in player_stats.columns:
            player_stats["practice_status"] = player_stats["practice_status"].apply(
                normalize_practice_status
            )
        if "position" in depth_charts.columns:
            depth_charts["position"] = depth_charts["position"].apply(normalize_position)
        if "practice_status" in injuries.columns:
            injuries["practice_status_raw"] = injuries["practice_status"]
            injuries["practice_status"] = injuries["practice_status"].apply(
                normalize_practice_status
            )
        if "status" in injuries.columns:
            injuries["status_original"] = injuries["status"]
            injuries["status"] = injuries["status"].apply(normalize_injury_status)

        if "team" in player_prop_lines.columns:
            player_prop_lines["team"] = player_prop_lines["team"].apply(normalize_team_abbr)
        if "opponent" in player_prop_lines.columns:
            player_prop_lines["opponent"] = player_prop_lines["opponent"].apply(normalize_team_abbr)

        return (
            games,
            player_stats,
            team_ratings,
            injuries,
            depth_charts,
            advanced_metrics,
            game_totals,
            player_prop_lines,
        )

    def build_features(self) -> Dict[str, pd.DataFrame]:
        (
            games,
            player_stats,
            team_ratings,
            injuries,
            depth_charts,
            advanced_metrics,
            game_totals,
            player_prop_lines,
        ) = self.load_dataframes()

        if games.empty:
            logging.warning("No games available in the database. Skipping model training.")
            return {}

        games = games.copy()
        games = self._backfill_game_odds(games)
        if "home_moneyline" in games.columns and "away_moneyline" in games.columns:
            odds_lookup = games.dropna(subset=["home_moneyline", "away_moneyline"], how="any").copy()
            if not odds_lookup.empty:
                odds_lookup["start_time"] = pd.to_datetime(odds_lookup["start_time"], errors="coerce")
                odds_lookup["_start_date"] = odds_lookup["start_time"].dt.normalize()
                sort_cols = [col for col in ["odds_updated", "start_time"] if col in odds_lookup.columns]
                if sort_cols:
                    odds_lookup = odds_lookup.sort_values(sort_cols, ascending=[False] * len(sort_cols))
                odds_lookup = odds_lookup.drop_duplicates(
                    subset=["home_team", "away_team", "_start_date"], keep="first"
                )
                self.latest_odds_lookup = odds_lookup[
                    [
                        "home_team",
                        "away_team",
                        "_start_date",
                        "home_moneyline",
                        "away_moneyline",
                        "home_implied_prob",
                        "away_implied_prob",
                        "odds_updated",
                    ]
                ].rename(columns={"_start_date": "start_date"})
            else:
                self.latest_odds_lookup = pd.DataFrame()
        else:
            self.latest_odds_lookup = pd.DataFrame()

        if not game_totals.empty and "game_id" in game_totals.columns:
            for col in ["last_update", "start_time"]:
                if col in game_totals.columns:
                    game_totals[col] = pd.to_datetime(game_totals[col], errors="coerce")
            sort_cols = [col for col in ["last_update", "start_time"] if col in game_totals.columns]
            if sort_cols:
                totals_sorted = game_totals.sort_values(sort_cols, ascending=[False] * len(sort_cols))
            else:
                totals_sorted = game_totals
            totals_latest = totals_sorted.drop_duplicates(subset=["game_id"], keep="first")
            rename_map = {
                "total_line": "game_total_line",
                "over_odds": "game_total_over_odds",
                "under_odds": "game_total_under_odds",
            }
            totals_latest = totals_latest[[col for col in rename_map if col in totals_latest.columns] + ["game_id"]]
            totals_latest = totals_latest.rename(columns=rename_map)
            games = games.merge(totals_latest, on="game_id", how="left")

        player_stats = player_stats.copy()
        injuries = injuries.copy()
        depth_charts = depth_charts.copy()
        advanced_metrics = advanced_metrics.copy()
        game_totals = game_totals.copy()
        player_prop_lines = player_prop_lines.copy()

        if "position" in player_stats.columns:
            player_stats["position"] = player_stats["position"].apply(normalize_position)
        self.games_frame = games
        self.injury_frame = injuries
        self.depth_chart_frame = depth_charts
        self.advanced_metrics_frame = advanced_metrics
        self.game_totals_frame = game_totals
        self.player_prop_lines_frame = player_prop_lines

        # Basic cleanup
        games["start_time"] = pd.to_datetime(games["start_time"])
        games["day_of_week"] = games["day_of_week"].fillna(
            games["start_time"].dt.day_name()
        )
        games["game_result"] = np.where(
            games["home_score"] > games["away_score"], "home",
            np.where(games["home_score"] < games["away_score"], "away", "push"),
        )

        if not injuries.empty:
            injuries["team"] = injuries["team"].apply(normalize_team_abbr)
            injuries["player_name_norm"] = injuries["player_name"].apply(normalize_player_name)
            if "status_original" not in injuries.columns:
                injuries["status_original"] = injuries.get("status")
            injuries["status_bucket"] = injuries.apply(
                lambda row: compute_injury_bucket(
                    row.get("status_original") or row.get("status"),
                    row.get("description"),
                ),
                axis=1,
            )
            injuries["practice_status"] = injuries["practice_status"].fillna("")
            injuries["report_time"] = pd.to_datetime(injuries["report_time"], errors="coerce")
            injury_counts = (
                injuries.groupby(["game_id", "team", "status_bucket"]).size().unstack(fill_value=0).reset_index()
            )
            value_columns = [col for col in injury_counts.columns if col not in {"game_id", "team"}]
            injury_counts["injury_total"] = injury_counts[value_columns].sum(axis=1)

            home_injuries = injury_counts.rename(columns={"team": "home_team"})
            home_injuries = home_injuries.rename(
                columns={col: f"home_injury_{col}" for col in home_injuries.columns if col not in {"game_id", "home_team"}}
            )
            games = games.merge(home_injuries, on=["game_id", "home_team"], how="left")

            away_injuries = injury_counts.rename(columns={"team": "away_team"})
            away_injuries = away_injuries.rename(
                columns={col: f"away_injury_{col}" for col in away_injuries.columns if col not in {"game_id", "away_team"}}
            )
            games = games.merge(away_injuries, on=["game_id", "away_team"], how="left")

            injury_feature_columns = [col for col in games.columns if col.endswith("_injury_total") or "_injury_" in col]
            for col in injury_feature_columns:
                games[col] = games[col].fillna(0.0)

        # Derive rolling scoring, rest, and win-rate indicators from historical games.
        team_game_history = self._compute_team_game_rolling_stats(games)
        self.team_history_frame = team_game_history
        penalties_by_week = pd.DataFrame()
        if not team_game_history.empty:
            penalties_by_week = (
                team_game_history.groupby(["season", "week", "team"], as_index=False)[
                    ["travel_penalty", "rest_penalty", "timezone_diff_hours"]
                ]
                .mean()
                .rename(columns={"timezone_diff_hours": "avg_timezone_diff_hours"})
            )
        if not team_game_history.empty:
            history_sorted = team_game_history.sort_values(["team", "season", "start_time"])
            self.team_history_latest_by_season = history_sorted.drop_duplicates(
                subset=["team", "season"], keep="last"
            )
            self.team_history_latest_overall = history_sorted.drop_duplicates(
                subset=["team"], keep="last"
            )
        else:
            empty_history = team_game_history.iloc[0:0]
            self.team_history_latest_by_season = empty_history
            self.team_history_latest_overall = empty_history

        datasets: Dict[str, pd.DataFrame] = {}
        team_strength: pd.DataFrame

        def _merge_penalties_into_strength(strength: pd.DataFrame) -> pd.DataFrame:
            if strength is None or strength.empty or penalties_by_week.empty:
                return strength
            merged_strength = strength.merge(
                penalties_by_week,
                on=["season", "week", "team"],
                how="left",
                suffixes=("", "_hist"),
            )
            for col in ["travel_penalty", "rest_penalty", "avg_timezone_diff_hours"]:
                hist_col = f"{col}_hist"
                if hist_col in merged_strength:
                    merged_strength[col] = merged_strength[col].combine_first(
                        merged_strength[hist_col]
                    )
                    merged_strength.drop(columns=[hist_col], inplace=True)
            return merged_strength

        if player_stats.empty:
            logging.warning(
                "Player statistics table is empty. Player-level models will not be trained."
            )
            team_strength = self._compute_team_unit_strength(player_stats, advanced_metrics)
            team_strength = _merge_penalties_into_strength(team_strength)
            self.team_strength_frame = team_strength
        else:
            enrichment_columns = [
                "game_id",
                "season",
                "week",
                "start_time",
                "venue",
                "city",
                "state",
                "day_of_week",
                "referee",
                "weather_conditions",
                "temperature_f",
                "home_team",
                "away_team",
            ]
            player_stats = player_stats.merge(
                games[enrichment_columns],
                on="game_id",
                how="left",
            )

            team_strength = self._compute_team_unit_strength(player_stats, advanced_metrics)
            team_strength = _merge_penalties_into_strength(team_strength)

            player_stats = player_stats.merge(
                team_strength,
                on=["team", "season", "week"],
                how="left",
                suffixes=("", "_team"),
            )

            opponent_strength = team_strength.rename(
                columns={
                    "team": "opponent",
                    "offense_pass_rating": "opp_offense_pass_rating",
                    "offense_rush_rating": "opp_offense_rush_rating",
                    "defense_pass_rating": "opp_defense_pass_rating",
                    "defense_rush_rating": "opp_defense_rush_rating",
                    "pace_seconds_per_play": "opp_pace_seconds_per_play",
                    "offense_epa": "opp_offense_epa",
                    "defense_epa": "opp_defense_epa",
                    "offense_success_rate": "opp_offense_success_rate",
                    "defense_success_rate": "opp_defense_success_rate",
                    "travel_penalty": "opp_travel_penalty",
                    "rest_penalty": "opp_rest_penalty",
                    "weather_adjustment": "opp_weather_adjustment",
                    "avg_timezone_diff_hours": "opp_timezone_diff_hours",
                }
            )

            player_stats = player_stats.merge(
                games[["game_id", "home_team", "away_team"]],
                on="game_id",
                how="left",
                suffixes=("", "_game"),
            )

            player_stats["opponent"] = np.where(
                player_stats["team"] == player_stats["home_team"],
                player_stats["away_team"],
                player_stats["home_team"],
            )

            player_stats = player_stats.merge(
                opponent_strength,
                on=["opponent", "season", "week"],
                how="left",
            )

            context_features = self._compute_contextual_averages(player_stats)
            self.context_feature_frame = context_features
            player_stats = player_stats.merge(
                context_features,
                on=["team", "venue", "day_of_week", "referee"],
                how="left",
            )

            player_stats["player_name_norm"] = player_stats["player_name"].apply(
                normalize_player_name
            )

            if not player_prop_lines.empty:
                props = player_prop_lines.copy()
                props["game_id"] = props["game_id"].astype(str)
                if "player_name_norm" in props.columns:
                    props["player_name_norm"] = props["player_name_norm"].fillna("").astype(str)
                else:
                    props["player_name_norm"] = ""
                empty_norm = props["player_name_norm"].str.strip() == ""
                if empty_norm.any():
                    props.loc[empty_norm, "player_name_norm"] = props.loc[empty_norm, "player_name"].fillna("").map(
                        normalize_player_name
                    )
                props["player_name_norm"] = props["player_name_norm"].fillna("").map(normalize_player_name)
                props = props[props["player_name_norm"] != ""].copy()
                if "last_update" in props.columns:
                    props["last_update"] = pd.to_datetime(props["last_update"], errors="coerce")
                    props = props.sort_values("last_update", ascending=False)
                props = props.drop_duplicates(
                    subset=["game_id", "player_name_norm", "market"], keep="first"
                )
                for market_key, column_name in PLAYER_PROP_MARKET_COLUMN_MAP.items():
                    subset = props[props["market"] == market_key]
                    if subset.empty:
                        continue
                    stat_name = column_name.replace("line_", "")
                    over_col = f"over_odds_{stat_name}"
                    under_col = f"under_odds_{stat_name}"
                    subset_merge = subset[
                        ["game_id", "player_name_norm", "line", "over_odds", "under_odds"]
                    ].rename(
                        columns={
                            "line": column_name,
                            "over_odds": over_col,
                            "under_odds": under_col,
                        }
                    )
                    player_stats = player_stats.merge(
                        subset_merge,
                        on=["game_id", "player_name_norm"],
                        how="left",
                    )

            if not injuries.empty:
                injuries_latest = injuries.copy()
                if "player_name_norm" not in injuries_latest.columns:
                    injuries_latest["player_name_norm"] = injuries_latest["player_name"].apply(
                        normalize_player_name
                    )
                injuries_latest = injuries_latest[injuries_latest["player_name_norm"] != ""]
                injuries_latest = injuries_latest.sort_values("report_time")
                injuries_latest = injuries_latest.drop_duplicates(
                    subset=["game_id", "team", "player_name_norm"], keep="last"
                )
                injuries_subset = injuries_latest[
                    [
                        "game_id",
                        "team",
                        "player_name_norm",
                        "status_bucket",
                        "status",
                        "practice_status",
                    ]
                ]
                player_stats = player_stats.merge(
                    injuries_subset,
                    on=["game_id", "team", "player_name_norm"],
                    how="left",
                )
            else:
                player_stats["status_bucket"] = np.nan
                player_stats["practice_status"] = np.nan

            if not depth_charts.empty:
                depth_latest = depth_charts.copy()
                depth_latest["team"] = depth_latest["team"].apply(normalize_team_abbr)
                depth_latest["position"] = depth_latest["position"].astype(str).str.upper().str.strip()
                depth_latest["player_name_norm"] = depth_latest["player_name"].apply(
                    normalize_player_name
                )
                depth_latest = depth_latest[depth_latest["player_name_norm"] != ""]
                depth_latest["updated_at"] = pd.to_datetime(
                    depth_latest["updated_at"], errors="coerce"
                )
                depth_latest = depth_latest.sort_values("updated_at")
                depth_latest["rank"] = depth_latest["rank"].apply(parse_depth_rank)
                depth_latest = depth_latest.drop_duplicates(
                    subset=["team", "position", "player_name_norm"], keep="last"
                )
                player_stats = player_stats.merge(
                    depth_latest[["team", "position", "player_name_norm", "rank"]],
                    on=["team", "position", "player_name_norm"],
                    how="left",
                )
                player_stats = player_stats.rename(columns={"rank": "depth_rank"})
            else:
                player_stats["depth_rank"] = np.nan

            player_stats["status_bucket"] = (
                player_stats["status_bucket"].fillna("other").apply(normalize_injury_status)
            )
            player_stats["practice_status"] = (
                player_stats["practice_status"].fillna("available").apply(normalize_practice_status)
            )
            player_stats["injury_priority"] = player_stats["status_bucket"].map(
                INJURY_STATUS_PRIORITY
            ).fillna(INJURY_STATUS_PRIORITY.get("other", 1))
            player_stats["practice_priority"] = player_stats["practice_status"].map(
                PRACTICE_STATUS_PRIORITY
            ).fillna(1)
            player_stats["depth_rank"] = pd.to_numeric(
                player_stats["depth_rank"], errors="coerce"
            )
            player_stats["depth_rank"] = player_stats["depth_rank"].fillna(99.0)
            player_stats = player_stats.drop(columns=["player_name_norm"], errors="ignore")

            def add_dataset(target: str, positions: Iterable[str]) -> None:
                subset_all = player_stats[
                    player_stats["position"].isin(list(positions))
                ].copy()
                if subset_all.empty:
                    logging.debug(
                        "Skipping %s dataset because no positional rows are available", target
                    )
                    return

                subset_all["team"] = subset_all["team"].apply(normalize_team_abbr)
                subset_all["position"] = subset_all["position"].apply(normalize_position)
                subset_all["_usage_weight"] = compute_recency_usage_weights(subset_all)
                subset_all["_usage_weight"] = (
                    subset_all["_usage_weight"].replace([np.inf, -np.inf], np.nan).fillna(1.0)
                )

                labeled = subset_all[subset_all[target].notna()].copy()
                if labeled.empty:
                    logging.debug(
                        "Skipping %s dataset because no labeled rows are available", target
                    )
                    return

                labeled["is_synthetic"] = False
                labeled["sample_weight"] = labeled["_usage_weight"].clip(lower=1e-4)

                def _group_stats(frame: pd.DataFrame, cols: List[str]) -> Dict[Any, Dict[str, float]]:
                    if frame.empty:
                        return {}
                    stats: Dict[Any, Dict[str, float]] = {}
                    for key, group in frame.groupby(cols):
                        weights = group["_usage_weight"].clip(lower=1e-4)
                        values = group[target].astype(float)
                        if weights.sum() <= 0:
                            weights = pd.Series(1.0, index=values.index)
                        mean_val = float(np.average(values, weights=weights))
                        stats[key if isinstance(key, tuple) else key] = {
                            "mean": mean_val,
                            "weight": float(weights.sum()),
                        }
                    return stats

                team_pos_prior = _group_stats(labeled, ["team", "position"])
                pos_prior = _group_stats(labeled, ["position"])
                league_weights = labeled["_usage_weight"].clip(lower=1e-4)
                league_mean = float(np.average(labeled[target].astype(float), weights=league_weights))
                league_weight = float(league_weights.sum())

                placeholders = subset_all[subset_all[target].isna()].copy()
                synthetic_rows: List[Dict[str, Any]] = []
                if not placeholders.empty:
                    for _, row in placeholders.iterrows():
                        team_key = (row.get("team"), row.get("position"))
                        pos_key = row.get("position")
                        numerator = 0.0
                        weight_sum = 0.0
                        effective_weight = 0.0

                        team_stats = team_pos_prior.get(team_key)
                        if team_stats:
                            w = max(team_stats["weight"], 1e-4)
                            numerator += team_stats["mean"] * w
                            weight_sum += w
                            effective_weight += w

                        pos_stats = pos_prior.get(pos_key)
                        if pos_stats:
                            w = max(pos_stats["weight"] * 0.5, 1e-4)
                            numerator += pos_stats["mean"] * w
                            weight_sum += w
                            effective_weight += pos_stats["weight"]

                        if league_weight > 0:
                            league_w = max(league_weight * 0.25, 1e-4)
                            numerator += league_mean * league_w
                            weight_sum += league_w
                            effective_weight += league_weight

                        if weight_sum <= 0:
                            continue

                        target_estimate = numerator / weight_sum
                        synthetic = row.to_dict()
                        synthetic[target] = float(target_estimate)
                        synthetic["is_synthetic"] = True
                        influence = effective_weight / (effective_weight + 25.0)
                        synthetic["sample_weight"] = float(np.clip(influence, 0.05, 0.4))
                        synthetic_rows.append(synthetic)

                if synthetic_rows:
                    logging.debug(
                        "Generated %d prior rows for %s but leaving them out of model training",
                        len(synthetic_rows),
                        target,
                    )

                combined = labeled.drop(columns=["_usage_weight"], errors="ignore")
                datasets[target] = combined

            ordered_targets = [
                "passing_yards",
                "passing_tds",
                "rushing_yards",
                "rushing_tds",
                "receiving_yards",
                "receptions",
                "receiving_tds",
            ]

            for target in ordered_targets:
                positions = TARGET_ALLOWED_POSITIONS.get(target)
                if not positions:
                    continue
                add_dataset(target, positions)

        if self.team_strength_frame is None:
            self.team_strength_frame = team_strength
        if self.team_strength_frame is not None and not self.team_strength_frame.empty:
            sorted_strength = self.team_strength_frame.sort_values(["team", "season", "week"])
            self.team_strength_latest_by_season = sorted_strength.drop_duplicates(
                subset=["team", "season"], keep="last"
            )
            self.team_strength_latest_overall = sorted_strength.drop_duplicates(
                subset=["team"], keep="last"
            )
        else:
            empty_strength = team_strength.iloc[0:0]
            self.team_strength_latest_by_season = empty_strength
            self.team_strength_latest_overall = empty_strength

        if self.context_feature_frame is None:
            self.context_feature_frame = pd.DataFrame(
                columns=[
                    "team",
                    "venue",
                    "day_of_week",
                    "referee",
                    "avg_rush_yards",
                    "avg_rec_yards",
                    "avg_receptions",
                    "avg_rush_tds",
                    "avg_rec_tds",
                ]
            )

        if player_stats.empty:
            self.player_feature_frame = pd.DataFrame(columns=player_stats.columns)
        else:
            self.player_feature_frame = player_stats

        home_strength = team_strength.rename(
            columns={
                "team": "home_team",
                "offense_pass_rating": "home_offense_pass_rating",
                "offense_rush_rating": "home_offense_rush_rating",
                "defense_pass_rating": "home_defense_pass_rating",
                "defense_rush_rating": "home_defense_rush_rating",
                "pace_seconds_per_play": "home_pace_seconds_per_play",
                "offense_epa": "home_offense_epa",
                "defense_epa": "home_defense_epa",
                "offense_success_rate": "home_offense_success_rate",
                "defense_success_rate": "home_defense_success_rate",
                "travel_penalty": "home_travel_penalty",
                "rest_penalty": "home_rest_penalty",
                "weather_adjustment": "home_weather_adjustment",
                "avg_timezone_diff_hours": "home_timezone_diff_hours",
            }
        )
        away_strength = team_strength.rename(
            columns={
                "team": "away_team",
                "offense_pass_rating": "away_offense_pass_rating",
                "offense_rush_rating": "away_offense_rush_rating",
                "defense_pass_rating": "away_defense_pass_rating",
                "defense_rush_rating": "away_defense_rush_rating",
                "pace_seconds_per_play": "away_pace_seconds_per_play",
                "offense_epa": "away_offense_epa",
                "defense_epa": "away_defense_epa",
                "offense_success_rate": "away_offense_success_rate",
                "defense_success_rate": "away_defense_success_rate",
                "travel_penalty": "away_travel_penalty",
                "rest_penalty": "away_rest_penalty",
                "weather_adjustment": "away_weather_adjustment",
                "avg_timezone_diff_hours": "away_timezone_diff_hours",
            }
        )

        home_history = team_game_history[team_game_history["is_home"]].drop(
            columns=["team", "is_home"]
        )
        home_history = home_history.rename(
            columns={
                "game_id": "game_id",
                "rolling_points_for": "home_points_for_avg",
                "rolling_points_against": "home_points_against_avg",
                "rolling_point_diff": "home_point_diff_avg",
                "rolling_win_pct": "home_win_pct_recent",
                "prev_points_for": "home_prev_points_for",
                "prev_points_against": "home_prev_points_against",
                "prev_point_diff": "home_prev_point_diff",
                "rest_days": "home_rest_days",
                "rest_penalty": "home_rest_penalty",
                "travel_penalty": "home_travel_penalty_hist",
                "timezone_diff_hours": "home_timezone_diff_hours",
            }
        )

        away_history = team_game_history[~team_game_history["is_home"]].drop(
            columns=["team", "is_home"]
        )
        away_history = away_history.rename(
            columns={
                "game_id": "game_id",
                "rolling_points_for": "away_points_for_avg",
                "rolling_points_against": "away_points_against_avg",
                "rolling_point_diff": "away_point_diff_avg",
                "rolling_win_pct": "away_win_pct_recent",
                "prev_points_for": "away_prev_points_for",
                "prev_points_against": "away_prev_points_against",
                "prev_point_diff": "away_prev_point_diff",
                "rest_days": "away_rest_days",
                "rest_penalty": "away_rest_penalty",
                "travel_penalty": "away_travel_penalty_hist",
                "timezone_diff_hours": "away_timezone_diff_hours",
            }
        )

        games_context = (
            games.merge(
                home_strength,
                on=["home_team", "season", "week"],
                how="left",
            )
            .merge(
                away_strength,
                on=["away_team", "season", "week"],
                how="left",
            )
            .merge(home_history, on="game_id", how="left")
            .merge(away_history, on="game_id", how="left")
        )

        if "home_travel_penalty_hist" in games_context.columns:
            games_context["home_travel_penalty"] = games_context["home_travel_penalty"].combine_first(
                games_context["home_travel_penalty_hist"]
            )
            games_context.drop(columns=["home_travel_penalty_hist"], inplace=True)
        if "away_travel_penalty_hist" in games_context.columns:
            games_context["away_travel_penalty"] = games_context["away_travel_penalty"].combine_first(
                games_context["away_travel_penalty_hist"]
            )
            games_context.drop(columns=["away_travel_penalty_hist"], inplace=True)

        penalty_fill_cols = [
            "home_travel_penalty",
            "home_rest_penalty",
            "home_timezone_diff_hours",
            "home_rest_days",
            "away_travel_penalty",
            "away_rest_penalty",
            "away_timezone_diff_hours",
            "away_rest_days",
        ]
        for col in penalty_fill_cols:
            if col in games_context.columns:
                games_context[col] = games_context[col].fillna(0.0)

        games_context["moneyline_diff"] = games_context["home_moneyline"] - games_context["away_moneyline"]
        games_context["implied_prob_diff"] = (
            games_context["home_implied_prob"] - games_context["away_implied_prob"]
        )
        games_context["implied_prob_sum"] = (
            games_context["home_implied_prob"] + games_context["away_implied_prob"]
        )

        games_context["point_diff"] = games_context["home_score"] - games_context["away_score"]
        games_labeled = games_context.dropna(subset=["home_score", "away_score"])
        if games_labeled.empty:
            logging.warning(
                "No completed games with scores available. Game outcome model will be skipped."
            )
        else:
            datasets["game_outcome"] = games_labeled

        return datasets

    # ------------------------------------------------------------------
    # Upcoming feature preparation
    # ------------------------------------------------------------------

    def _get_latest_team_strength(self, team: str, season: Optional[str]) -> Optional[pd.Series]:
        if self.team_strength_latest_by_season is not None and not self.team_strength_latest_by_season.empty:
            if season:
                match = self.team_strength_latest_by_season[
                    (self.team_strength_latest_by_season["team"] == team)
                    & (self.team_strength_latest_by_season["season"] == season)
                ]
                if not match.empty:
                    return match.iloc[0]
        if self.team_strength_latest_overall is not None and not self.team_strength_latest_overall.empty:
            match = self.team_strength_latest_overall[
                self.team_strength_latest_overall["team"] == team
            ]
            if not match.empty:
                return match.iloc[0]
        return None

    def _get_latest_team_history(self, team: str, season: Optional[str]) -> Optional[pd.Series]:
        if self.team_history_latest_by_season is not None and not self.team_history_latest_by_season.empty:
            if season:
                match = self.team_history_latest_by_season[
                    (self.team_history_latest_by_season["team"] == team)
                    & (self.team_history_latest_by_season["season"] == season)
                ]
                if not match.empty:
                    return match.iloc[0]
        if self.team_history_latest_overall is not None and not self.team_history_latest_overall.empty:
            match = self.team_history_latest_overall[
                self.team_history_latest_overall["team"] == team
            ]
            if not match.empty:
                return match.iloc[0]
        return None

    def prepare_upcoming_game_features(self, upcoming_games: pd.DataFrame) -> pd.DataFrame:
        if upcoming_games.empty:
            return upcoming_games.copy()

        features = upcoming_games.copy()
        features["start_time"] = pd.to_datetime(features["start_time"])
        if "day_of_week" not in features.columns or features["day_of_week"].isna().any():
            features["day_of_week"] = features["start_time"].dt.day_name()

        # Reuse the latest odds snapshot harvested during feature assembly so upcoming
        # games inherit backfilled closing numbers even when the source table is sparse.
        lookup = self.latest_odds_lookup
        if lookup is not None and not lookup.empty:
            odds_lookup = lookup.copy()
            odds_lookup["start_date"] = pd.to_datetime(
                odds_lookup["start_date"], errors="coerce"
            )
            features["_start_date"] = features["start_time"].dt.normalize()
            features = self._merge_odds_snapshot(
                features,
                odds_lookup,
                ["home_team", "away_team", "_start_date"],
                [
                    "home_moneyline",
                    "away_moneyline",
                    "home_implied_prob",
                    "away_implied_prob",
                    "odds_updated",
                ],
                sort_cols=["odds_updated"],
            )
            features.drop(columns=["_start_date"], inplace=True, errors="ignore")

        numeric_placeholders = {
            "home_moneyline": np.nan,
            "away_moneyline": np.nan,
            "home_implied_prob": np.nan,
            "away_implied_prob": np.nan,
            "home_offense_pass_rating": np.nan,
            "home_offense_rush_rating": np.nan,
            "home_defense_pass_rating": np.nan,
            "home_defense_rush_rating": np.nan,
            "home_pace_seconds_per_play": np.nan,
            "home_offense_epa": np.nan,
            "home_defense_epa": np.nan,
            "home_offense_success_rate": np.nan,
            "home_defense_success_rate": np.nan,
            "home_travel_penalty": np.nan,
            "home_rest_penalty": np.nan,
            "home_weather_adjustment": np.nan,
            "home_timezone_diff_hours": np.nan,
            "away_offense_pass_rating": np.nan,
            "away_offense_rush_rating": np.nan,
            "away_defense_pass_rating": np.nan,
            "away_defense_rush_rating": np.nan,
            "away_pace_seconds_per_play": np.nan,
            "away_offense_epa": np.nan,
            "away_defense_epa": np.nan,
            "away_offense_success_rate": np.nan,
            "away_defense_success_rate": np.nan,
            "away_travel_penalty": np.nan,
            "away_rest_penalty": np.nan,
            "away_weather_adjustment": np.nan,
            "away_timezone_diff_hours": np.nan,
            "home_points_for_avg": np.nan,
            "home_points_against_avg": np.nan,
            "home_point_diff_avg": np.nan,
            "home_win_pct_recent": np.nan,
            "home_prev_points_for": np.nan,
            "home_prev_points_against": np.nan,
            "home_prev_point_diff": np.nan,
            "home_rest_days": np.nan,
            "home_injury_total": 0.0,
            "away_points_for_avg": np.nan,
            "away_points_against_avg": np.nan,
            "away_point_diff_avg": np.nan,
            "away_win_pct_recent": np.nan,
            "away_prev_points_for": np.nan,
            "away_prev_points_against": np.nan,
            "away_prev_point_diff": np.nan,
            "away_rest_days": np.nan,
            "away_injury_total": 0.0,
            "wind_mph": np.nan,
            "humidity": np.nan,
        }
        for col, default in numeric_placeholders.items():
            if col not in features.columns:
                features[col] = default

        for idx, row in features.iterrows():
            season = row.get("season")
            home_team = row.get("home_team")
            away_team = row.get("away_team")

            if home_team:
                strength = self._get_latest_team_strength(home_team, season)
                if strength is not None:
                    features.at[idx, "home_offense_pass_rating"] = strength.get("offense_pass_rating")
                    features.at[idx, "home_offense_rush_rating"] = strength.get("offense_rush_rating")
                    features.at[idx, "home_defense_pass_rating"] = strength.get("defense_pass_rating")
                    features.at[idx, "home_defense_rush_rating"] = strength.get("defense_rush_rating")
                    features.at[idx, "home_pace_seconds_per_play"] = strength.get("pace_seconds_per_play")
                    features.at[idx, "home_offense_epa"] = strength.get("offense_epa")
                    features.at[idx, "home_defense_epa"] = strength.get("defense_epa")
                    features.at[idx, "home_offense_success_rate"] = strength.get("offense_success_rate")
                    features.at[idx, "home_defense_success_rate"] = strength.get("defense_success_rate")
                    features.at[idx, "home_travel_penalty"] = strength.get("travel_penalty")
                    features.at[idx, "home_rest_penalty"] = strength.get("rest_penalty")
                    features.at[idx, "home_weather_adjustment"] = strength.get("weather_adjustment")
                    features.at[idx, "home_timezone_diff_hours"] = strength.get("avg_timezone_diff_hours")
                history = self._get_latest_team_history(home_team, season)
                if history is not None:
                    features.at[idx, "home_points_for_avg"] = history.get("rolling_points_for")
                    features.at[idx, "home_points_against_avg"] = history.get("rolling_points_against")
                    features.at[idx, "home_point_diff_avg"] = history.get("rolling_point_diff")
                    features.at[idx, "home_win_pct_recent"] = history.get("rolling_win_pct")
                    features.at[idx, "home_prev_points_for"] = history.get("prev_points_for")
                    features.at[idx, "home_prev_points_against"] = history.get("prev_points_against")
                    features.at[idx, "home_prev_point_diff"] = history.get("prev_point_diff")
                    features.at[idx, "home_rest_days"] = history.get("rest_days")
                    if pd.isna(features.at[idx, "home_rest_penalty"]):
                        features.at[idx, "home_rest_penalty"] = history.get("rest_penalty")
                    if pd.isna(features.at[idx, "home_travel_penalty"]):
                        features.at[idx, "home_travel_penalty"] = history.get("travel_penalty")
                    if pd.isna(features.at[idx, "home_timezone_diff_hours"]):
                        features.at[idx, "home_timezone_diff_hours"] = history.get("timezone_diff_hours")

            if away_team:
                strength = self._get_latest_team_strength(away_team, season)
                if strength is not None:
                    features.at[idx, "away_offense_pass_rating"] = strength.get("offense_pass_rating")
                    features.at[idx, "away_offense_rush_rating"] = strength.get("offense_rush_rating")
                    features.at[idx, "away_defense_pass_rating"] = strength.get("defense_pass_rating")
                    features.at[idx, "away_defense_rush_rating"] = strength.get("defense_rush_rating")
                    features.at[idx, "away_pace_seconds_per_play"] = strength.get("pace_seconds_per_play")
                    features.at[idx, "away_offense_epa"] = strength.get("offense_epa")
                    features.at[idx, "away_defense_epa"] = strength.get("defense_epa")
                    features.at[idx, "away_offense_success_rate"] = strength.get("offense_success_rate")
                    features.at[idx, "away_defense_success_rate"] = strength.get("defense_success_rate")
                    features.at[idx, "away_travel_penalty"] = strength.get("travel_penalty")
                    features.at[idx, "away_rest_penalty"] = strength.get("rest_penalty")
                    features.at[idx, "away_weather_adjustment"] = strength.get("weather_adjustment")
                    features.at[idx, "away_timezone_diff_hours"] = strength.get("avg_timezone_diff_hours")
                history = self._get_latest_team_history(away_team, season)
                if history is not None:
                    features.at[idx, "away_points_for_avg"] = history.get("rolling_points_for")
                    features.at[idx, "away_points_against_avg"] = history.get("rolling_points_against")
                    features.at[idx, "away_point_diff_avg"] = history.get("rolling_point_diff")
                    features.at[idx, "away_win_pct_recent"] = history.get("rolling_win_pct")
                    features.at[idx, "away_prev_points_for"] = history.get("prev_points_for")
                    features.at[idx, "away_prev_points_against"] = history.get("prev_points_against")
                    features.at[idx, "away_prev_point_diff"] = history.get("prev_point_diff")
                    features.at[idx, "away_rest_days"] = history.get("rest_days")
                    if pd.isna(features.at[idx, "away_rest_penalty"]):
                        features.at[idx, "away_rest_penalty"] = history.get("rest_penalty")
                    if pd.isna(features.at[idx, "away_travel_penalty"]):
                        features.at[idx, "away_travel_penalty"] = history.get("travel_penalty")
                    if pd.isna(features.at[idx, "away_timezone_diff_hours"]):
                        features.at[idx, "away_timezone_diff_hours"] = history.get("timezone_diff_hours")

        fill_defaults = {col: 0.0 for col in numeric_placeholders.keys()}
        features[list(fill_defaults.keys())] = features[list(fill_defaults.keys())].fillna(fill_defaults)

        features["moneyline_diff"] = features["home_moneyline"] - features["away_moneyline"]
        features["implied_prob_diff"] = features["home_implied_prob"] - features["away_implied_prob"]
        features["implied_prob_sum"] = features["home_implied_prob"] + features["away_implied_prob"]

        return features

    def prepare_upcoming_player_features(
        self,
        upcoming_games: pd.DataFrame,
        starters_per_position: Optional[Dict[str, int]] = None,
        lineup_rows: Optional[pd.DataFrame] = None,
    ) -> pd.DataFrame:
        base_players = self.player_feature_frame

        if base_players is None:
            return pd.DataFrame()

        if (
            base_players.empty
            or upcoming_games.empty
        ):
            return pd.DataFrame()

        if starters_per_position is None:
            starters_per_position = {"QB": 1, "RB": 2, "WR": 3, "TE": 1}

        position_groups = {
            "QB": {"QB"},
            "RB": {"RB", "HB", "FB"},
            "WR": {"WR"},
            "TE": {"TE"},
        }

        def _is_stale_lineup_entry(row: Any, now: Optional[Union[str, dt.datetime]] = None) -> bool:
            if isinstance(row, pd.Series):
                series = row
            elif isinstance(row, dict):
                series = pd.Series(row)
            elif hasattr(row, "_asdict"):
                series = pd.Series(row._asdict())
            else:
                series = pd.Series({"updated_at": row})

            now_ts = (
                pd.Timestamp.now(tz="UTC")
                if now is None
                else pd.to_datetime(now, utc=True, errors="coerce")
            )
            if pd.isna(now_ts):
                now_ts = pd.Timestamp.now(tz="UTC")

            updated_at = pd.to_datetime(series.get("updated_at"), utc=True, errors="coerce")
            if pd.isna(updated_at):
                return False

            game_start = pd.to_datetime(series.get("game_start"), utc=True, errors="coerce")
            if not pd.isna(game_start):
                return updated_at < (
                    game_start - pd.Timedelta(days=LINEUP_MAX_AGE_BEFORE_GAME_DAYS)
                )

            return (now_ts - updated_at) > pd.Timedelta(days=LINEUP_STALENESS_DAYS)

        base_players = base_players.copy()

        latest_players = (
            base_players.sort_values("start_time")
            .groupby("player_id", as_index=False)
            .tail(1)
        )

        latest_players = latest_players.drop(columns=["player_key"], errors="ignore")

        if "position" in latest_players.columns:
            latest_players["position"] = latest_players["position"].apply(
                normalize_position
            )

        season_source = base_players.copy()
        season_source["team"] = season_source["team"].apply(normalize_team_abbr)
        season_source = season_source[season_source["team"].isin(TEAM_ABBR_CANONICAL.keys())]

        if not season_source.empty:
            aggregate_candidates = [
                "passing_attempts",
                "passing_yards",
                "passing_tds",
                "rushing_attempts",
                "rushing_yards",
                "rushing_tds",
                "receiving_targets",
                "receiving_yards",
                "receptions",
                "receiving_tds",
                "fantasy_points",
                "snap_count",
            ]
            present_metrics = [
                col for col in aggregate_candidates if col in season_source.columns
            ]
            if present_metrics:
                season_totals = (
                    season_source.groupby(["player_id", "team"], as_index=False)[
                        present_metrics
                    ].sum(min_count=1)
                )
                rename_map = {col: f"season_{col}" for col in present_metrics}
                season_totals = season_totals.rename(columns=rename_map)
                latest_players = latest_players.merge(
                    season_totals,
                    on=["player_id", "team"],
                    how="left",
                )

        injuries_latest = pd.DataFrame()
        if self.injury_frame is not None and not self.injury_frame.empty:
            injuries_latest = self.injury_frame.copy()
            injuries_latest["team"] = injuries_latest["team"].apply(normalize_team_abbr)
            injuries_latest["player_name_norm"] = injuries_latest["player_name"].apply(
                normalize_player_name
            )
            injuries_latest = injuries_latest[injuries_latest["player_name_norm"] != ""]

            if "status_original" not in injuries_latest.columns:
                injuries_latest["status_original"] = injuries_latest.get("status")
            injuries_latest["status_bucket"] = injuries_latest.apply(
                lambda row: compute_injury_bucket(
                    row.get("status_original") or row.get("status"),
                    row.get("description"),
                ),
                axis=1,
            )

            practice_source = injuries_latest.get("practice_status_raw")
            if practice_source is None:
                practice_source = injuries_latest.get("practice_status")
            if practice_source is None:
                practice_source = pd.Series("", index=injuries_latest.index)
            injuries_latest["_has_practice_report"] = (
                practice_source.astype(str).str.strip() != ""
            )
            injuries_latest["practice_status"] = practice_source.apply(
                normalize_practice_status
            )

            injuries_latest["report_time"] = pd.to_datetime(
                injuries_latest["report_time"], errors="coerce"
            )
            injuries_latest = injuries_latest.sort_values("report_time")
            injuries_latest = injuries_latest.drop_duplicates(
                subset=["team", "player_name_norm"], keep="last"
            )

            active_mask = (
                injuries_latest["_has_practice_report"]
                & injuries_latest["practice_status"].isin({"full", "available", "rest"})
            )
            injuries_latest.loc[
                active_mask & ~injuries_latest["status_bucket"].isin({"suspended"}),
                "status_bucket",
            ] = "other"
            injuries_latest = injuries_latest.drop(columns=["_has_practice_report"], errors="ignore")

        depth_latest = pd.DataFrame()
        if self.depth_chart_frame is not None and not self.depth_chart_frame.empty:
            depth_latest = self.depth_chart_frame.copy()
            depth_latest["team"] = depth_latest["team"].apply(normalize_team_abbr)
            depth_latest["position"] = depth_latest["position"].apply(normalize_position)
            depth_latest["player_name_norm"] = depth_latest["player_name"].apply(
                normalize_player_name
            )
            depth_latest = depth_latest[
                (depth_latest["player_name_norm"] != "")
                & (depth_latest["position"] != "")
            ]
            depth_latest["updated_at"] = pd.to_datetime(
                depth_latest["updated_at"], errors="coerce"
            )
            depth_latest["rank"] = depth_latest["rank"].apply(parse_depth_rank)
            if "depth_id" in depth_latest.columns:
                depth_latest["_lineup_entry"] = depth_latest["depth_id"].astype(str).str.startswith(
                    "msf-lineup:"
                )
            else:
                depth_latest["_lineup_entry"] = False

        if lineup_rows is not None and not lineup_rows.empty:
            lineup_latest = lineup_rows.copy()
            lineup_latest["team"] = lineup_latest["team"].apply(normalize_team_abbr)
            lineup_latest["position"] = lineup_latest["position"].apply(normalize_position)
            lineup_latest["player_name_norm"] = lineup_latest["player_name"].apply(
                normalize_player_name
            )
            lineup_latest = lineup_latest[
                (lineup_latest["player_name_norm"] != "")
                & (lineup_latest["position"] != "")
            ]
            lineup_latest["updated_at"] = pd.to_datetime(
                lineup_latest["updated_at"], errors="coerce"
            )
            if "game_start" in lineup_latest.columns:
                lineup_latest["game_start"] = pd.to_datetime(
                    lineup_latest["game_start"], errors="coerce", utc=True
                )
            lineup_latest["rank"] = lineup_latest["rank"].apply(parse_depth_rank)
            if "depth_id" in lineup_latest.columns:
                lineup_latest["_lineup_entry"] = True
            else:
                lineup_latest["depth_id"] = lineup_latest.apply(
                    lambda row: f"msf-lineup:{row['team']}:{row['position']}:{row['player_name_norm']}",
                    axis=1,
                )
                lineup_latest["_lineup_entry"] = True

            if depth_latest.empty:
                depth_latest = lineup_latest
            else:
                frames = [
                    frame
                    for frame in (depth_latest, lineup_latest)
                    if frame is not None and not frame.empty
                ]
                if frames:
                    depth_latest = safe_concat(frames, ignore_index=True, sort=False)

        if not depth_latest.empty:
            lineup_entry_mask = depth_latest.get("_lineup_entry")
            if lineup_entry_mask is not None:
                lineup_entry_mask = lineup_entry_mask.fillna(False)
                lineup_entry_mask = lineup_entry_mask.infer_objects(copy=False)
                lineup_entry_mask = lineup_entry_mask.astype(bool)
                if lineup_entry_mask.any():
                    stale_entries = depth_latest.apply(_is_stale_lineup_entry, axis=1)
                    stale_mask = lineup_entry_mask & stale_entries
                    if stale_mask.any():
                        logging.debug(
                            "Discarding %d stale lineup entries based on age relative to kickoff",
                            int(stale_mask.sum()),
                        )
                        depth_latest = depth_latest.loc[~stale_mask].copy()

            depth_latest = depth_latest.sort_values(
                ["_lineup_entry", "updated_at"], ascending=[True, True]
            )
            depth_latest = depth_latest.drop_duplicates(
                subset=["team", "position", "player_name_norm"], keep="last"
            )
            if "depth_id" in depth_latest.columns:
                depth_latest["_lineup_entry"] = depth_latest["depth_id"].astype(str).str.startswith(
                    "msf-lineup:"
                )
            else:
                depth_latest["_lineup_entry"] = False

        latest_players["player_name_norm"] = latest_players["player_name"].apply(
            normalize_player_name
        )
        latest_players["__pname_key"] = latest_players["player_name"].map(
            robust_player_name_key
        )

        if "depth_rank" not in latest_players.columns:
            latest_players["depth_rank"] = np.nan

        if "status_bucket" not in latest_players.columns:
            latest_players["status_bucket"] = np.nan
        if "practice_status" not in latest_players.columns:
            latest_players["practice_status"] = np.nan

        template_columns = latest_players.columns.tolist()

        existing_keys: set[Tuple[str, str]] = set(
            zip(latest_players["team"], latest_players["player_name_norm"])
        )

        additional_rows: List[Dict[str, Any]] = []

        if not depth_latest.empty:
            for depth_row in depth_latest.itertuples():
                key = (depth_row.team, depth_row.player_name_norm)
                if key in existing_keys:
                    continue

                row_series = pd.Series(depth_row._asdict())
                lineup_flag = row_series.get("_lineup_entry")
                if (
                    pd.notna(lineup_flag)
                    and bool(lineup_flag)
                    and _is_stale_lineup_entry(row_series)
                ):
                    continue

                placeholder: Dict[str, Any] = {
                    col: np.nan for col in template_columns if col not in {"player_id", "team", "position"}
                }
                placeholder.setdefault("status_bucket", "other")
                placeholder.setdefault("practice_status", "available")
                placeholder.setdefault(
                    "injury_priority", INJURY_STATUS_PRIORITY.get("other", 1)
                )

                # Ensure base identifiers exist even when the player has not logged stats yet.
                placeholder.update(
                    {
                        "player_id": f"depth_{depth_row.team}_{depth_row.player_name_norm}",
                        "player_name": getattr(depth_row, "player_name", ""),
                        "team": depth_row.team,
                        "position": depth_row.position,
                        "player_name_norm": depth_row.player_name_norm,
                        "depth_rank": getattr(depth_row, "rank", np.nan),
                    }
                )

                season_metric_defaults = {
                    col: 0.0
                    for col in template_columns
                    if col.startswith("season_")
                }
                placeholder.update(season_metric_defaults)

                additional_rows.append(placeholder)

        if additional_rows:
            additional_df = pd.DataFrame(additional_rows)
            missing_cols = set(template_columns) - set(additional_df.columns)
            for col in missing_cols:
                additional_df[col] = np.nan
            frames = [
                frame
                for frame in (
                    latest_players,
                    additional_df[template_columns],
                )
                if frame is not None and not frame.empty
            ]
            if frames:
                latest_players = safe_concat(
                    frames,
                    ignore_index=True,
                    sort=False,
                )
            existing_keys = set(
                zip(latest_players["team"], latest_players["player_name_norm"])
            )

        if not injuries_latest.empty:
            injury_placeholders: List[Dict[str, Any]] = []
            for injury_row in injuries_latest.itertuples():
                key = (injury_row.team, injury_row.player_name_norm)
                if key in existing_keys:
                    continue
                status_bucket = getattr(injury_row, "status_bucket", "other")
                if status_bucket in INACTIVE_INJURY_BUCKETS:
                    continue
                position = normalize_position(getattr(injury_row, "position", ""))
                if not position:
                    continue
                placeholder: Dict[str, Any] = {
                    col: np.nan
                    for col in template_columns
                    if col not in {"player_id", "team", "position"}
                }
                placeholder.update(
                    {
                        "player_id": f"injury_{injury_row.team}_{injury_row.player_name_norm}",
                        "player_name": getattr(injury_row, "player_name", ""),
                        "team": injury_row.team,
                        "position": position,
                        "player_name_norm": injury_row.player_name_norm,
                        "status_bucket": status_bucket,
                        "practice_status": getattr(
                            injury_row, "practice_status", "available"
                        ),
                    }
                )
                season_metric_defaults = {
                    col: 0.0
                    for col in template_columns
                    if col.startswith("season_")
                }
                placeholder.update(season_metric_defaults)
                placeholder.setdefault(
                    "injury_priority",
                    INJURY_STATUS_PRIORITY.get(
                        status_bucket, INJURY_STATUS_PRIORITY.get("other", 1)
                    ),
                )
                injury_placeholders.append(placeholder)

            if injury_placeholders:
                injury_df = pd.DataFrame(injury_placeholders)
                missing_cols = set(template_columns) - set(injury_df.columns)
                for col in missing_cols:
                    injury_df[col] = np.nan
                latest_players = safe_concat(
                    [latest_players, injury_df[template_columns]],
                    ignore_index=True,
                    sort=False,
                )
                existing_keys = set(
                    zip(latest_players["team"], latest_players["player_name_norm"])
                )

        if not injuries_latest.empty:
            latest_players = latest_players.merge(
                injuries_latest[
                    ["team", "player_name_norm", "status_bucket", "status", "practice_status"]
                ],
                on=["team", "player_name_norm"],
                how="left",
                suffixes=("", "_inj"),
            )

            if "status_bucket_inj" in latest_players.columns:
                latest_players["status_bucket"] = latest_players[
                    "status_bucket_inj"
                ].combine_first(latest_players.get("status_bucket"))
                latest_players = latest_players.drop(
                    columns=["status_bucket_inj"], errors="ignore"
                )

            if "practice_status_inj" in latest_players.columns:
                latest_players["practice_status"] = latest_players[
                    "practice_status_inj"
                ].combine_first(latest_players.get("practice_status"))
                latest_players = latest_players.drop(
                    columns=["practice_status_inj"], errors="ignore"
                )

            if "status_inj" in latest_players.columns and "status" not in latest_players:
                latest_players = latest_players.rename(
                    columns={"status_inj": "status"}
                )
        else:
            latest_players["status_bucket"] = latest_players.get("status_bucket", np.nan)
            latest_players["practice_status"] = latest_players.get(
                "practice_status", np.nan
            )

        if not depth_latest.empty:
            merge_columns = ["team", "position", "player_name_norm", "rank"]
            for optional in ("_lineup_entry", "depth_id", "updated_at"):
                if optional in depth_latest.columns:
                    merge_columns.append(optional)

            latest_players = latest_players.merge(
                depth_latest[merge_columns],
                on=["team", "position", "player_name_norm"],
                how="left",
                suffixes=("", "_depth"),
            )

            depth_rank_sources = [
                col
                for col in ("depth_rank", "rank_depth", "rank")
                if col in latest_players.columns
            ]

            if depth_rank_sources:
                latest_players["depth_rank"] = (
                    latest_players[depth_rank_sources]
                    .bfill(axis=1)
                    .iloc[:, 0]
                )
            else:
                latest_players["depth_rank"] = np.nan

            columns_to_drop = [
                col
                for col in ("rank_depth", "rank", "depth_id", "updated_at")
                if col in latest_players.columns and col != "depth_rank"
            ]
            if columns_to_drop:
                latest_players = latest_players.drop(
                    columns=columns_to_drop, errors="ignore"
                )
        else:
            latest_players["depth_rank"] = latest_players.get("depth_rank", np.nan)

        latest_players = ensure_lineup_players_in_latest(latest_players, lineup_rows)

        # --- Begin: require real production history (career/preseason/college allowed) ---
        base_players = self.player_feature_frame  # includes historical per-game rows
        if (
            base_players is None
            or "player_id" not in base_players.columns
            or "game_id" not in base_players.columns
        ):
            hist_counts = pd.DataFrame({"player_id": [], "hist_game_count": []})
        else:
            hist_counts = (
                base_players.groupby("player_id")["game_id"]
                .nunique(dropna=True)
                .rename("hist_game_count")
                .reset_index()
            )

        latest_players = latest_players.merge(hist_counts, on="player_id", how="left")
        latest_players["hist_game_count"] = latest_players["hist_game_count"].fillna(0).astype(int)

        # Sum any season_* totals we just merged earlier; benign if absent
        season_total_cols = [c for c in latest_players.columns if c.startswith("season_")]
        if season_total_cols:
            latest_players["_season_total_sum"] = latest_players[season_total_cols].sum(axis=1, numeric_only=True)
        else:
            latest_players["_season_total_sum"] = 0.0

        # Optional: include preseason / college if you add those tables later
        def _safe_read(name: str) -> pd.DataFrame:
            try:
                return pd.read_sql_table(name, self.engine).rename(columns=lambda c: str(c))
            except Exception:
                return pd.DataFrame()

        pre_cols = _safe_read("nfl_preseason_stats")
        col_cols = _safe_read("nfl_college_stats")

        def _count_hist(df: pd.DataFrame) -> pd.DataFrame:
            if df.empty or "player_id" not in df.columns:
                return pd.DataFrame({"player_id": [], "extra_hist_game_count": []})
            return (
                df.groupby("player_id")["game_id"].nunique(dropna=True)
                .rename("extra_hist_game_count")
                .reset_index()
            )

        extra_hist = []
        for df in (pre_cols, col_cols):
            part = _count_hist(df)
            if not part.empty:
                extra_hist.append(part)
        if extra_hist:
            extra_hist = pd.concat(extra_hist, ignore_index=True)
            extra_hist = extra_hist.groupby("player_id")["extra_hist_game_count"].sum().reset_index()
            latest_players = latest_players.merge(extra_hist, on="player_id", how="left")
            latest_players["extra_hist_game_count"] = latest_players["extra_hist_game_count"].fillna(0).astype(int)
        else:
            latest_players["extra_hist_game_count"] = 0

        # Final production gate:
        latest_players = latest_players[
            (latest_players["hist_game_count"] > 0)
            | (latest_players["extra_hist_game_count"] > 0)
            | (latest_players["_season_total_sum"] > 0)
        ].copy()

        # Clean up helper columns
        latest_players.drop(columns=["_season_total_sum"], inplace=True, errors="ignore")
        # --- End: require real production history ---

        latest_players["status_bucket"] = (
            latest_players["status_bucket"].fillna("other").apply(normalize_injury_status)
        )
        latest_players["practice_status"] = (
            latest_players["practice_status"].fillna("available").apply(normalize_practice_status)
        )
        latest_players["injury_priority"] = latest_players["status_bucket"].map(
            INJURY_STATUS_PRIORITY
        ).fillna(INJURY_STATUS_PRIORITY.get("other", 1))
        latest_players["practice_priority"] = latest_players["practice_status"].map(
            PRACTICE_STATUS_PRIORITY
        ).fillna(1)
        latest_players["depth_rank"] = pd.to_numeric(
            latest_players["depth_rank"], errors="coerce"
        )
        if "_lineup_entry" in latest_players.columns:
            lineup_mask = latest_players["_lineup_entry"].infer_objects(copy=False)
            lineup_mask = coerce_boolean_mask(lineup_mask)

            if lineup_mask.dtype != bool:
                lineup_mask = lineup_mask.astype(bool)
            starter_allowance = (
                latest_players["position"].fillna("").map(starters_per_position).fillna(1)
            )
            starter_mask = lineup_mask & (
                latest_players["depth_rank"].isna()
                | (latest_players["depth_rank"] <= starter_allowance)
            )
            latest_players["is_projected_starter"] = starter_mask
            latest_players = latest_players.drop(
                columns=["_lineup_entry"], errors="ignore"
            )
        else:
            latest_players["is_projected_starter"] = False
        latest_players["depth_rank"] = latest_players["depth_rank"].fillna(99.0)

        games = upcoming_games.copy()
        games["start_time"] = pd.to_datetime(games["start_time"], utc=True, errors="coerce")
        games = games[games["start_time"].notna()]
        eastern = ZoneInfo("America/New_York")
        if "local_start_time" in games.columns:
            games["local_start_time"] = pd.to_datetime(
                games["local_start_time"], utc=True, errors="coerce"
            ).dt.tz_convert(eastern)
        else:
            games["local_start_time"] = games["start_time"].dt.tz_convert(eastern)

        if "day_of_week" in games.columns:
            games["day_of_week"] = games["day_of_week"].where(
                games["day_of_week"].notna(), games["local_start_time"].dt.day_name()
            )
        else:
            games["day_of_week"] = games["local_start_time"].dt.day_name()
        games["home_team"] = games["home_team"].apply(normalize_team_abbr)
        games["away_team"] = games["away_team"].apply(normalize_team_abbr)

        selected_rows: List[pd.Series] = []

        for game in games.itertuples():
            game_id = getattr(game, "game_id")
            season = getattr(game, "season", None)
            week = getattr(game, "week", None)
            start_time = getattr(game, "start_time")
            venue = getattr(game, "venue", None)
            city = getattr(game, "city", None)
            state = getattr(game, "state", None)
            day_of_week = getattr(game, "day_of_week", None)
            referee = getattr(game, "referee", None)
            weather = getattr(game, "weather_conditions", None)
            temperature = getattr(game, "temperature_f", None)
            home_team = getattr(game, "home_team", None)
            away_team = getattr(game, "away_team", None)

            for team, opponent in ((away_team, home_team), (home_team, away_team)):
                if not team or not opponent:
                    continue

                candidates = latest_players[latest_players["team"] == team]
                if candidates.empty:
                    continue

                chosen_players: List[pd.Series] = []
                used_player_ids: set[str] = set()

                for pos_key, count in starters_per_position.items():
                    allowed_positions = position_groups.get(pos_key, {pos_key})
                    position_candidates = candidates[
                        candidates["position"].isin(allowed_positions)
                    ]
                    if position_candidates.empty:
                        continue
                    position_candidates = position_candidates.copy()

                    if "status_bucket" in position_candidates.columns:
                        filtered_candidates = position_candidates[
                            ~position_candidates["status_bucket"].isin(INACTIVE_INJURY_BUCKETS)
                        ]
                        if not filtered_candidates.empty:
                            position_candidates = filtered_candidates

                    if "injury_priority" not in position_candidates.columns:
                        position_candidates["injury_priority"] = INJURY_STATUS_PRIORITY.get(
                            "other", 1
                        )
                    else:
                        position_candidates["injury_priority"] = position_candidates[
                            "injury_priority"
                        ].fillna(INJURY_STATUS_PRIORITY.get("other", 1))

                    if "is_projected_starter" not in position_candidates.columns:
                        position_candidates["is_projected_starter"] = False
                    else:
                        position_candidates["is_projected_starter"] = (
                            position_candidates["is_projected_starter"].fillna(False).astype(bool)
                        )

                    position_candidates["practice_status"] = position_candidates[
                        "practice_status"
                    ].apply(normalize_practice_status)
                    practice_priority = position_candidates["practice_status"].map(
                        PRACTICE_STATUS_PRIORITY
                    ).fillna(1)
                    position_candidates["practice_priority"] = practice_priority

                    if pos_key == "QB":
                        sort_cols = [
                            "season_passing_attempts",
                            "season_passing_yards",
                            "season_fantasy_points",
                            "season_snap_count",
                            "passing_attempts",
                            "passing_yards",
                            "fantasy_points",
                            "snap_count",
                        ]
                    elif pos_key == "RB":
                        sort_cols = [
                            "season_rushing_attempts",
                            "season_rushing_yards",
                            "season_receiving_targets",
                            "season_snap_count",
                            "season_fantasy_points",
                            "rushing_attempts",
                            "rushing_yards",
                            "receiving_targets",
                            "snap_count",
                            "fantasy_points",
                        ]
                    elif pos_key == "WR":
                        sort_cols = [
                            "season_receiving_targets",
                            "season_receiving_yards",
                            "season_receptions",
                            "season_fantasy_points",
                            "receiving_targets",
                            "receiving_yards",
                            "receptions",
                            "fantasy_points",
                        ]
                    elif pos_key == "TE":
                        sort_cols = [
                            "season_receiving_targets",
                            "season_receptions",
                            "season_receiving_yards",
                            "season_fantasy_points",
                            "receiving_targets",
                            "receptions",
                            "receiving_yards",
                            "fantasy_points",
                        ]
                    else:
                        sort_cols = [
                            "season_snap_count",
                            "season_fantasy_points",
                            "snap_count",
                            "fantasy_points",
                        ]

                    sort_columns: List[str] = []
                    ascending_flags: List[bool] = []

                    if "is_projected_starter" in position_candidates.columns:
                        position_candidates["is_projected_starter"] = (
                            position_candidates["is_projected_starter"].fillna(False).astype(bool)
                        )
                        sort_columns.append("is_projected_starter")
                        ascending_flags.append(False)

                    if "depth_rank" in position_candidates.columns:
                        sort_columns.append("depth_rank")
                        ascending_flags.append(True)

                    sort_columns.append("injury_priority")
                    ascending_flags.append(False)
                    sort_columns.append("practice_priority")
                    ascending_flags.append(False)

                    for col in sort_cols:
                        if col not in position_candidates.columns:
                            position_candidates[col] = 0.0
                        else:
                            position_candidates[col] = position_candidates[col].fillna(0.0)
                        sort_columns.append(col)
                        ascending_flags.append(False)

                    position_candidates = position_candidates.sort_values(
                        sort_columns, ascending=ascending_flags
                    )

                    starters_first = position_candidates[
                        position_candidates["is_projected_starter"]
                    ]
                    backups_after = position_candidates[
                        ~position_candidates["is_projected_starter"]
                    ]
                    pos_selected = 0
                    for pool in (starters_first, backups_after):
                        if pos_selected >= count:
                            break
                        for _, player_row in pool.iterrows():
                            player_id = player_row.get("player_id")
                            if player_id in used_player_ids:
                                continue
                            chosen_players.append(player_row)
                            used_player_ids.add(player_id)
                            pos_selected += 1
                            if pos_selected >= count:
                                break

                if not chosen_players:
                    continue

                for player_row in chosen_players:
                    row_copy = player_row.copy()
                    row_copy["game_id"] = game_id
                    row_copy["season"] = season
                    row_copy["week"] = week
                    row_copy["start_time"] = start_time
                    row_copy["local_start_time"] = getattr(game, "local_start_time", pd.NaT)
                    row_copy["venue"] = venue
                    row_copy["city"] = city
                    row_copy["state"] = state
                    row_copy["day_of_week"] = day_of_week
                    row_copy["referee"] = referee
                    row_copy["weather_conditions"] = weather
                    row_copy["temperature_f"] = temperature
                    row_copy["home_team"] = home_team
                    row_copy["away_team"] = away_team
                    row_copy["opponent"] = opponent

                    strength = self._get_latest_team_strength(team, season)
                    if strength is not None:
                        row_copy["offense_pass_rating"] = strength.get("offense_pass_rating")
                        row_copy["offense_rush_rating"] = strength.get("offense_rush_rating")
                        row_copy["defense_pass_rating"] = strength.get("defense_pass_rating")
                        row_copy["defense_rush_rating"] = strength.get("defense_rush_rating")
                        row_copy["pace_seconds_per_play"] = strength.get("pace_seconds_per_play")
                        row_copy["offense_epa"] = strength.get("offense_epa")
                        row_copy["defense_epa"] = strength.get("defense_epa")
                        row_copy["offense_success_rate"] = strength.get("offense_success_rate")
                        row_copy["defense_success_rate"] = strength.get("defense_success_rate")
                        row_copy["travel_penalty"] = strength.get("travel_penalty")
                        row_copy["rest_penalty"] = strength.get("rest_penalty")
                        row_copy["weather_adjustment"] = strength.get("weather_adjustment")
                        row_copy["avg_timezone_diff_hours"] = strength.get("avg_timezone_diff_hours")

                    history = self._get_latest_team_history(team, season)
                    if history is not None:
                        if pd.isna(row_copy.get("rest_penalty")):
                            row_copy["rest_penalty"] = history.get("rest_penalty")
                        if pd.isna(row_copy.get("travel_penalty")):
                            row_copy["travel_penalty"] = history.get("travel_penalty")
                        if pd.isna(row_copy.get("avg_timezone_diff_hours")):
                            row_copy["avg_timezone_diff_hours"] = history.get("timezone_diff_hours")

                    opp_strength = self._get_latest_team_strength(opponent, season)
                    if opp_strength is not None:
                        row_copy["opp_offense_pass_rating"] = opp_strength.get("offense_pass_rating")
                        row_copy["opp_offense_rush_rating"] = opp_strength.get("offense_rush_rating")
                        row_copy["opp_defense_pass_rating"] = opp_strength.get("defense_pass_rating")
                        row_copy["opp_defense_rush_rating"] = opp_strength.get("defense_rush_rating")
                        row_copy["opp_pace_seconds_per_play"] = opp_strength.get("pace_seconds_per_play")
                        row_copy["opp_offense_epa"] = opp_strength.get("offense_epa")
                        row_copy["opp_defense_epa"] = opp_strength.get("defense_epa")
                        row_copy["opp_offense_success_rate"] = opp_strength.get("offense_success_rate")
                        row_copy["opp_defense_success_rate"] = opp_strength.get("defense_success_rate")
                        row_copy["opp_travel_penalty"] = opp_strength.get("travel_penalty")
                        row_copy["opp_rest_penalty"] = opp_strength.get("rest_penalty")
                        row_copy["opp_weather_adjustment"] = opp_strength.get("weather_adjustment")
                        row_copy["opp_timezone_diff_hours"] = opp_strength.get("avg_timezone_diff_hours")

                    opp_history = self._get_latest_team_history(opponent, season)
                    if opp_history is not None:
                        if pd.isna(row_copy.get("opp_rest_penalty")):
                            row_copy["opp_rest_penalty"] = opp_history.get("rest_penalty")
                        if pd.isna(row_copy.get("opp_travel_penalty")):
                            row_copy["opp_travel_penalty"] = opp_history.get("travel_penalty")
                        if pd.isna(row_copy.get("opp_timezone_diff_hours")):
                            row_copy["opp_timezone_diff_hours"] = opp_history.get("timezone_diff_hours")

                    selected_rows.append(row_copy)

        if not selected_rows:
            return pd.DataFrame()

        player_features = pd.DataFrame(selected_rows)

        # Merge contextual averages for updated venue/day/ref when available.
        if self.context_feature_frame is not None and not self.context_feature_frame.empty:
            contextual = self.context_feature_frame.rename(
                columns={
                    "avg_rush_yards": "avg_rush_yards_ctx",
                    "avg_rec_yards": "avg_rec_yards_ctx",
                    "avg_receptions": "avg_receptions_ctx",
                    "avg_rush_tds": "avg_rush_tds_ctx",
                    "avg_rec_tds": "avg_rec_tds_ctx",
                }
            )
            player_features = player_features.merge(
                contextual,
                on=["team", "venue", "day_of_week", "referee"],
                how="left",
            )
            for src, dest in [
                ("avg_rush_yards_ctx", "avg_rush_yards"),
                ("avg_rec_yards_ctx", "avg_rec_yards"),
                ("avg_receptions_ctx", "avg_receptions"),
                ("avg_rush_tds_ctx", "avg_rush_tds"),
                ("avg_rec_tds_ctx", "avg_rec_tds"),
            ]:
                if src in player_features.columns:
                    player_features[dest] = player_features[dest].where(
                        player_features[dest].notna(), player_features[src]
                    )
                    player_features = player_features.drop(columns=[src])

        penalty_cols = [
            "travel_penalty",
            "rest_penalty",
            "avg_timezone_diff_hours",
            "opp_travel_penalty",
            "opp_rest_penalty",
            "opp_timezone_diff_hours",
        ]
        for col in penalty_cols:
            if col in player_features.columns:
                player_features[col] = player_features[col].fillna(0.0)

        player_features = player_features.drop(columns=["player_name_norm"], errors="ignore")

        return player_features

    def _compute_team_unit_strength(
        self, player_stats: pd.DataFrame, advanced_metrics: Optional[pd.DataFrame] = None
    ) -> pd.DataFrame:
        base_columns = [
            "season",
            "week",
            "team",
            "offense_pass_rating",
            "offense_rush_rating",
            "defense_pass_rating",
            "defense_rush_rating",
            "pace_seconds_per_play",
            "offense_epa",
            "defense_epa",
            "offense_success_rate",
            "defense_success_rate",
            "travel_penalty",
            "rest_penalty",
            "weather_adjustment",
            "avg_timezone_diff_hours",
        ]

        if player_stats.empty and (advanced_metrics is None or advanced_metrics.empty):
            return pd.DataFrame(columns=base_columns)

        stats = player_stats.copy()
        numeric_cols = [
            "rushing_yards",
            "rushing_attempts",
            "receiving_yards",
            "receiving_targets",
            "passing_yards",
            "passing_attempts",
            "rushing_tds",
            "passing_tds",
        ]
        for col in numeric_cols:
            if col not in stats.columns:
                stats[col] = 0.0
            stats[col] = stats[col].fillna(0.0)

        if "home_team" in stats.columns and "away_team" in stats.columns:
            stats = stats.copy()
            stats["opponent"] = np.where(
                stats["team"] == stats["home_team"], stats["away_team"], stats["home_team"]
            )
        else:
            stats["opponent"] = np.nan

        offense = (
            stats.dropna(subset=["team", "season", "week"])
            .groupby(["season", "week", "team"], as_index=False)
            .agg(
                rushing_yards=pd.NamedAgg(column="rushing_yards", aggfunc="sum"),
                rushing_attempts=pd.NamedAgg(column="rushing_attempts", aggfunc="sum"),
                receiving_yards=pd.NamedAgg(column="receiving_yards", aggfunc="sum"),
                receiving_targets=pd.NamedAgg(column="receiving_targets", aggfunc="sum"),
                passing_yards=pd.NamedAgg(column="passing_yards", aggfunc="sum"),
                passing_attempts=pd.NamedAgg(column="passing_attempts", aggfunc="sum"),
                rushing_tds=pd.NamedAgg(column="rushing_tds", aggfunc="sum"),
                passing_tds=pd.NamedAgg(column="passing_tds", aggfunc="sum"),
            )
        )

        defense = (
            stats.dropna(subset=["opponent", "season", "week"])
            .groupby(["season", "week", "opponent"], as_index=False)
            .agg(
                opp_rushing_yards=pd.NamedAgg(column="rushing_yards", aggfunc="sum"),
                opp_rushing_attempts=pd.NamedAgg(column="rushing_attempts", aggfunc="sum"),
                opp_receiving_yards=pd.NamedAgg(column="receiving_yards", aggfunc="sum"),
                opp_receiving_targets=pd.NamedAgg(column="receiving_targets", aggfunc="sum"),
                opp_passing_yards=pd.NamedAgg(column="passing_yards", aggfunc="sum"),
                opp_passing_attempts=pd.NamedAgg(column="passing_attempts", aggfunc="sum"),
            )
            .rename(columns={"opponent": "team"})
        )

        merged = offense.merge(defense, on=["season", "week", "team"], how="left")
        merged["plays"] = merged["rushing_attempts"] + merged["passing_attempts"]
        merged["yards_per_play"] = np.where(
            merged["plays"] > 0,
            (merged["rushing_yards"] + merged["passing_yards"]) / merged["plays"],
            np.nan,
        )
        merged["rush_per_attempt"] = np.where(
            merged["rushing_attempts"] > 0,
            merged["rushing_yards"] / merged["rushing_attempts"],
            np.nan,
        )
        merged["pass_per_attempt"] = np.where(
            merged["passing_attempts"] > 0,
            merged["passing_yards"] / merged["passing_attempts"],
            np.nan,
        )
        merged["pace_seconds_per_play"] = np.where(
            merged["plays"] > 0,
            3600.0 / merged["plays"],
            np.nan,
        )

        merged["offense_success_rate"] = np.clip(
            np.where(
                merged["plays"] > 0,
                (merged["rushing_yards"] + merged["passing_yards"]) / (merged["plays"] * 4.0),
                np.nan,
            ),
            0,
            1,
        )

        merged["allowed_rush_per_attempt"] = np.where(
            merged["opp_rushing_attempts"] > 0,
            merged["opp_rushing_yards"] / merged["opp_rushing_attempts"],
            np.nan,
        )
        merged["allowed_pass_per_attempt"] = np.where(
            merged["opp_passing_attempts"] > 0,
            merged["opp_passing_yards"] / merged["opp_passing_attempts"],
            np.nan,
        )
        merged["defense_success_rate"] = np.clip(
            np.where(
                merged["opp_rushing_attempts"] + merged["opp_passing_attempts"] > 0,
                1
                - (
                    (merged["opp_rushing_yards"] + merged["opp_passing_yards"]) /
                    ((merged["opp_rushing_attempts"] + merged["opp_passing_attempts"]) * 4.0)
                ),
                np.nan,
            ),
            0,
            1,
        )

        league = (
            merged.groupby(["season", "week"], as_index=False)[
                ["rush_per_attempt", "pass_per_attempt", "allowed_rush_per_attempt", "allowed_pass_per_attempt", "yards_per_play"]
            ]
            .mean()
            .rename(
                columns={
                    "rush_per_attempt": "league_rush_per_attempt",
                    "pass_per_attempt": "league_pass_per_attempt",
                    "allowed_rush_per_attempt": "league_allowed_rush_per_attempt",
                    "allowed_pass_per_attempt": "league_allowed_pass_per_attempt",
                    "yards_per_play": "league_yards_per_play",
                }
            )
        )

        merged = merged.merge(league, on=["season", "week"], how="left")
        merged["offense_rush_rating"] = (
            merged["rush_per_attempt"] - merged["league_rush_per_attempt"]
        )
        merged["offense_pass_rating"] = (
            merged["pass_per_attempt"] - merged["league_pass_per_attempt"]
        )
        merged["defense_rush_rating"] = (
            merged["league_allowed_rush_per_attempt"] - merged["allowed_rush_per_attempt"]
        )
        merged["defense_pass_rating"] = (
            merged["league_allowed_pass_per_attempt"] - merged["allowed_pass_per_attempt"]
        )

        merged["offense_epa"] = merged["offense_pass_rating"] + merged["offense_rush_rating"]
        merged["defense_epa"] = merged["defense_pass_rating"] + merged["defense_rush_rating"]
        merged["travel_penalty"] = np.nan
        merged["rest_penalty"] = np.nan
        merged["weather_adjustment"] = np.nan

        if "timezone_diff_hours" not in merged.columns:
            merged["timezone_diff_hours"] = np.nan

        result = merged[[
            "season",
            "week",
            "team",
            "offense_pass_rating",
            "offense_rush_rating",
            "defense_pass_rating",
            "defense_rush_rating",
            "pace_seconds_per_play",
            "offense_epa",
            "defense_epa",
            "offense_success_rate",
            "defense_success_rate",
            "travel_penalty",
            "rest_penalty",
            "weather_adjustment",
            "timezone_diff_hours",
        ]]

        result = result.rename(columns={"timezone_diff_hours": "avg_timezone_diff_hours"})

        if advanced_metrics is not None and not advanced_metrics.empty:
            adv_subset = advanced_metrics[[
                "season",
                "week",
                "team",
                "pace_seconds_per_play",
                "offense_epa",
                "defense_epa",
                "offense_success_rate",
                "defense_success_rate",
                "travel_penalty",
                "rest_penalty",
                "weather_adjustment",
            ]].drop_duplicates()
            if result.empty:
                result = adv_subset
                for col in [
                    "offense_pass_rating",
                    "offense_rush_rating",
                    "defense_pass_rating",
                    "defense_rush_rating",
                ]:
                    if col not in result:
                        result[col] = np.nan
            else:
                result = result.merge(
                    adv_subset,
                    on=["season", "week", "team"],
                    how="left",
                    suffixes=("", "_adv"),
                )
                for col in [
                    "pace_seconds_per_play",
                    "offense_epa",
                    "defense_epa",
                    "offense_success_rate",
                    "defense_success_rate",
                    "travel_penalty",
                    "rest_penalty",
                    "weather_adjustment",
                ]:
                    adv_col = f"{col}_adv"
                    if adv_col in result:
                        result[col] = result[col].combine_first(result[adv_col])
                        result.drop(columns=[adv_col], inplace=True)

        return result[base_columns]

    def _compute_contextual_averages(self, player_stats: pd.DataFrame) -> pd.DataFrame:
        if player_stats.empty:
            return pd.DataFrame(
                columns=
                [
                    "team",
                    "venue",
                    "day_of_week",
                    "referee",
                    "avg_rush_yards",
                    "avg_rec_yards",
                    "avg_receptions",
                    "avg_rush_tds",
                    "avg_rec_tds",
                ]
            )

        context = (
            player_stats.groupby(["team", "venue", "day_of_week", "referee"])
            .agg(
                avg_rush_yards=pd.NamedAgg(column="rushing_yards", aggfunc="mean"),
                avg_rec_yards=pd.NamedAgg(column="receiving_yards", aggfunc="mean"),
                avg_receptions=pd.NamedAgg(column="receptions", aggfunc="mean"),
                avg_rush_tds=pd.NamedAgg(column="rushing_tds", aggfunc="mean"),
                avg_rec_tds=pd.NamedAgg(column="receiving_tds", aggfunc="mean"),
            )
            .reset_index()
        )
        return context

    def _compute_team_game_rolling_stats(self, games: pd.DataFrame) -> pd.DataFrame:
        """Create rolling scoring, travel, and rest indicators for each team game."""

        base_columns = [
            "game_id",
            "season",
            "week",
            "start_time",
            "team",
            "opponent",
            "is_home",
            "rolling_points_for",
            "rolling_points_against",
            "rolling_point_diff",
            "rolling_win_pct",
            "prev_points_for",
            "prev_points_against",
            "prev_point_diff",
            "rest_days",
            "rest_penalty",
            "timezone_diff_hours",
            "travel_penalty",
        ]

        if games.empty:
            return pd.DataFrame(columns=base_columns)

        games = games.copy()
        games["start_time"] = pd.to_datetime(games["start_time"], utc=True, errors="coerce")
        games = games[games["start_time"].notna()]
        games["home_team"] = games["home_team"].apply(normalize_team_abbr)
        games["away_team"] = games["away_team"].apply(normalize_team_abbr)
        games = games.dropna(subset=["home_team", "away_team"])

        def _team_zone(team: Optional[str]) -> ZoneInfo:
            tz_name = TEAM_TIMEZONES.get(team or "", "UTC")
            try:
                return ZoneInfo(tz_name)
            except Exception:
                return ZoneInfo("UTC")

        def _tz_offset_hours(ts: dt.datetime, team: Optional[str]) -> float:
            if ts is None or pd.isna(ts):
                return 0.0
            if ts.tzinfo is None:
                ts = ts.replace(tzinfo=dt.timezone.utc)
            zone = _team_zone(team)
            offset = ts.astimezone(zone).utcoffset()
            if offset is None:
                return 0.0
            return offset.total_seconds() / 3600.0

        home = games[[
            "game_id",
            "season",
            "week",
            "start_time",
            "home_team",
            "away_team",
            "home_score",
            "away_score",
        ]].rename(
            columns={
                "home_team": "team",
                "away_team": "opponent",
                "home_score": "points_for",
                "away_score": "points_against",
            }
        )
        home["is_home"] = True
        home["venue_team"] = home["team"]

        away = games[[
            "game_id",
            "season",
            "week",
            "start_time",
            "away_team",
            "home_team",
            "away_score",
            "home_score",
        ]].rename(
            columns={
                "away_team": "team",
                "home_team": "opponent",
                "away_score": "points_for",
                "home_score": "points_against",
            }
        )
        away["is_home"] = False
        away["venue_team"] = away["opponent"]

        team_games = safe_concat([home, away], ignore_index=True)
        team_games = team_games.dropna(subset=["team", "opponent"])

        team_games["team"] = team_games["team"].apply(normalize_team_abbr)
        team_games["opponent"] = team_games["opponent"].apply(normalize_team_abbr)
        team_games = team_games.dropna(subset=["team", "opponent"])

        team_games["timezone_diff_hours"] = team_games.apply(
            lambda row: abs(
                _tz_offset_hours(row["start_time"], row["team"]) -
                _tz_offset_hours(row["start_time"], row.get("venue_team"))
            ),
            axis=1,
        )

        team_games = team_games.sort_values([
            "team",
            "season",
            "start_time",
            "game_id",
        ]).reset_index(drop=True)

        def compute_group(group: pd.DataFrame) -> pd.DataFrame:
            group = group.sort_values("start_time").copy()
            win_flag = np.where(
                group["points_for"].notna() & group["points_against"].notna(),
                (group["points_for"] > group["points_against"]).astype(float),
                np.nan,
            )

            group["prev_points_for"] = group["points_for"].shift(1)
            group["prev_points_against"] = group["points_against"].shift(1)
            group["prev_point_diff"] = (
                group["prev_points_for"] - group["prev_points_against"]
            )

            rolling_points_for = (
                group["points_for"].rolling(window=5, min_periods=1).mean()
            )
            rolling_points_against = (
                group["points_against"].rolling(window=5, min_periods=1).mean()
            )
            rolling_point_diff = (
                (group["points_for"] - group["points_against"]).rolling(window=5, min_periods=1).mean()
            )
            rolling_win_pct = (
                pd.Series(win_flag, index=group.index)
                .rolling(window=5, min_periods=1)
                .mean()
            )

            group["rolling_points_for"] = rolling_points_for.shift(1)
            group["rolling_points_against"] = rolling_points_against.shift(1)
            group["rolling_point_diff"] = rolling_point_diff.shift(1)
            group["rolling_win_pct"] = rolling_win_pct.shift(1)

            rest_days = group["start_time"].diff().dt.total_seconds() / 86400.0
            group["rest_days"] = rest_days
            group["rest_penalty"] = rest_days.apply(
                lambda value: max(0.0, 6.0 - value) if pd.notna(value) else np.nan
            )
            group["travel_penalty"] = np.where(
                group["is_home"],
                0.0,
                group["timezone_diff_hours"].fillna(0.0) / 3.0,
            )

            return group

        grouped_frames: List[pd.DataFrame] = []
        for _, group in team_games.groupby(["team", "season"], sort=False):
            grouped_frames.append(compute_group(group))

        if grouped_frames:
            team_games = safe_concat(grouped_frames, ignore_index=True)
        else:
            team_games = team_games.iloc[0:0]

        team_games = team_games.drop(columns=["venue_team"], errors="ignore")

        return team_games[base_columns]


# ---------------------------------------------------------------------------
# Modeling pipeline
# ---------------------------------------------------------------------------


class ModelTrainer:
    def __init__(self, engine: Engine, db: NFLDatabase, run_id: Optional[str] = None):
        self.engine = engine
        self.db = db
        self.feature_builder = FeatureBuilder(engine)
        self.run_id = run_id or uuid.uuid4().hex
        self.model_uncertainty: Dict[str, Dict[str, float]] = {}
        self.target_priors: Dict[str, Dict[str, Any]] = {}
        self.prior_engines: Dict[str, Optional[Dict[str, Any]]] = {}
        self.special_models: Dict[str, Dict[str, Any]] = {}
        self.feature_column_map: Dict[str, List[str]] = {}

    @staticmethod
    def _is_lineup_starter(position: str, rank: Optional[int]) -> bool:
        pos = normalize_position(position)
        if pos == "QB":
            return (rank or 99) == 1
        if pos == "RB":
            return (rank or 99) == 1
        if pos == "WR":
            return (rank or 99) in {1, 2, 3}
        if pos == "TE":
            return (rank or 99) == 1
        return False

    def apply_lineup_gate(
        self,
        player_df: pd.DataFrame,
        respect_lineups: bool = True,
        lineup_df: Optional[pd.DataFrame] = None,
    ) -> pd.DataFrame:
        if player_df.empty:
            return player_df

        game_ids = sorted(set(map(str, player_df["game_id"].astype(str).tolist())))
        roster_frames: List[pd.DataFrame] = []
        allowed_lineup_keys: Set[Tuple[str, str, str, str]] = set()
        lineup_audit_frame = pd.DataFrame()
        lineup_roster_full = pd.DataFrame()

        if lineup_df is not None and not lineup_df.empty:
            lineup_roster = lineup_df.copy()
            lineup_roster["game_id"] = lineup_roster["game_id"].astype(str)
            lineup_roster["team"] = lineup_roster["team"].apply(normalize_team_abbr)
            lineup_roster["position"] = lineup_roster["position"].apply(normalize_position)
            lineup_roster = lineup_roster[
                lineup_roster["position"].isin({"QB", "RB", "WR", "TE"})
            ]
            if not lineup_roster.empty:
                lineup_roster["player_id"] = lineup_roster["player_id"].fillna("").astype(str)
                lineup_roster["player_name"] = lineup_roster["player_name"].fillna("")
                if "__pname_key" not in lineup_roster.columns:
                    lineup_roster["__pname_key"] = ""
                name_seed = (
                    lineup_roster.get("first_name", "").fillna("")
                    + " "
                    + lineup_roster.get("last_name", "").fillna("")
                ).str.strip()
                fallback_name = lineup_roster["player_name"]
                lineup_roster["__pname_key"] = lineup_roster["__pname_key"].fillna("")
                need_key = lineup_roster["__pname_key"] == ""
                lineup_roster.loc[need_key, "__pname_key"] = name_seed.where(
                    name_seed != "", fallback_name
                )[need_key].map(robust_player_name_key)
                lineup_roster["__pname_key"] = lineup_roster["__pname_key"].fillna("")
                lineup_roster = lineup_roster[lineup_roster["__pname_key"] != ""].copy()
                lineup_roster["depth_rank"] = lineup_roster["rank"].apply(parse_depth_rank)
                lineup_roster["depth_rank"] = lineup_roster["depth_rank"].apply(
                    lambda val: int(val) if pd.notna(val) else None
                )
                lineup_roster["is_starter"] = lineup_roster.apply(
                    lambda row: 1
                    if self._is_lineup_starter(row["position"], row["depth_rank"])
                    else 0,
                    axis=1,
                )
                lineup_roster["source"] = "msf-lineup"
                if respect_lineups:
                    allowed_lineup_keys_all = {
                        (str(gid), team, name, pos)
                        for gid, team, name, pos in zip(
                            lineup_roster["game_id"],
                            lineup_roster["team"],
                            lineup_roster["__pname_key"],
                            lineup_roster["position"],
                        )
                        if name
                    }
                    allowed_lineup_keys_starters = {
                        key
                        for key, starter in zip(
                            zip(
                                lineup_roster["game_id"],
                                lineup_roster["team"],
                                lineup_roster["__pname_key"],
                                lineup_roster["position"],
                            ),
                            lineup_roster["is_starter"],
                        )
                        if starter == 1 and key[2]
                    }
                    allowed_lineup_keys_starters = {
                        (str(gid), team, name, pos)
                        for gid, team, name, pos in allowed_lineup_keys_starters
                    }
                else:
                    allowed_lineup_keys_all = {
                        (str(gid), team, name, pos)
                        for gid, team, name, pos in zip(
                            lineup_roster["game_id"],
                            lineup_roster["team"],
                            lineup_roster["__pname_key"],
                            lineup_roster["position"],
                        )
                        if name
                    }
                    allowed_lineup_keys_starters = allowed_lineup_keys_all.copy()
                lineup_roster_full = lineup_roster.copy()
                lineup_audit_frame = lineup_roster.copy()
                lineup_export = lineup_roster.drop(columns=["__pname_key"], errors="ignore")
                needed_cols = [
                    "game_id",
                    "team",
                    "player_id",
                    "player_name",
                    "position",
                    "depth_rank",
                    "is_starter",
                    "source",
                ]
                for col in needed_cols:
                    if col not in lineup_export.columns:
                        lineup_export[col] = np.nan
                roster_frames.append(lineup_export[needed_cols])

        if not roster_frames:
            logging.info(
                "No lineup rows supplied for %d games; leaving player pool unchanged",
                len(game_ids),
            )
            return player_df

        roster = safe_concat(roster_frames, ignore_index=True)
        roster["game_id"] = roster["game_id"].astype(str)

        if "source" in roster.columns:
            roster["_lineup_priority"] = roster["source"].apply(
                lambda src: 0 if str(src).startswith("msf-lineup") else 1
            )
        else:
            roster["_lineup_priority"] = 1
        roster = roster.sort_values(
            ["game_id", "team", "player_id", "player_name", "_lineup_priority"]
        )
        roster = roster.drop_duplicates(
            subset=["game_id", "team", "player_id", "player_name"], keep="first"
        )
        roster = roster.drop(columns=["_lineup_priority"], errors="ignore")

        def _nname(series: pd.Series) -> pd.Series:
            return series.fillna("").map(robust_player_name_key)

        player_df = player_df.copy()
        if "game_id" not in player_df.columns:
            player_df["game_id"] = ""
        player_df["game_id"] = player_df["game_id"].astype(str)
        player_df["player_id"] = player_df["player_id"].fillna("").astype(str)
        player_df["team"] = player_df["team"].apply(normalize_team_abbr)
        if "position" in player_df.columns:
            player_df["position"] = player_df["position"].apply(normalize_position)
        else:
            player_df["position"] = ""
        player_df["__pname_key"] = _nname(player_df["player_name"])

        if not lineup_roster_full.empty:
            overrides = lineup_roster_full[
                ["game_id", "team", "player_id", "__pname_key", "position"]
            ].copy()
            overrides["game_id"] = overrides["game_id"].astype(str)
            overrides["team"] = overrides["team"].apply(normalize_team_abbr)
            overrides["player_id"] = overrides["player_id"].fillna("").astype(str)
            overrides["__pname_key"] = overrides["__pname_key"].fillna("")
            overrides["position"] = overrides["position"].apply(normalize_position)

            pid_override: Dict[Tuple[str, str], Tuple[str, str]] = {}
            name_override: Dict[Tuple[str, str], Tuple[str, str]] = {}

            for _, row in overrides.iterrows():
                team_pos = (row["team"], row["position"])

                player_id_value = row.get("player_id", "")
                if isinstance(player_id_value, str):
                    player_id_value = player_id_value.strip()
                if player_id_value:
                    pid_override[(row["game_id"], player_id_value)] = team_pos

                name_key_value = row.get("__pname_key", "")
                if isinstance(name_key_value, str):
                    name_key_value = name_key_value.strip()
                if name_key_value:
                    name_override[(row["game_id"], name_key_value)] = team_pos

            player_df["_gid"] = player_df["game_id"].astype(str)
            player_df["_pid"] = player_df.get("player_id", "").fillna("").astype(str)

            team_overrides: List[Optional[str]] = []
            pos_overrides: List[Optional[str]] = []

            name_keys = player_df["__pname_key"].fillna("")
            for gid, pid, name_key in zip(player_df["_gid"], player_df["_pid"], name_keys):
                override = pid_override.get((gid, pid)) if pid else None
                if override is None and name_key:
                    override = name_override.get((gid, name_key))
                if override is None:
                    team_overrides.append(None)
                    pos_overrides.append(None)
                else:
                    team_overrides.append(override[0])
                    pos_overrides.append(override[1])

            team_overrides_series = pd.Series(team_overrides, index=player_df.index)
            pos_overrides_series = pd.Series(pos_overrides, index=player_df.index)

            team_mask = team_overrides_series.notna()
            if team_mask.any():
                player_df.loc[team_mask, "team"] = team_overrides_series[team_mask]

            pos_mask = pos_overrides_series.notna()
            if pos_mask.any():
                player_df.loc[pos_mask, "position"] = pos_overrides_series[pos_mask]

            player_df.drop(columns=["_gid", "_pid"], inplace=True)

        player_df["team"] = player_df["team"].apply(normalize_team_abbr)
        roster = roster.copy()
        roster["player_id"] = roster["player_id"].fillna("").astype(str)
        roster["team"] = roster["team"].apply(normalize_team_abbr)
        roster["position"] = roster["position"].apply(normalize_position)
        roster["__pname_key"] = _nname(roster["player_name"])

        roster_subset = roster[[
            "game_id",
            "team",
            "player_id",
            "__pname_key",
            "position",
            "depth_rank",
            "is_starter",
        ]]

        merged = player_df.merge(
            roster_subset.drop(columns=["__pname_key"], errors="ignore"),
            how="left",
            left_on=["game_id", "team", "player_id"],
            right_on=["game_id", "team", "player_id"],
            suffixes=("", "_r"),
        ).copy()

        merged["game_id"] = merged["game_id"].astype(str)
        merged["team"] = merged["team"].apply(normalize_team_abbr)
        merged["position"] = merged["position"].apply(normalize_position)
        if "is_placeholder" not in merged.columns:
            merged["is_placeholder"] = False
        else:
            merged["is_placeholder"] = merged["is_placeholder"].fillna(False)

        numeric_columns: List[str] = [
            col
            for col in merged.columns
            if pd.api.types.is_numeric_dtype(merged[col])
            and col not in {"depth_rank", "is_starter", "_lineup_hit"}
        ]

        merged["_placeholder_weight"] = compute_recency_usage_weights(merged)

        def _compute_weighted_baseline(
            frame: pd.DataFrame, group_cols: List[str]
        ) -> pd.DataFrame:
            if frame.empty or not numeric_columns:
                return pd.DataFrame()

            def _agg(group: pd.DataFrame) -> pd.Series:
                weights = group["_placeholder_weight"].fillna(0.0)
                positive_weight = float(weights[weights > 0].sum())
                result: Dict[str, float] = {}
                for column in numeric_columns:
                    values = group[column]
                    mask = values.notna()
                    if mask.any():
                        use_weights = weights[mask]
                        if use_weights.sum() > 0:
                            result[column] = float(
                                np.average(values[mask], weights=use_weights)
                            )
                        else:
                            result[column] = float(values[mask].mean())
                    else:
                        result[column] = np.nan
                if positive_weight <= 0:
                    positive_weight = float(len(group))
                result["_weight"] = positive_weight
                return pd.Series(result)

            baseline = (
                frame.groupby(group_cols, dropna=False, group_keys=False)
                .apply(_agg, include_groups=False)
                .sort_index()
            )
            baseline.index = baseline.index.set_names(group_cols)
            return baseline

        if numeric_columns:
            game_team_pos_baseline = _compute_weighted_baseline(
                merged, ["game_id", "team", "position"]
            )
            team_context_baseline = _compute_weighted_baseline(merged, ["game_id", "team"])
            team_pos_baseline = _compute_weighted_baseline(merged, ["team", "position"])
            pos_baseline = _compute_weighted_baseline(merged, ["position"])

            weights_all = merged["_placeholder_weight"].fillna(0.0)
            league_stats: Dict[str, float] = {}
            for column in numeric_columns:
                values = merged[column]
                mask = values.notna()
                if mask.any():
                    use_weights = weights_all[mask]
                    if use_weights.sum() > 0:
                        league_stats[column] = float(
                            np.average(values[mask], weights=use_weights)
                        )
                    else:
                        league_stats[column] = float(values[mask].mean())
                else:
                    league_stats[column] = np.nan
            positive_weight = float(weights_all[weights_all > 0].sum())
            if positive_weight <= 0:
                positive_weight = float(len(merged))
            league_stats["_weight"] = positive_weight
            league_baseline = pd.Series(league_stats)
        else:
            game_team_pos_baseline = pd.DataFrame()
            team_context_baseline = pd.DataFrame()
            team_pos_baseline = pd.DataFrame()
            pos_baseline = pd.DataFrame()
            league_baseline = pd.Series(dtype=float)

        mask_missing = merged["depth_rank"].isna()
        if mask_missing.any():
            fallback = (
                merged.loc[mask_missing, ["game_id", "team", "__pname_key", "position"]]
                .merge(
                    roster_subset,
                    how="left",
                    on=["game_id", "team", "__pname_key", "position"],
                )[["depth_rank", "is_starter"]]
            )
            fallback.index = merged.index[mask_missing]
            for column in ("depth_rank", "is_starter"):
                merged.loc[fallback.index, column] = fallback[column]

        merged["_lineup_hit"] = merged["depth_rank"].notna()

        def _assign_numeric_defaults(
            placeholder: Dict[str, Any], values: Optional[pd.Series]
        ) -> None:
            if values is None or not numeric_columns:
                return
            for column in numeric_columns:
                if column not in values:
                    continue
                value = values[column]
                if pd.isna(value):
                    continue
                if column not in placeholder or pd.isna(placeholder[column]):
                    placeholder[column] = value

        def _build_placeholder_row(lineup_row: pd.Series) -> Optional[Dict[str, Any]]:
            game_id_value = str(lineup_row.get("game_id", "")).strip()
            team_value = normalize_team_abbr(lineup_row.get("team"))
            position_value = normalize_position(lineup_row.get("position"))
            if not game_id_value or not team_value or not position_value:
                return None

            name_key = lineup_row.get("__pname_key", "") or ""
            if not name_key:
                name_seed = " ".join(
                    part
                    for part in [
                        str(lineup_row.get("first_name", "")).strip(),
                        str(lineup_row.get("last_name", "")).strip(),
                    ]
                    if part
                ) or str(lineup_row.get("player_name", "")).strip()
                name_key = robust_player_name_key(name_seed)
            if not name_key:
                return None

            template_pool = merged[
                (merged["game_id"].astype(str) == game_id_value)
                & (merged["team"] == team_value)
            ]
            if template_pool.empty:
                template_pool = merged[merged["game_id"].astype(str) == game_id_value]
            position_pool = pd.DataFrame()
            if template_pool.empty:
                base_values = {col: np.nan for col in merged.columns}
            else:
                position_pool = template_pool[template_pool["position"] == position_value]
                if position_pool.empty:
                    position_pool = template_pool
                base_row = position_pool.iloc[0]
                base_values = {col: base_row.get(col, np.nan) for col in merged.columns}
            fallback_candidates: List[pd.Series] = []
            if numeric_columns:
                if not position_pool.empty:
                    numeric_defaults = position_pool[numeric_columns].mean()
                    numeric_defaults = numeric_defaults.reindex(numeric_columns)
                    try:
                        pool_weight = float(
                            position_pool["_placeholder_weight"].fillna(0.0).sum()
                        )
                    except KeyError:
                        pool_weight = float(len(position_pool))
                    numeric_defaults.loc["_weight"] = pool_weight
                    fallback_candidates.append(numeric_defaults)

                def _append_baseline(
                    source: pd.DataFrame, key: Tuple[Any, ...]
                ) -> None:
                    if source is None or getattr(source, "empty", True):
                        return
                    try:
                        series = source.loc[key]
                    except KeyError:
                        return
                    if isinstance(series, pd.DataFrame):
                        if series.empty:
                            return
                        series = series.iloc[0]
                    fallback_candidates.append(series)

                _append_baseline(
                    team_context_baseline, (game_id_value, team_value)
                )
                _append_baseline(
                    game_team_pos_baseline, (game_id_value, team_value, position_value)
                )
                _append_baseline(team_pos_baseline, (team_value, position_value))
                _append_baseline(pos_baseline, (position_value,))
                if isinstance(league_baseline, pd.Series) and not league_baseline.empty:
                    fallback_candidates.append(league_baseline)

            player_name_value = str(lineup_row.get("player_name", "")).strip()
            if not player_name_value:
                first = str(lineup_row.get("first_name", "")).strip()
                last = str(lineup_row.get("last_name", "")).strip()
                player_name_value = " ".join(part for part in [first, last] if part)

            placeholder: Dict[str, Any] = dict(base_values)
            placeholder.pop("_placeholder_weight", None)
            placeholder["game_id"] = game_id_value
            placeholder["team"] = team_value
            if "opponent" in placeholder and pd.isna(placeholder["opponent"]):
                opp_pool = merged[
                    (merged["game_id"].astype(str) == game_id_value)
                    & (merged["team"] != team_value)
                ]
                if not opp_pool.empty:
                    placeholder["opponent"] = opp_pool.iloc[0].get("team")
            placeholder["position"] = position_value
            placeholder["player_name"] = player_name_value
            if "player_name_norm" in placeholder:
                placeholder["player_name_norm"] = normalize_player_name(
                    player_name_value
                )
            placeholder["__pname_key"] = name_key

            raw_player_id = lineup_row.get("player_id")
            if isinstance(raw_player_id, str) and raw_player_id.strip():
                player_id_value = raw_player_id.strip()
            else:
                player_id_value = f"lineup_{team_value}_{name_key}"
            placeholder["player_id"] = player_id_value

            depth_rank_value = parse_depth_rank(lineup_row.get("rank"))
            placeholder["depth_rank"] = depth_rank_value
            starter_flag = 1 if self._is_lineup_starter(position_value, depth_rank_value) else 0
            placeholder["is_starter"] = starter_flag
            placeholder["_lineup_hit"] = True
            placeholder["is_placeholder"] = True

            for defaults in fallback_candidates:
                _assign_numeric_defaults(placeholder, defaults)

            status_bucket = lineup_row.get("status_bucket")
            practice_status = lineup_row.get("practice_status")
            if status_bucket:
                status_bucket = normalize_injury_status(status_bucket)
                practice_status = normalize_practice_status(practice_status)
            else:
                status_bucket, practice_status = interpret_playing_probability(
                    lineup_row.get("playing_probability")
                )
                status_bucket = normalize_injury_status(status_bucket)
                practice_status = normalize_practice_status(practice_status)
            placeholder["status_bucket"] = status_bucket
            placeholder["practice_status"] = practice_status
            if "injury_priority" in placeholder:
                placeholder["injury_priority"] = INJURY_STATUS_PRIORITY.get(
                    status_bucket, INJURY_STATUS_PRIORITY.get("other", 1)
                )
            if "practice_priority" in placeholder:
                placeholder["practice_priority"] = PRACTICE_STATUS_PRIORITY.get(
                    practice_status, PRACTICE_STATUS_PRIORITY.get("available", 1)
                )

            updated_at = lineup_row.get("updated_at")
            if "updated_at" in placeholder:
                placeholder["updated_at"] = updated_at
            game_start_value = lineup_row.get("game_start")
            if "game_start" in placeholder:
                placeholder["game_start"] = game_start_value
            if "first_name" in placeholder:
                placeholder["first_name"] = lineup_row.get("first_name", "")
            if "last_name" in placeholder:
                placeholder["last_name"] = lineup_row.get("last_name", "")
            if "source" in placeholder and not placeholder.get("source"):
                placeholder["source"] = "msf-lineup"
            if "is_projected_starter" in placeholder:
                placeholder["is_projected_starter"] = True

            return placeholder

        if respect_lineups and not lineup_roster_full.empty:
            normalized_lineup = lineup_roster_full.copy()
            normalized_lineup["game_id"] = normalized_lineup["game_id"].astype(str)
            normalized_lineup["team"] = normalized_lineup["team"].apply(normalize_team_abbr)
            normalized_lineup["position"] = normalized_lineup["position"].apply(normalize_position)
            if "__pname_key" not in normalized_lineup.columns:
                normalized_lineup["__pname_key"] = normalized_lineup["player_name"].map(
                    robust_player_name_key
                )
            normalized_lineup["__pname_key"] = normalized_lineup["__pname_key"].fillna("")
            normalized_lineup = normalized_lineup[normalized_lineup["__pname_key"] != ""]

            existing_lineup_keys: Set[Tuple[str, str, str, str]] = set(
                zip(
                    merged["game_id"].astype(str),
                    merged["team"],
                    merged["__pname_key"],
                    merged["position"].apply(normalize_position),
                )
            )

            placeholder_rows: List[Dict[str, Any]] = []
            for _, lineup_row in normalized_lineup.iterrows():
                key = (
                    lineup_row.get("game_id", ""),
                    lineup_row.get("team"),
                    lineup_row.get("__pname_key", ""),
                    normalize_position(lineup_row.get("position")),
                )
                if key in existing_lineup_keys:
                    continue
                placeholder = _build_placeholder_row(lineup_row)
                if placeholder is None:
                    continue
                placeholder_rows.append(placeholder)
                existing_lineup_keys.add(key)

            if placeholder_rows:
                placeholder_df = pd.DataFrame(placeholder_rows)
                merged = safe_concat([merged, placeholder_df], ignore_index=True, sort=False)

        merged["_lineup_hit"] = merged["depth_rank"].notna()

        if respect_lineups and not lineup_audit_frame.empty:
            self._audit_lineup_matches(lineup_audit_frame, player_df, merged)

        candidate_pool = merged.copy()
        initial_candidate_count = len(candidate_pool)

        allowed_lineup_keys = locals().get("allowed_lineup_keys_all", set())
        starter_lineup_keys = locals().get("allowed_lineup_keys_starters", set())

        if respect_lineups and allowed_lineup_keys:
            key_series = pd.Series(
                list(
                    zip(
                        merged["game_id"].astype(str),
                        merged["team"],
                        merged["__pname_key"],
                        merged["position"].apply(normalize_position),
                    )
                ),
                index=merged.index,
            )
            allowed_mask = key_series.isin(allowed_lineup_keys) | merged["position"].isin(
                ["K", "DEF"]
            )
            merged = merged[allowed_mask]
        else:
            key_series = pd.Series(
                list(
                    zip(
                        merged["game_id"].astype(str),
                        merged["team"],
                        merged["__pname_key"],
                        merged["position"].apply(normalize_position),
                    )
                ),
                index=merged.index,
            )

        merged.loc[:, "depth_rank"] = merged["depth_rank"].fillna(9).astype(int)
        merged.loc[:, "is_starter"] = merged["is_starter"].fillna(0).astype(int)

        merged_before_filter = merged.copy()

        if respect_lineups:
            matched_count = int(merged_before_filter["_lineup_hit"].sum())
            logging.info(
                "Roster gate respected lineups: kept %d of %d players (matched=%d)",
                len(merged_before_filter[merged_before_filter["_lineup_hit"]]),
                initial_candidate_count,
                matched_count,
            )
            merged = merged_before_filter[merged_before_filter["_lineup_hit"]].copy()
        else:
            merged = merged_before_filter

        merged["_usage_confidence"] = compute_recency_usage_weights(merged)
        merged = merged.drop(columns=["_placeholder_weight"], errors="ignore")
        return merged.drop(columns=["__pname_key", "_lineup_hit"], errors="ignore")

    def _audit_lineup_matches(
        self,
        lineup_df: pd.DataFrame,
        player_df: pd.DataFrame,
        merged_df: pd.DataFrame,
    ) -> None:
        if lineup_df.empty or merged_df.empty:
            return

        try:
            lineup = lineup_df.copy()
            lineup["game_id"] = lineup["game_id"].astype(str)
            lineup["team"] = lineup["team"].apply(normalize_team_abbr)
            lineup["position"] = lineup["position"].apply(normalize_position)
            lineup = lineup[lineup["position"].isin({"QB", "RB", "WR", "TE"})]
            if lineup.empty:
                return

            if "__pname_key" not in lineup.columns:
                lineup["__pname_key"] = ""
            name_seed = (
                lineup.get("first_name", "").fillna("")
                + " "
                + lineup.get("last_name", "").fillna("")
            ).str.strip()
            fallback = lineup.get("player_name", "").fillna("")
            need_key = lineup["__pname_key"].fillna("") == ""
            lineup.loc[need_key, "__pname_key"] = name_seed.where(
                name_seed != "", fallback
            )[need_key].map(robust_player_name_key)
            lineup["__pname_key"] = lineup["__pname_key"].fillna("")
            lineup = lineup[lineup["__pname_key"] != ""]
            if lineup.empty:
                return

            players = player_df.copy()
            players["game_id"] = players["game_id"].astype(str)
            players["team"] = players["team"].apply(normalize_team_abbr)
            players["position"] = players["position"].apply(normalize_position)
            if "__pname_key" not in players.columns:
                players["__pname_key"] = players["player_name"].map(
                    robust_player_name_key
                )

            matched_keys = set(
                zip(
                    merged_df.loc[merged_df["_lineup_hit"], "game_id"].astype(str),
                    merged_df.loc[merged_df["_lineup_hit"], "team"],
                    merged_df.loc[merged_df["_lineup_hit"], "__pname_key"],
                    merged_df.loc[merged_df["_lineup_hit"], "position"].apply(
                        normalize_position
                    ),
                )
            )

            reported: Set[Tuple[str, str, str]] = set()
            for _, row in lineup.iterrows():
                game_id_value = str(row.get("game_id"))
                team_value = row.get("team")
                pname_key_value = row.get("__pname_key", "")
                position_value = normalize_position(row.get("position", ""))

                key = (game_id_value, team_value, pname_key_value, position_value)
                if key in matched_keys:
                    continue
                summary_key = (game_id_value, team_value, pname_key_value)
                if summary_key in reported:
                    continue
                team_pool = players[
                    (players["game_id"] == game_id_value)
                    & (players["team"] == team_value)
                ]
                reasons: List[str] = []
                if team_pool.empty:
                    reasons.append("team missing in features")
                else:
                    name_pool = team_pool[team_pool["__pname_key"] == pname_key_value]
                    if name_pool.empty:
                        reasons.append("not in latest_players")
                    else:
                        pos_pool = name_pool[
                            name_pool["position"].apply(normalize_position)
                            == position_value
                        ]
                        if pos_pool.empty:
                            reasons.append("position mismatch")
                        else:
                            inactive_mask = pd.Series(False, index=pos_pool.index)
                            if "status_bucket" in pos_pool.columns:
                                inactive_mask = pos_pool["status_bucket"].isin(
                                    INACTIVE_INJURY_BUCKETS
                                )
                                if inactive_mask.any():
                                    reasons.append("inactive status filtered")
                            if not inactive_mask.any():
                                reasons.append("present but filtered")

                if not reasons:
                    reasons.append("unmatched")

                player_label = str(row.get("player_name", "")).strip()
                if not player_label:
                    first = str(row.get("first_name", "")).strip()
                    last = str(row.get("last_name", "")).strip()
                    player_label = " ".join(
                        part for part in [first, last] if part
                    ).strip()
                player_label = player_label or pname_key_value or "(unknown)"

                logging.warning(
                    "[%s %s %s-%s] %s: %s",
                    game_id_value,
                    team_value,
                    position_value,
                    row.get("rank", ""),
                    player_label,
                    ", ".join(reasons),
                )
                reported.add(summary_key)
        except Exception:
            logging.debug("Lineup audit diagnostics failed", exc_info=True)

    def _compute_target_priors(self, df: pd.DataFrame, target: str) -> Dict[str, Any]:
        priors: Dict[str, Any] = {
            "league": {"mean": np.nan, "weight": 0.0},
            "position": {},
            "team_position": {},
        }
        if df.empty or target not in df.columns:
            return priors

        working = df.copy()
        if "team" in working.columns:
            working["team"] = working["team"].apply(normalize_team_abbr)
        if "position" in working.columns:
            working["position"] = working["position"].apply(normalize_position)

        mask_actual = working[target].notna()
        if "is_synthetic" in working.columns:
            mask_actual &= ~working["is_synthetic"].astype(bool)
        actual = working[mask_actual]
        if actual.empty:
            return priors

        weights_all = (
            actual.get("sample_weight", pd.Series(1.0, index=actual.index))
            .astype(float)
            .clip(lower=1e-4)
        )
        values_all = actual[target].astype(float)
        priors["league"] = {
            "mean": float(np.average(values_all, weights=weights_all)),
            "weight": float(weights_all.sum()),
        }

        for (team, position), group in actual.groupby(["team", "position"]):
            group_weights = (
                group.get("sample_weight", pd.Series(1.0, index=group.index))
                .astype(float)
                .clip(lower=1e-4)
            )
            group_values = group[target].astype(float)
            priors["team_position"][(team, position)] = {
                "mean": float(np.average(group_values, weights=group_weights)),
                "weight": float(group_weights.sum()),
            }

        for position, group in actual.groupby(["position"]):
            group_weights = (
                group.get("sample_weight", pd.Series(1.0, index=group.index))
                .astype(float)
                .clip(lower=1e-4)
            )
            group_values = group[target].astype(float)
            priors["position"][position] = {
                "mean": float(np.average(group_values, weights=group_weights)),
                "weight": float(group_weights.sum()),
            }

        return priors

    def _resolve_prior(
        self,
        target: str,
        team: Optional[str],
        position: Optional[str],
    ) -> Tuple[float, float]:
        priors = self.target_priors.get(target)
        if not priors:
            return (np.nan, 0.0)

        team_norm = normalize_team_abbr(team) if team else None
        pos_norm = normalize_position(position) if position else None

        if team_norm and pos_norm:
            entry = priors["team_position"].get((team_norm, pos_norm))
            if entry:
                return (entry.get("mean", np.nan), entry.get("weight", 0.0))

        if pos_norm:
            entry = priors["position"].get(pos_norm)
            if entry:
                return (entry.get("mean", np.nan), entry.get("weight", 0.0))

        league_entry = priors.get("league", {})
        return (
            league_entry.get("mean", np.nan),
            league_entry.get("weight", 0.0),
        )

    def _build_neighbor_engine(
        self,
        transformer: ColumnTransformer,
        X_train: pd.DataFrame,
        y_train: pd.Series,
        train_df: pd.DataFrame,
        feature_columns: List[str],
        train_weights: pd.Series,
        target: str,
    ) -> Optional[Dict[str, Any]]:
        try:
            mask = (~train_df.get("is_synthetic", False).astype(bool)) & y_train.notna()
        except Exception:
            mask = y_train.notna()

        if not mask.any():
            return None

        feature_subset = X_train.loc[mask, feature_columns]
        if feature_subset.empty:
            return None

        try:
            transformed = transformer.transform(feature_subset)
        except Exception:
            logging.debug("Failed to transform features for neighbor prior on %s", target, exc_info=True)
            return None

        if hasattr(transformed, "toarray"):
            matrix = transformed.toarray()
        else:
            matrix = np.asarray(transformed)

        if matrix.shape[0] < 3:
            return None

        neighbor_count = int(min(25, matrix.shape[0]))
        try:
            nn = NearestNeighbors(n_neighbors=neighbor_count)
            nn.fit(matrix)
        except Exception:
            logging.debug("Unable to fit neighbor model for %s", target, exc_info=True)
            return None

        weight_array = (
            train_weights.loc[mask]
            .astype(float)
            .replace([np.inf, -np.inf], np.nan)
            .fillna(1.0)
            .clip(lower=1e-4)
            .to_numpy()
        )
        target_array = y_train.loc[mask].astype(float).to_numpy()

        smoothing = float(np.median(weight_array) * neighbor_count)
        smoothing = max(smoothing, 5.0)

        return {
            "transformer": transformer,
            "feature_columns": list(feature_columns),
            "nn": nn,
            "targets": target_array,
            "weights": weight_array,
            "smoothing": smoothing,
            "n_neighbors": neighbor_count,
        }

    def calibrate_player_predictions(
        self,
        target: str,
        feature_slice: pd.DataFrame,
        predictions: np.ndarray,
    ) -> np.ndarray:
        if feature_slice is None or feature_slice.empty:
            return predictions

        preds = np.asarray(predictions, dtype=float)
        if preds.size == 0:
            return preds

        special_entry = self.special_models.get(target, {}) if hasattr(self, "special_models") else {}
        calibration_info = special_entry.get("calibration") if isinstance(special_entry, dict) else None
        if calibration_info and calibration_info.get("method") == "logistic":
            try:
                model = calibration_info.get("model")
                if model is not None:
                    preds = model.predict_proba(preds.reshape(-1, 1))[:, 1]
            except Exception:
                logging.debug("Unable to apply stored calibration for %s", target, exc_info=True)

        features = feature_slice.copy()
        if "team" in features.columns:
            features["team"] = features["team"].apply(normalize_team_abbr)
        if "position" in features.columns:
            features["position"] = features["position"].apply(normalize_position)

        usage_conf = features.get("_usage_confidence", pd.Series(0.5, index=features.index))
        usage_conf = pd.to_numeric(usage_conf, errors="coerce").fillna(0.5).clip(0.0, 1.0)
        is_placeholder = features.get("is_placeholder", pd.Series(False, index=features.index))
        is_placeholder = coerce_boolean_mask(is_placeholder)

        neighbor_engine = self.prior_engines.get(target)
        neighbor_means = np.full(len(features), np.nan, dtype=float)
        neighbor_supports = np.zeros(len(features), dtype=float)
        neighbor_strengths = np.zeros(len(features), dtype=float)

        if neighbor_engine:
            required_cols = neighbor_engine.get("feature_columns", [])
            if required_cols:
                aligned = features.reindex(columns=required_cols, fill_value=np.nan)
                try:
                    transformed = neighbor_engine["transformer"].transform(aligned)
                    if hasattr(transformed, "toarray"):
                        matrix = transformed.toarray()
                    else:
                        matrix = np.asarray(transformed)
                    distances, indices = neighbor_engine["nn"].kneighbors(
                        matrix, return_distance=True
                    )
                    neighbor_targets = neighbor_engine["targets"][indices]
                    base_weights = neighbor_engine["weights"][indices]
                    inv_distance = 1.0 / (distances + 1e-6)
                    weighted = base_weights * inv_distance
                    weight_sums = weighted.sum(axis=1)
                    valid_mask = weight_sums > 0
                    if np.any(valid_mask):
                        neighbor_means[valid_mask] = (
                            (weighted[valid_mask] * neighbor_targets[valid_mask]).sum(axis=1)
                            / weight_sums[valid_mask]
                        )
                        neighbor_supports[valid_mask] = weight_sums[valid_mask]
                        smoothing = float(neighbor_engine.get("smoothing", 10.0))
                        neighbor_strengths[valid_mask] = neighbor_supports[valid_mask] / (
                            neighbor_supports[valid_mask] + smoothing
                        )
                except Exception:
                    logging.debug(
                        "Unable to apply neighbor prior for %s during calibration", target, exc_info=True
                    )

        for idx, (row_idx, row) in enumerate(features.iterrows()):
            confidence = (
                float(usage_conf.loc[row_idx]) if row_idx in usage_conf.index else 0.5
            )
            placeholder_flag = (
                bool(is_placeholder.loc[row_idx]) if row_idx in is_placeholder.index else False
            )

            # Skip calibration when we already have a confident, data-backed projection.
            if not placeholder_flag and confidence >= 0.6:
                continue

            prior_mean, prior_weight = self._resolve_prior(
                target,
                row.get("team"),
                row.get("position"),
            )

            neighbor_mean = neighbor_means[idx]
            neighbor_conf = neighbor_strengths[idx]
            neighbor_weight = neighbor_supports[idx]

            combined_mean = np.nan
            combined_weight = 0.0

            if not np.isnan(neighbor_mean) and neighbor_conf > 0:
                neighbor_support = max(neighbor_weight, 0.0)
                if not np.isnan(prior_mean) and prior_weight > 0:
                    combined_mean = (
                        neighbor_mean * neighbor_support + prior_mean * prior_weight
                    ) / (neighbor_support + prior_weight)
                    combined_weight = neighbor_support + prior_weight
                else:
                    combined_mean = neighbor_mean
                    combined_weight = neighbor_support
            elif not np.isnan(prior_mean) and prior_weight > 0:
                combined_mean = prior_mean
                combined_weight = prior_weight
            else:
                combined_mean = neighbor_mean if not np.isnan(neighbor_mean) else prior_mean
                if np.isnan(combined_mean):
                    continue

            prior_strength = 0.0
            if combined_weight > 0:
                prior_strength = combined_weight / (combined_weight + 25.0)

            mix_strength = max(prior_strength, neighbor_conf)

            if placeholder_flag:
                base_alpha = max(0.35, 1.0 - confidence) * mix_strength
                alpha = np.clip(base_alpha, 0.0, 0.45)
            else:
                base_alpha = (1.0 - confidence) * mix_strength
                alpha = np.clip(base_alpha, 0.0, 0.25)

            if alpha <= 0:
                continue

            current_pred = preds[idx]
            if np.isnan(current_pred) or np.isinf(current_pred):
                preds[idx] = combined_mean
            else:
                preds[idx] = (1 - alpha) * current_pred + alpha * combined_mean

        if target in NON_NEGATIVE_TARGETS:
            np.maximum(preds, 0.0, out=preds)

        return preds

    # ------------------------------------------------------------------
    # Chronological splitting utilities
    # ------------------------------------------------------------------

    def _sort_by_time(self, df: pd.DataFrame) -> pd.DataFrame:
        if "start_time" in df.columns:
            return df.sort_values("start_time")
        if {"season", "week"}.issubset(df.columns):
            return df.sort_values(["season", "week"])
        if "week" in df.columns:
            return df.sort_values("week")
        return df.sort_index()

    def _chronological_split(
        self,
        df: pd.DataFrame,
        holdout_fraction: float = 0.2,
    ) -> Tuple[pd.DataFrame, pd.DataFrame, pd.DataFrame]:
        df_sorted = self._sort_by_time(df).reset_index(drop=True)
        if len(df_sorted) < 5:
            split_index = max(1, len(df_sorted) - 1)
        else:
            holdout_size = max(1, int(len(df_sorted) * holdout_fraction))
            if holdout_size >= len(df_sorted):
                holdout_size = max(1, len(df_sorted) - 1)
            split_index = len(df_sorted) - holdout_size

        if split_index <= 0 or split_index >= len(df_sorted):
            split_index = max(1, len(df_sorted) - 1)

        train_df = df_sorted.iloc[:split_index]
        test_df = df_sorted.iloc[split_index:]
        return train_df, test_df, df_sorted

    def _build_time_series_cv(self, n_samples: int) -> TimeSeriesSplit:
        if n_samples < 3:
            raise ValueError("At least 3 samples are required for time series CV.")

        n_splits = min(5, max(2, n_samples - 1))
        if n_splits >= n_samples:
            n_splits = n_samples - 1
        return TimeSeriesSplit(n_splits=n_splits)

    @staticmethod
    def _gb_param_grid(prefix: str) -> Dict[str, List[Any]]:
        """Gradient boosting hyperparameter search space helper."""

        return {
            f"{prefix}learning_rate": [0.01, 0.05, 0.1, 0.2],
            f"{prefix}n_estimators": [100, 200, 300, 400],
            f"{prefix}max_depth": [2, 3, 4],
            f"{prefix}subsample": [0.6, 0.8, 1.0],
        }

    def train(self) -> Dict[str, Pipeline]:
        datasets = self.feature_builder.build_features()
        models: Dict[str, Pipeline] = {}

        for target, df in datasets.items():
            if target == "game_outcome":
                model = self._train_game_models(df)
                models.update(model)
                continue

            prepared = self._prepare_regression_training_data(df, target)
            if prepared is None:
                continue

            sorted_df, feature_columns, weight_series = prepared
            try:
                model, _summary = self._train_regression_model(
                    sorted_df,
                    feature_columns,
                    target,
                    weight_series=weight_series,
                )
            except RuntimeError:
                raise

            if model is not None:
                models[target] = model
        return models

    def _prepare_regression_training_data(
        self, df: pd.DataFrame, target: str
    ) -> Optional[Tuple[pd.DataFrame, List[str], Optional[pd.Series]]]:
        if len(df) < 20 or target not in df.columns or df[target].nunique() <= 1:
            logging.warning(
                "Not enough data to train %s model (rows=%d, unique targets=%d).",
                target,
                len(df),
                df[target].nunique() if target in df.columns else 0,
            )
            return None

        df = df.copy()
        if "sample_weight" not in df.columns:
            df["sample_weight"] = 1.0
        else:
            df["sample_weight"] = (
                pd.to_numeric(df["sample_weight"], errors="coerce")
                .replace([np.inf, -np.inf], np.nan)
                .fillna(1.0)
                .clip(lower=1e-4)
            )
        if "is_synthetic" not in df.columns:
            df["is_synthetic"] = False
        else:
            df["is_synthetic"] = df["is_synthetic"].fillna(False).astype(bool)

        self.target_priors[target] = self._compute_target_priors(df, target)

        ignore_columns = {target, "sample_weight", "is_synthetic"}
        feature_columns: List[str] = []
        for col in df.columns:
            if col in ignore_columns:
                continue
            series = df[col]
            if not pd.api.types.is_numeric_dtype(series):
                continue
            if not series.notna().any():
                continue
            feature_columns.append(col)

        if target.endswith("_win_prob"):
            filtered_features: List[str] = []
            removal_tokens = ("moneyline", "implied_prob", "line_", "spread")
            for col in feature_columns:
                lower = col.lower()
                if any(token in lower for token in removal_tokens):
                    continue
                filtered_features.append(col)
            if filtered_features:
                feature_columns = filtered_features

        if not feature_columns:
            logging.warning("No usable numeric features available to train %s model; skipping.", target)
            return None

        sorted_df = self._sort_by_time(df).reset_index(drop=True)
        weight_series = sorted_df.get("sample_weight")
        self.prior_engines[target] = None
        return sorted_df, feature_columns, weight_series


    def _train_regression_model(
        self,
        sorted_df: pd.DataFrame,
        feature_columns: List[str],
        target: str,
        weight_series: Optional[pd.Series] = None,
        *,
        vig_threshold: float = 0.02,
        min_edge: float = 0.0,
    ) -> Tuple[Pipeline, Dict[str, Any]]:
        """
        Walk-forward, season/week-ordered evaluation with betting diagnostics.
        Aborts (raises RuntimeError) if ROI lower CI bound <= vig_threshold.
        """
        import math
        from sklearn.base import clone
        from sklearn.ensemble import GradientBoostingRegressor
        from sklearn.pipeline import Pipeline
        from sklearn.impute import SimpleImputer
        from sklearn.preprocessing import StandardScaler

        df = sorted_df.copy()

        def _american_to_prob(series: pd.Series) -> pd.Series:
            odds = pd.to_numeric(series, errors="coerce")
            prob = pd.Series(np.nan, index=odds.index, dtype=float)
            if odds is None:
                return prob
            positive = odds >= 0
            prob.loc[positive] = 100.0 / (odds.loc[positive] + 100.0)
            prob.loc[~positive] = (-odds.loc[~positive]) / ((-odds.loc[~positive]) + 100.0)
            return prob

        def _ensure_market_data(frame: pd.DataFrame) -> pd.DataFrame:
            working = frame.copy()
            for side in ("home", "away"):
                other_side = "away" if side == "home" else "home"
                moneyline_col = f"{side}_moneyline"
                implied_col = f"{side}_implied_prob"
                fair_col = f"{side}_fair_prob"

                if moneyline_col not in working.columns:
                    working[moneyline_col] = np.nan
                working[moneyline_col] = pd.to_numeric(
                    working.get(moneyline_col), errors="coerce"
                )

                if implied_col not in working.columns:
                    working[implied_col] = np.nan
                working[implied_col] = pd.to_numeric(
                    working.get(implied_col), errors="coerce"
                )

                derived_probs = _american_to_prob(working[moneyline_col])
                working[implied_col] = working[implied_col].fillna(derived_probs)

                partner_col = f"{other_side}_implied_prob"
                if partner_col in working.columns:
                    partner_probs = pd.to_numeric(working[partner_col], errors="coerce")
                    missing_mask = working[implied_col].isna() & partner_probs.notna()
                    if missing_mask.any():
                        working.loc[missing_mask, implied_col] = 1.0 - partner_probs.loc[missing_mask]

                working[fair_col] = np.nan

            if {"home_implied_prob", "away_implied_prob"}.issubset(working.columns):
                home_probs = pd.to_numeric(working["home_implied_prob"], errors="coerce")
                away_probs = pd.to_numeric(working["away_implied_prob"], errors="coerce")

                missing_home = home_probs.isna() & away_probs.notna()
                if missing_home.any():
                    home_probs.loc[missing_home] = 1.0 - away_probs.loc[missing_home]

                missing_away = away_probs.isna() & home_probs.notna()
                if missing_away.any():
                    away_probs.loc[missing_away] = 1.0 - home_probs.loc[missing_away]

                home_probs = home_probs.clip(lower=0.0, upper=1.0)
                away_probs = away_probs.clip(lower=0.0, upper=1.0)

                working["home_implied_prob"] = home_probs
                working["away_implied_prob"] = away_probs

                total = home_probs + away_probs
                valid_total = total > 0
                working["home_fair_prob"] = np.nan
                working["away_fair_prob"] = np.nan
                if valid_total.any():
                    with np.errstate(divide="ignore", invalid="ignore"):
                        working.loc[valid_total, "home_fair_prob"] = (
                            home_probs.loc[valid_total] / total.loc[valid_total]
                        )
                        working.loc[valid_total, "away_fair_prob"] = (
                            away_probs.loc[valid_total] / total.loc[valid_total]
                        )
            else:
                working["home_fair_prob"] = np.nan
                working["away_fair_prob"] = np.nan

            return working

        if target.endswith("_win_prob"):
            df = _ensure_market_data(df)

        def _as_weight_array(series: Optional[pd.Series]) -> Optional[np.ndarray]:
            if series is None:
                return None
            if isinstance(series, pd.Series):
                arr = (
                    pd.to_numeric(series, errors="coerce")
                    .fillna(1.0)
                    .clip(lower=1e-6)
                    .astype(float)
                    .to_numpy()
                )
            else:
                arr = np.asarray(series, dtype=float)
                arr = np.where(np.isfinite(arr), arr, 1.0)
                arr = np.clip(arr, 1e-6, None)
            return arr

        def _weighted_metrics(
            y_true: Union[pd.Series, np.ndarray],
            y_pred: Union[pd.Series, np.ndarray],
            weights: Optional[Union[pd.Series, np.ndarray]],
        ) -> Tuple[float, float, float]:
            from math import sqrt
            from sklearn.metrics import mean_absolute_error, mean_squared_error, r2_score

            y_t = np.asarray(y_true, dtype=float)
            y_p = np.asarray(y_pred, dtype=float)
            w = None if weights is None else np.asarray(weights, dtype=float)
            if w is not None and w.shape != y_t.shape:
                w = None
            r2 = float(r2_score(y_t, y_p, sample_weight=w)) if y_t.size else float("nan")
            mae = float(mean_absolute_error(y_t, y_p, sample_weight=w)) if y_t.size else float("nan")
            if y_t.size:
                mse = mean_squared_error(y_t, y_p, sample_weight=w)
                rmse = float(sqrt(mse))
            else:
                rmse = float("nan")
            return r2, mae, rmse

        # Require time keys
        if not {"season", "week"}.issubset(df.columns):
            raise ValueError(f"{target}: requires 'season' and 'week' columns for walk-forward CV")

        # Build a clean matrix
        X_all = df[feature_columns]
        y_all = df[target]
        w_all = _as_weight_array(weight_series)  # existing helper

        # Simple preprocessor; keep your original encoder if you had one upstream
        preprocessor = Pipeline(
            steps=[
                ("impute", SimpleImputer(strategy="median")),
                ("scale", StandardScaler(with_mean=False)),
            ]
        )

        base_est = GradientBoostingRegressor(random_state=42)
        model = Pipeline([("preprocessor", preprocessor), ("regressor", base_est)])

        # ---- Walk-forward splits by unique (season, week) keys (expanding window) ----
        df["_sw"] = list(zip(df["season"].astype(str), df["week"].astype(int, errors="ignore").fillna(0).astype(int)))
        sw_keys = pd.Series(df["_sw"].unique().tolist())
        # sort season/week by real world order: season asc, week asc
        sw_keys = sw_keys.sort_values(key=lambda s: s.map(lambda x: (x[0], x[1]))).tolist()

        # at least 3 folds: train on >=1, validate on the next, keep rolling
        folds = []
        for i in range(1, len(sw_keys) - 1):
            train_keys = set(sw_keys[:i])        # everything strictly before validation
            valid_key = sw_keys[i]               # one time-slice as validation
            train_idx = df["_sw"].isin(train_keys).values
            valid_idx = (df["_sw"] == valid_key).values
            if train_idx.sum() >= 120 and valid_idx.sum() >= 30:  # reasonable sample minimums
                folds.append((train_idx, valid_idx))

        per_fold = []
        fold_details: List[Dict[str, Any]] = []
        idx_all: List[np.ndarray] = []
        used_walk_forward = True

        if not folds:
            # Fallback to a simple chronological holdout when there are not enough
            # season/week buckets to run the expanding walk-forward evaluation.
            logging.warning(
                "%s: insufficient time slices for walk-forward; fitting single model with holdout diagnostics.",
                target,
            )

            valid_size = max(1, min(max(len(df) // 5, 10), len(df) // 2))
            train_size = len(df) - valid_size
            if train_size <= 0:
                train_size = max(len(df) - 1, 1)
                valid_size = len(df) - train_size

            train_idx = np.zeros(len(df), dtype=bool)
            valid_idx = np.zeros(len(df), dtype=bool)
            train_idx[:train_size] = True
            valid_idx[train_size:train_size + valid_size] = True

            folds = [(train_idx, valid_idx)]
            used_walk_forward = False

        # ---- Run walk-forward (or fallback holdout) evaluation ----
        for k, (tr_idx, va_idx) in enumerate(folds, 1):
            X_tr, y_tr = X_all.loc[tr_idx], y_all.loc[tr_idx]
            X_va, y_va = X_all.loc[va_idx], y_all.loc[va_idx]
            w_tr = w_all[tr_idx] if w_all is not None else None
            w_va = w_all[va_idx] if w_all is not None else None

            est = clone(model)
            fit_kwargs = {"regressor__sample_weight": w_tr} if w_tr is not None else {}
            est.fit(X_tr, y_tr, **fit_kwargs)

            y_hat = est.predict(X_va)
            idx = np.where(va_idx)[0]
            idx_all.append(idx)

            fold_details.append(
                {
                    "fold": k,
                    "indices": idx,
                    "y_true": np.asarray(y_va, dtype=float),
                    "y_pred": np.asarray(y_hat, dtype=float),
                    "weights": np.asarray(w_va, dtype=float) if w_va is not None else None,
                }
            )

        if fold_details:
            preds_all = np.concatenate([detail["y_pred"] for detail in fold_details])
            idx_all = np.concatenate(idx_all)
        else:
            preds_all = np.array([])
            idx_all = np.array([])

        out_df = df.iloc[idx_all].copy() if idx_all.size else df.iloc[0:0].copy()
        if target.endswith("_win_prob"):
            out_df = _ensure_market_data(out_df)
        out_df["_y_pred"] = preds_all
        out_df["_y_pred_raw"] = preds_all
        out_df["_abs_err"] = (out_df[target] - out_df["_y_pred"]).abs()

        calibration_record: Optional[Dict[str, Any]] = None
        if fold_details and preds_all.size:
            y_true_all = np.concatenate([detail["y_true"] for detail in fold_details])
            weight_stacks = [
                detail["weights"]
                if detail["weights"] is not None
                else np.ones_like(detail["y_true"], dtype=float)
                for detail in fold_details
            ]
            weights_all = np.concatenate(weight_stacks) if weight_stacks else None

            if target.endswith("_win_prob") and np.unique(y_true_all).size > 1:
                try:
                    from sklearn.linear_model import LogisticRegression

                    lr = LogisticRegression(max_iter=1000)
                    X_cal = preds_all.reshape(-1, 1)
                    lr.fit(X_cal, y_true_all, sample_weight=weights_all)
                    calibrated = lr.predict_proba(X_cal)[:, 1]

                    start = 0
                    for detail in fold_details:
                        fold_len = len(detail["y_pred"])
                        detail["final_pred"] = calibrated[start:start + fold_len]
                        start += fold_len

                    preds_all = calibrated
                    out_df["_y_pred"] = calibrated
                    out_df["_abs_err"] = (out_df[target] - out_df["_y_pred"]).abs()
                    calibration_record = {"method": "logistic", "model": lr}
                except Exception:
                    logging.debug("Failed to fit logistic calibration for %s", target, exc_info=True)

        if fold_details:
            for detail in fold_details:
                if "final_pred" not in detail:
                    detail["final_pred"] = detail["y_pred"]
                weights_fold = detail["weights"]
                r2, mae, rmse = _weighted_metrics(detail["y_true"], detail["final_pred"], weights_fold)
                per_fold.append(
                    {
                        "fold": detail["fold"],
                        "n": int(len(detail["y_true"])),
                        "r2": r2,
                        "mae": float(mae),
                        "rmse": float(rmse),
                    }
                )

        # ---- Betting diagnostics ----
        # 1) MAE vs "closing lines" (if present)
        closing_cols = [c for c in out_df.columns if c.startswith("line_") or c.endswith("_implied_prob")]
        mae_vs_closing = None
        baseline_reference: Optional[pd.Series] = None
        if not target.endswith("_win_prob") and not out_df.empty:
            try:
                baseline_values: List[float] = []
                for idx, row in out_df.iterrows():
                    prior_mean, _ = self._resolve_prior(
                        target,
                        row.get("team"),
                        row.get("position"),
                    )
                    if math.isnan(prior_mean):
                        league_prior = self.target_priors.get(target, {}).get("league", {})
                        prior_mean = float(league_prior.get("mean", np.nan))
                    baseline_values.append(float(prior_mean))
                baseline_reference = pd.Series(baseline_values, index=out_df.index, dtype=float)
            except Exception:
                logging.debug("%s: unable to resolve baseline priors for diagnostics", target, exc_info=True)
                baseline_reference = None
            else:
                out_df["_baseline_reference"] = baseline_reference

        if target.endswith("_win_prob"):
            # join to implied probs derived from moneylines already in games table
            # Expect columns like 'home_implied_prob'/'away_implied_prob' from ingest (see _ingest_odds)
            side = out_df.get("team_side")  # optional column you may carry ("home"/"away")
            if side is not None and "home_implied_prob" in out_df and "away_implied_prob" in out_df:
                cl = np.where(side == "home", out_df["home_implied_prob"], out_df["away_implied_prob"])
                mae_vs_closing = float(np.nanmean(np.abs(out_df["_y_pred"] - cl)))
        elif closing_cols:
            # e.g., player props with 'line_receiving_yards', etc.
            # Choose the first matching line as a reference
            ref = out_df[closing_cols[0]].astype(float)
            mae_vs_closing = float(np.nanmean(np.abs(out_df["_y_pred"] - ref)))

        if mae_vs_closing is None and baseline_reference is not None:
            if baseline_reference.notna().any():
                mae_vs_closing = float(
                    np.nanmean(np.abs(out_df["_y_pred"] - baseline_reference.astype(float)))
                )

        # 2) EV rule → pick bets → compute hit rate & ROI (+ CI)
        def _american_to_payout(odds: float) -> float:
            # Net profit per unit staked if it wins
            if odds >= 0:
                return odds / 100.0
            return 100.0 / (-odds)

        # For game win-prob targets
        roi, roi_lo, roi_hi, hit_rate, n_bets = None, None, None, None, 0
        edge_source = None

        def _evaluate_edges(preds_array: np.ndarray, label: str) -> Optional[Dict[str, Any]]:
            if preds_array.size != len(out_df) or not len(out_df):
                return None

            required_cols = {"home_moneyline", "away_moneyline", "home_score", "away_score"}
            missing_required = required_cols - set(out_df.columns)
            if missing_required:
                logging.debug(
                    "%s: skipping edge evaluation (%s missing)",
                    target,
                    ", ".join(sorted(missing_required)),
                )
                return None

            price_cols = ["home_moneyline", "away_moneyline"]
            market_frame = out_df.loc[:, price_cols].apply(pd.to_numeric, errors="coerce")
            pred_series = pd.Series(preds_array, index=out_df.index, dtype=float)

            home_prices = market_frame["home_moneyline"].astype(float)
            away_prices = market_frame["away_moneyline"].astype(float)

            home_probs = _american_to_prob(home_prices)
            away_probs = _american_to_prob(away_prices)

            # Fill missing implied probabilities with the complement if only one side is known
            missing_home = home_probs.isna() & away_probs.notna()
            if missing_home.any():
                home_probs.loc[missing_home] = 1.0 - away_probs.loc[missing_home].clip(0.0, 1.0)

            missing_away = away_probs.isna() & home_probs.notna()
            if missing_away.any():
                away_probs.loc[missing_away] = 1.0 - home_probs.loc[missing_away].clip(0.0, 1.0)

            # Require completed games for ROI computation
            results_mask = (
                out_df["home_score"].notna() & out_df["away_score"].notna()
            )

            home_valid = home_prices.notna() & home_probs.notna()
            away_valid = away_prices.notna() & away_probs.notna()
            valid_mask = (home_valid | away_valid) & results_mask

            synthetic_odds_used = False
            # TODO: Ensure historical odds are persisted prior to evaluation so that
            # live ROI metrics no longer rely on this synthetic -110 moneyline
            # fallback. Once genuine prices are available, this branch should become
            # an explicit opt-in emergency path.
            if not valid_mask.any():
                logging.debug(
                    "%s: no rows with market odds; using synthetic -110 moneylines for diagnostics",
                    target,
                )
                synthetic_odds_used = True
                fallback_prices = pd.Series(-110.0, index=out_df.index, dtype=float)
                implied = _american_to_prob(fallback_prices)
                home_prices = fallback_prices.copy()
                away_prices = fallback_prices.copy()
                home_probs = implied.copy()
                away_probs = implied.copy()
                valid_mask = results_mask.copy()
                home_valid = valid_mask.copy()
                away_valid = valid_mask.copy()

            if not valid_mask.any():
                logging.debug("%s: no rows with complete market data for edge check", target)
                return None

            pred_series = pred_series.loc[valid_mask]
            home_probs = home_probs.loc[valid_mask]
            away_probs = away_probs.loc[valid_mask]
            home_prices = home_prices.loc[valid_mask]
            away_prices = away_prices.loc[valid_mask]
            home_valid = home_valid.loc[valid_mask]
            away_valid = away_valid.loc[valid_mask]

            total_prob = home_probs + away_probs
            fair_home = pd.Series(np.nan, index=home_probs.index, dtype=float)
            with np.errstate(divide="ignore", invalid="ignore"):
                fair_mask = total_prob > 0
                fair_home.loc[fair_mask] = home_probs.loc[fair_mask] / total_prob.loc[fair_mask]
            fair_home = fair_home.clip(0.0, 1.0)
            fair_away = (1.0 - fair_home).clip(0.0, 1.0)

            # Use fair probabilities when available, otherwise fall back to implied values
            home_reference = fair_home.fillna(home_probs.clip(0.0, 1.0))
            away_reference = fair_away.fillna(away_probs.clip(0.0, 1.0))

            choose_home = pred_series - home_reference
            choose_away = (1.0 - pred_series) - away_reference

            def _build_picks_for_threshold(threshold: float) -> Optional[pd.DataFrame]:
                picks: List[pd.DataFrame] = []

                pick_home = home_valid & (choose_home > threshold)
                if pick_home.any():
                    home_index = pred_series.index[pick_home]
                    home_df = pd.DataFrame(index=home_index)
                    home_df["p_model"] = pred_series.loc[pick_home].clip(0.0, 1.0)
                    home_df["side_win"] = (
                        out_df.loc[home_index, "home_score"] > out_df.loc[home_index, "away_score"]
                    ).astype(int)
                    home_df["payout"] = home_prices.loc[pick_home].apply(_american_to_payout)
                    home_df["_edge"] = choose_home.loc[pick_home].astype(float)
                    home_df["_threshold"] = threshold
                    home_df["_side"] = "home"
                    home_df["_is_push"] = False
                    picks.append(
                        home_df[["p_model", "side_win", "payout", "_edge", "_threshold", "_side", "_is_push"]]
                    )

                pick_away = away_valid & (choose_away > threshold)
                if pick_away.any():
                    away_index = pred_series.index[pick_away]
                    away_df = pd.DataFrame(index=away_index)
                    away_df["p_model"] = (1.0 - pred_series.loc[pick_away]).clip(0.0, 1.0)
                    away_df["side_win"] = (
                        out_df.loc[away_index, "away_score"] > out_df.loc[away_index, "home_score"]
                    ).astype(int)
                    away_df["payout"] = away_prices.loc[pick_away].apply(_american_to_payout)
                    away_df["_edge"] = choose_away.loc[pick_away].astype(float)
                    away_df["_threshold"] = threshold
                    away_df["_side"] = "away"
                    away_df["_is_push"] = False
                    picks.append(
                        away_df[["p_model", "side_win", "payout", "_edge", "_threshold", "_side", "_is_push"]]
                    )

                if not picks:
                    return None
                return pd.concat(picks, ignore_index=True)

            candidate_thresholds: List[float] = []
            seen_thresholds: Set[float] = set()
            for candidate in [min_edge, (min_edge * 0.5 if min_edge > 0 else None), 0.0, -0.005]:
                if candidate is None:
                    continue
                candidate = float(candidate)
                if math.isnan(candidate):
                    continue
                if candidate not in seen_thresholds:
                    candidate_thresholds.append(candidate)
                    seen_thresholds.add(candidate)

            selected_threshold: Optional[float] = None
            picks_df: Optional[pd.DataFrame] = None
            for threshold in candidate_thresholds:
                candidate_df = _build_picks_for_threshold(threshold)
                if candidate_df is not None and not candidate_df.empty:
                    picks_df = candidate_df
                    selected_threshold = threshold
                    break

            if picks_df is None:
                fallback_df = _build_picks_for_threshold(float("-inf"))
                if fallback_df is not None and not fallback_df.empty:
                    fallback_df = fallback_df.sort_values("_edge", ascending=False)
                    top_n = max(1, min(5, len(fallback_df)))
                    picks_df = fallback_df.head(top_n).reset_index(drop=True)
                    selected_threshold = float("-inf")
                    logging.debug("%s: forcing %d bets using fallback top-edge selection", target, len(picks_df))

            if picks_df is None:
                logging.debug("%s: no picks available even after fallback thresholds", target)
                return None

            label_suffix = label
            if selected_threshold is not None:
                if selected_threshold == float("-inf"):
                    label_suffix = f"{label}|forced_top_edges"
                elif selected_threshold != min_edge:
                    label_suffix = f"{label}|thr={selected_threshold:+.3f}"
            if synthetic_odds_used:
                label_suffix = f"{label_suffix}|synthetic_odds"

            bet_count = len(picks_df)
            returns = np.where(
                picks_df["_is_push"],
                0.0,
                np.where(picks_df["side_win"] == 1, picks_df["payout"].values, -1.0),
            )
            roi_val = float(np.mean(returns))
            m = returns.mean()
            s = returns.std(ddof=1) if bet_count > 1 else 0.0
            se = s / math.sqrt(max(bet_count, 1))
            z = 1.96
            roi_lo_val, roi_hi_val = float(m - z * se), float(m + z * se)
            non_push_mask = ~picks_df["_is_push"].astype(bool)
            if non_push_mask.any():
                hit_val = float(np.mean(picks_df.loc[non_push_mask, "side_win"]))
            else:
                hit_val = float("nan")
            return {
                "roi": roi_val,
                "roi_lo": roi_lo_val,
                "roi_hi": roi_hi_val,
                "hit_rate": hit_val,
                "n_bets": bet_count,
                "label": label_suffix,
            }

        if target.endswith("_win_prob") and {"home_moneyline", "away_moneyline"}.issubset(out_df.columns):
            prediction_candidates: List[Tuple[str, np.ndarray]] = []
            if len(out_df):
                base_label = "calibrated" if calibration_record is not None else "model"
                prediction_candidates.append((base_label, out_df["_y_pred"].to_numpy(dtype=float)))
                if "_y_pred_raw" in out_df.columns:
                    prediction_candidates.append(("raw", out_df["_y_pred_raw"].to_numpy(dtype=float)))

            best_option: Optional[Dict[str, Any]] = None
            seen_labels: set = set()
            for label, preds_array in prediction_candidates:
                if label in seen_labels:
                    continue
                seen_labels.add(label)
                evaluation = _evaluate_edges(preds_array, label)
                if evaluation is None:
                    continue
                if best_option is None or evaluation["roi"] > best_option["roi"]:
                    best_option = evaluation

            if best_option is not None:
                roi = best_option["roi"]
                roi_lo = best_option["roi_lo"]
                roi_hi = best_option["roi_hi"]
                hit_rate = best_option["hit_rate"]
                n_bets = best_option["n_bets"]
                edge_source = best_option["label"]
        elif baseline_reference is not None and baseline_reference.notna().any():
            def _evaluate_numeric_edges(
                preds_array: np.ndarray, label: str
            ) -> Optional[Dict[str, Any]]:
                if preds_array.size != len(out_df) or not len(out_df):
                    return None

                pred_series = pd.Series(preds_array, index=out_df.index, dtype=float)
                baseline_series = baseline_reference.astype(float)
                actual_series = pd.to_numeric(out_df.get(target), errors="coerce")

                mask = actual_series.notna() & baseline_series.notna()
                if "is_synthetic" in out_df.columns:
                    mask &= ~out_df["is_synthetic"].astype(bool)

                if not mask.any():
                    return None

                pred_series = pred_series.loc[mask]
                baseline_series = baseline_series.loc[mask]
                actual_series = actual_series.loc[mask]

                residuals = (actual_series - pred_series).to_numpy(dtype=float)
                residuals = residuals[np.isfinite(residuals)]
                if residuals.size >= 2:
                    sigma = float(np.std(residuals, ddof=1))
                elif residuals.size == 1:
                    sigma = float(abs(residuals[0]))
                else:
                    sigma = float("nan")

                if not math.isfinite(sigma) or sigma < 1e-6:
                    fallback_vals = actual_series.to_numpy(dtype=float)
                    fallback_vals = fallback_vals[np.isfinite(fallback_vals)]
                    if fallback_vals.size >= 2:
                        sigma = float(np.std(fallback_vals, ddof=1))
                    elif fallback_vals.size:
                        sigma = float(max(abs(fallback_vals[0]), 1.0))
                    else:
                        sigma = 1.0

                sigma = max(sigma, 1.0)

                def _normal_cdf(z: float) -> float:
                    return 0.5 * (1.0 + math.erf(z / math.sqrt(2.0)))

                payout = _american_to_payout(-110.0)

                def _build_numeric(threshold: float) -> Optional[pd.DataFrame]:
                    rows: List[pd.Series] = []
                    for idx in pred_series.index:
                        mu = pred_series.at[idx]
                        line_val = baseline_series.at[idx]
                        actual_val = actual_series.at[idx]
                        if not (math.isfinite(mu) and math.isfinite(line_val) and math.isfinite(actual_val)):
                            continue

                        z = (line_val - mu) / sigma
                        prob_over = 1.0 - _normal_cdf(z)
                        prob_over = float(np.clip(prob_over, 1e-6, 1 - 1e-6))
                        prob_under = float(np.clip(1.0 - prob_over, 1e-6, 1 - 1e-6))

                        ev_over = ev_of_bet(prob_over, -110.0)
                        ev_under = ev_of_bet(prob_under, -110.0)

                        if ev_over > threshold:
                            series = pd.Series(
                                {
                                    "p_model": prob_over,
                                    "side_win": 1 if actual_val > line_val else 0,
                                    "payout": payout,
                                    "_edge": ev_over,
                                    "_threshold": threshold,
                                    "_side": "over",
                                    "_line": line_val,
                                    "_actual": actual_val,
                                    "_is_push": bool(np.isclose(actual_val, line_val)),
                                }
                            )
                            if np.isclose(actual_val, line_val):
                                series["side_win"] = 0
                            rows.append(series)

                        if ev_under > threshold:
                            series = pd.Series(
                                {
                                    "p_model": prob_under,
                                    "side_win": 1 if actual_val < line_val else 0,
                                    "payout": payout,
                                    "_edge": ev_under,
                                    "_threshold": threshold,
                                    "_side": "under",
                                    "_line": line_val,
                                    "_actual": actual_val,
                                    "_is_push": bool(np.isclose(actual_val, line_val)),
                                }
                            )
                            if np.isclose(actual_val, line_val):
                                series["side_win"] = 0
                            rows.append(series)

                    if not rows:
                        return None
                    return pd.DataFrame(rows)

                candidate_thresholds: List[float] = []
                seen_thresholds: Set[float] = set()
                for candidate in [min_edge, (min_edge * 0.5 if min_edge > 0 else None), 0.0, -0.005]:
                    if candidate is None:
                        continue
                    candidate = float(candidate)
                    if math.isnan(candidate):
                        continue
                    if candidate not in seen_thresholds:
                        candidate_thresholds.append(candidate)
                        seen_thresholds.add(candidate)

                selected_threshold: Optional[float] = None
                picks_df: Optional[pd.DataFrame] = None
                for threshold in candidate_thresholds:
                    candidate_df = _build_numeric(threshold)
                    if candidate_df is not None and not candidate_df.empty:
                        picks_df = candidate_df
                        selected_threshold = threshold
                        break

                if picks_df is None:
                    fallback_df = _build_numeric(float("-inf"))
                    if fallback_df is not None and not fallback_df.empty:
                        fallback_df = fallback_df.sort_values("_edge", ascending=False)
                        top_n = max(1, min(5, len(fallback_df)))
                        picks_df = fallback_df.head(top_n).reset_index(drop=True)
                        selected_threshold = float("-inf")
                        logging.debug("%s: forcing %d numeric bets via fallback selection", target, len(picks_df))

                if picks_df is None:
                    return None

                picks_df["_is_push"] = picks_df["_is_push"].astype(bool)

                label_suffix = label
                if selected_threshold is not None:
                    if selected_threshold == float("-inf"):
                        label_suffix = f"{label_suffix}|forced_top_edges"
                    elif selected_threshold != min_edge:
                        label_suffix = f"{label_suffix}|thr={selected_threshold:+.3f}"
                label_suffix = f"{label_suffix}|priors_baseline|synthetic_odds"

                bet_count = len(picks_df)
                returns = []
                for _, row in picks_df.iterrows():
                    if row["_is_push"]:
                        returns.append(0.0)
                    elif row["side_win"] == 1:
                        returns.append(row["payout"])
                    else:
                        returns.append(-1.0)
                returns_arr = np.asarray(returns, dtype=float)
                roi_val = float(np.mean(returns_arr))
                m = returns_arr.mean()
                s = returns_arr.std(ddof=1) if bet_count > 1 else 0.0
                se = s / math.sqrt(max(bet_count, 1))
                z = 1.96
                roi_lo_val, roi_hi_val = float(m - z * se), float(m + z * se)
                non_push_mask = ~picks_df["_is_push"].astype(bool)
                if non_push_mask.any():
                    hit_val = float(np.mean(picks_df.loc[non_push_mask, "side_win"]))
                else:
                    hit_val = float("nan")

                return {
                    "roi": roi_val,
                    "roi_lo": roi_lo_val,
                    "roi_hi": roi_hi_val,
                    "hit_rate": hit_val,
                    "n_bets": bet_count,
                    "label": label_suffix,
                }

            prediction_candidates: List[Tuple[str, np.ndarray]] = []
            if len(out_df):
                base_label = "calibrated" if calibration_record is not None else "model"
                prediction_candidates.append((base_label, out_df["_y_pred"].to_numpy(dtype=float)))
                if "_y_pred_raw" in out_df.columns:
                    prediction_candidates.append(("raw", out_df["_y_pred_raw"].to_numpy(dtype=float)))

            best_option: Optional[Dict[str, Any]] = None
            seen_labels: Set[str] = set()
            for label, preds_array in prediction_candidates:
                if label in seen_labels:
                    continue
                seen_labels.add(label)
                evaluation = _evaluate_numeric_edges(preds_array, label)
                if evaluation is None:
                    continue
                if best_option is None or evaluation["roi"] > best_option["roi"]:
                    best_option = evaluation

            if best_option is not None:
                roi = best_option["roi"]
                roi_lo = best_option["roi_lo"]
                roi_hi = best_option["roi_hi"]
                hit_rate = best_option["hit_rate"]
                n_bets = best_option["n_bets"]
                edge_source = best_option["label"]

        # Persist backtest metrics per fold + overall
        for row in per_fold:
            self.db.record_backtest_metrics(self.run_id, f"{target}_fold{row['fold']}", row, sample_size=row["n"])

        evaluation_mode = "walk-forward" if used_walk_forward else "holdout"

        if per_fold:
            summary = {
                "folds": len(per_fold),
                "r2_mean": float(np.mean([r["r2"] for r in per_fold])),
                "mae_mean": float(np.mean([r["mae"] for r in per_fold])),
                "rmse_mean": float(np.mean([r["rmse"] for r in per_fold])),
                "mae_vs_closing": mae_vs_closing,
                "roi": roi,
                "roi_ci": (roi_lo, roi_hi) if roi_lo is not None else None,
                "hit_rate": hit_rate,
                "bets": n_bets,
                "edge_source": edge_source,
                "mode": evaluation_mode,
            }
        else:
            summary = {
                "folds": 0,
                "r2_mean": float("nan"),
                "mae_mean": float("nan"),
                "rmse_mean": float("nan"),
                "mae_vs_closing": mae_vs_closing,
                "roi": roi,
                "roi_ci": (roi_lo, roi_hi) if roi_lo is not None else None,
                "hit_rate": hit_rate,
                "bets": n_bets,
                "edge_source": edge_source,
                "mode": evaluation_mode,
            }
        self.db.record_backtest_metrics(self.run_id, target, summary, sample_size=int(len(out_df)))

        logging.info(
            "%s %s | folds=%d | MAE=%.3f | RMSE=%.3f | MAE_vs_close=%s | ROI=%s (CI=%s) | bets=%d | edge_source=%s",
            target,
            evaluation_mode,
            summary["folds"],
            summary["mae_mean"],
            summary["rmse_mean"],
            f"{summary['mae_vs_closing']:.3f}" if summary["mae_vs_closing"] is not None else "n/a",
            f"{summary['roi']:.3f}" if summary["roi"] is not None else "n/a",
            f"({summary['roi_ci'][0]:.3f},{summary['roi_ci'][1]:.3f})" if summary["roi_ci"] else "n/a",
            summary["bets"],
            summary.get("edge_source") or "n/a",
        )

        # ---- Deployment guard: beat the vig with lower CI bound ----
        if summary["roi_ci"] is not None:
            roi_lower = summary["roi_ci"][0]
            if not (roi_lower > vig_threshold):
                raise RuntimeError(
                    f"{target}: ROI lower CI {roi_lower:.3f} does not beat vig threshold {vig_threshold:.3f}. Aborting deployment."
                )

        special_entry = self.special_models.get(target, {}).copy()
        if calibration_record is not None:
            special_entry["calibration"] = calibration_record

        # Finally fit on ALL data for live predictions
        fit_kwargs = {"regressor__sample_weight": w_all} if w_all is not None else {}
        model.fit(X_all, y_all, **fit_kwargs)
        setattr(model, "feature_columns", list(feature_columns))
        setattr(model, "allowed_positions", TARGET_ALLOWED_POSITIONS.get(target))
        setattr(model, "target_name", target)
        self.feature_column_map[target] = list(feature_columns)
        self.model_uncertainty[target] = {"rmse": summary["rmse_mean"], "mae": summary["mae_mean"]}

        # Supplemental pricing models for prop markets
        fitted_preprocessor = None
        processed_cache: Optional[pd.DataFrame] = None
        processed_feature_names: List[str] = []

        if hasattr(model, "named_steps"):
            fitted_preprocessor = model.named_steps.get("preprocessor")

        def _prepare_processed_frame() -> Optional[pd.DataFrame]:
            nonlocal processed_cache, processed_feature_names
            if processed_cache is not None:
                return processed_cache
            if fitted_preprocessor is None:
                return None
            try:
                transformed = fitted_preprocessor.transform(X_all)
            except Exception:
                logging.debug("Unable to transform features for pricing models on %s", target, exc_info=True)
                return None
            if hasattr(transformed, "toarray"):
                transformed = transformed.toarray()
            processed_cache = pd.DataFrame(
                transformed,
                index=X_all.index,
                columns=[f"feature_{i}" for i in range(transformed.shape[1])],
            )
            processed_feature_names = list(processed_cache.columns)
            return processed_cache

        if target in {"receiving_yards", "receptions", "passing_yards"}:
            processed = _prepare_processed_frame()
            if processed is not None and len(processed) >= 100:
                try:
                    quant_model = QuantileYards()
                    quant_model.fit(processed, y_all.astype(float))
                    special_entry.update(
                        {
                            "type": "quantile",
                            "model": quant_model,
                            "preprocessor": fitted_preprocessor,
                            "feature_columns": list(feature_columns),
                            "feature_names": processed_feature_names,
                            "allowed_positions": TARGET_ALLOWED_POSITIONS.get(target),
                        }
                    )
                except Exception:
                    logging.exception("Failed to train quantile model for %s", target, exc_info=True)

        if target in {"receiving_tds", "rushing_tds"}:
            processed = _prepare_processed_frame()
            positives = int((y_all > 0).sum())
            negatives = int((y_all <= 0).sum())
            if (
                processed is not None
                and len(processed) >= 150
                and positives >= 5
                and negatives >= 5
            ):
                try:
                    n_splits = max(2, min(5, positives, negatives))
                    hurdle_model = HurdleTDModel()
                    hurdle_model.fit(processed, y_all.astype(float), n_splits=n_splits)
                    special_entry.update(
                        {
                            "type": "hurdle",
                            "model": hurdle_model,
                            "preprocessor": fitted_preprocessor,
                            "feature_columns": list(feature_columns),
                            "feature_names": processed_feature_names,
                            "allowed_positions": TARGET_ALLOWED_POSITIONS.get(target),
                        }
                    )
                except Exception:
                    logging.exception("Failed to train hurdle TD model for %s", target, exc_info=True)

        if special_entry:
            self.special_models[target] = special_entry

        return model, summary

    def _train_game_models(self, df: pd.DataFrame) -> Dict[str, Pipeline]:
        if len(df) < 20 or df["game_result"].nunique() <= 1:
            logging.warning(
                "Not enough completed games (%d) with outcomes to train game-level models.",
                len(df),
            )
            return {}

        df = df.copy()

        numeric_features = [
            "week",
            "temperature_f",
            "wind_mph",
            "humidity",
            "home_moneyline",
            "away_moneyline",
            "home_implied_prob",
            "away_implied_prob",
            "moneyline_diff",
            "implied_prob_diff",
            "implied_prob_sum",
            "home_offense_pass_rating",
            "home_offense_rush_rating",
            "home_defense_pass_rating",
            "home_defense_rush_rating",
            "home_pace_seconds_per_play",
            "home_offense_epa",
            "home_defense_epa",
            "home_offense_success_rate",
            "home_defense_success_rate",
            "home_travel_penalty",
            "home_rest_penalty",
            "home_weather_adjustment",
            "home_timezone_diff_hours",
            "home_points_for_avg",
            "home_points_against_avg",
            "home_point_diff_avg",
            "home_win_pct_recent",
            "home_prev_points_for",
            "home_prev_points_against",
            "home_prev_point_diff",
            "home_rest_days",
            "away_offense_pass_rating",
            "away_offense_rush_rating",
            "away_defense_pass_rating",
            "away_defense_rush_rating",
            "away_pace_seconds_per_play",
            "away_offense_epa",
            "away_defense_epa",
            "away_offense_success_rate",
            "away_defense_success_rate",
            "away_travel_penalty",
            "away_rest_penalty",
            "away_weather_adjustment",
            "away_timezone_diff_hours",
            "away_points_for_avg",
            "away_points_against_avg",
            "away_point_diff_avg",
            "away_win_pct_recent",
            "away_prev_points_for",
            "away_prev_points_against",
            "away_prev_point_diff",
            "away_rest_days",
        ]

        injury_columns = [
            col
            for col in df.columns
            if col.startswith("home_injury_") or col.startswith("away_injury_")
        ]
        numeric_features.extend(sorted(injury_columns))

        categorical_features = [
            "venue",
            "day_of_week",
            "referee",
            "weather_conditions",
            "home_team",
            "away_team",
        ]

        available_numeric = [
            col for col in numeric_features if col in df.columns and df[col].notna().any()
        ]
        dropped_numeric = sorted(set(numeric_features) - set(available_numeric))
        if dropped_numeric:
            logging.debug(
                "Dropping numeric game features with no observed values: %s",
                ", ".join(dropped_numeric),
            )

        available_categorical = [
            col for col in categorical_features if col in df.columns and df[col].notna().any()
        ]
        dropped_categorical = sorted(set(categorical_features) - set(available_categorical))
        if dropped_categorical:
            logging.debug(
                "Dropping categorical game features with no observed values: %s",
                ", ".join(dropped_categorical),
            )

        if not available_numeric and not available_categorical:
            logging.warning(
                "No usable features with observed values available to train game-level models.",
            )
            return {}

        feature_columns = available_numeric + available_categorical

        train_df, test_df, sorted_df = self._chronological_split(df)
        X_train = train_df[feature_columns]
        X_test = test_df[feature_columns]

        y_winner_train = (train_df["game_result"] == "home").astype(int)
        y_winner_test = (test_df["game_result"] == "home").astype(int)

        y_home_train = train_df["home_score"]
        y_home_test = test_df["home_score"]

        y_away_train = train_df["away_score"]
        y_away_test = test_df["away_score"]

        transformers = []
        if available_numeric:
            transformers.append(
                (
                    "num",
                    Pipeline([("imputer", SimpleImputer()), ("scaler", StandardScaler())]),
                    available_numeric,
                )
            )
        if available_categorical:
            transformers.append(
                (
                    "cat",
                    Pipeline(
                        [
                            (
                                "imputer",
                                SimpleImputer(strategy="constant", fill_value="missing"),
                            ),
                            ("onehot", OneHotEncoder(handle_unknown="ignore")),
                        ]
                    ),
                    available_categorical,
                )
            )

        preprocessor = ColumnTransformer(transformers=transformers)

        baseline_clf = Pipeline(
            [
                ("preprocessor", clone(preprocessor)),
                ("classifier", GradientBoostingClassifier(random_state=42)),
            ]
        )
        baseline_home = Pipeline(
            [
                ("preprocessor", clone(preprocessor)),
                ("regressor", GradientBoostingRegressor(random_state=42)),
            ]
        )
        baseline_away = Pipeline(
            [
                ("preprocessor", clone(preprocessor)),
                ("regressor", GradientBoostingRegressor(random_state=42)),
            ]
        )

        baseline_clf.fit(X_train, y_winner_train)
        baseline_home.fit(X_train, y_home_train)
        baseline_away.fit(X_train, y_away_train)

        logging.info(
            "Trained game outcome classifier (baseline), accuracy=%.3f",
            baseline_clf.score(X_test, y_winner_test),
        )
        logging.info(
            "Trained home score regressor (baseline), R^2=%.3f",
            baseline_home.score(X_test, y_home_test),
        )
        logging.info(
            "Trained away score regressor (baseline), R^2=%.3f",
            baseline_away.score(X_test, y_away_test),
        )

        tuned_clf = Pipeline(
            [
                ("preprocessor", clone(preprocessor)),
                ("classifier", GradientBoostingClassifier(random_state=42)),
            ]
        )
        tuned_home = Pipeline(
            [
                ("preprocessor", clone(preprocessor)),
                ("regressor", GradientBoostingRegressor(random_state=42)),
            ]
        )
        tuned_away = Pipeline(
            [
                ("preprocessor", clone(preprocessor)),
                ("regressor", GradientBoostingRegressor(random_state=42)),
            ]
        )

        try:
            cv = self._build_time_series_cv(len(X_train))
        except ValueError as exc:
            logging.warning(
                "Skipping hyperparameter tuning for game models due to insufficient data: %s",
                exc,
            )
            best_clf = tuned_clf.fit(X_train, y_winner_train)
            best_reg_home = tuned_home.fit(X_train, y_home_train)
            best_reg_away = tuned_away.fit(X_train, y_away_train)
        else:
            clf_search = RandomizedSearchCV(
                estimator=tuned_clf,
                param_distributions=self._gb_param_grid("classifier__"),
                n_iter=10,
                scoring="roc_auc",
                cv=cv,
                random_state=42,
                n_jobs=-1,
            )
            clf_search.fit(X_train, y_winner_train)
            best_clf = clf_search.best_estimator_
            logging.info(
                "Best parameters for game winner model: %s (CV ROC-AUC=%.3f)",
                clf_search.best_params_,
                clf_search.best_score_,
            )

            home_search = RandomizedSearchCV(
                estimator=tuned_home,
                param_distributions=self._gb_param_grid("regressor__"),
                n_iter=10,
                scoring="neg_mean_absolute_error",
                cv=cv,
                random_state=42,
                n_jobs=-1,
            )
            home_search.fit(X_train, y_home_train)
            best_reg_home = home_search.best_estimator_
            logging.info(
                "Best parameters for home score model: %s (CV MAE=%.3f)",
                home_search.best_params_,
                -home_search.best_score_,
            )

            away_search = RandomizedSearchCV(
                estimator=tuned_away,
                param_distributions=self._gb_param_grid("regressor__"),
                n_iter=10,
                scoring="neg_mean_absolute_error",
                cv=cv,
                random_state=42,
                n_jobs=-1,
            )
            away_search.fit(X_train, y_away_train)
            best_reg_away = away_search.best_estimator_
            logging.info(
                "Best parameters for away score model: %s (CV MAE=%.3f)",
                away_search.best_params_,
                -away_search.best_score_,
            )

        rf_clf = Pipeline(
            [
                ("preprocessor", clone(preprocessor)),
                (
                    "classifier",
                    RandomForestClassifier(
                        n_estimators=500,
                        random_state=42,
                        min_samples_leaf=2,
                        n_jobs=-1,
                    ),
                ),
            ]
        )

        stack_clf = StackingClassifier(
            estimators=[("gbm", clone(best_clf)), ("rf", rf_clf)],
            final_estimator=LogisticRegression(max_iter=1000),
            passthrough=False,
            n_jobs=-1,
        )

        try:
            calibrated_clf: Pipeline = CalibratedClassifierCV(
                estimator=stack_clf,
                method="sigmoid",
                cv=min(3, max(2, len(np.unique(y_winner_train)))),
            )
            calibrated_clf.fit(X_train, y_winner_train)
            final_clf: Pipeline = calibrated_clf
        except ValueError as exc:
            logging.warning("Calibration skipped for game winner model: %s", exc)
            final_clf = stack_clf.fit(X_train, y_winner_train)

        rf_home = Pipeline(
            [
                ("preprocessor", clone(preprocessor)),
                (
                    "regressor",
                    RandomForestRegressor(
                        n_estimators=600,
                        random_state=42,
                        min_samples_leaf=2,
                        n_jobs=-1,
                    ),
                ),
            ]
        )
        final_home = StackingRegressor(
            estimators=[("gbm", clone(best_reg_home)), ("rf", rf_home)],
            final_estimator=GradientBoostingRegressor(
                random_state=42, learning_rate=0.05, max_depth=3, n_estimators=200
            ),
            passthrough=False,
            n_jobs=-1,
        )
        final_home.fit(X_train, y_home_train)

        rf_away = Pipeline(
            [
                ("preprocessor", clone(preprocessor)),
                (
                    "regressor",
                    RandomForestRegressor(
                        n_estimators=600,
                        random_state=42,
                        min_samples_leaf=2,
                        n_jobs=-1,
                    ),
                ),
            ]
        )
        final_away = StackingRegressor(
            estimators=[("gbm", clone(best_reg_away)), ("rf", rf_away)],
            final_estimator=GradientBoostingRegressor(
                random_state=42, learning_rate=0.05, max_depth=3, n_estimators=200
            ),
            passthrough=False,
            n_jobs=-1,
        )
        final_away.fit(X_train, y_away_train)

        if hasattr(final_clf, "predict_proba"):
            winner_proba = final_clf.predict_proba(X_test)[:, 1]
        else:
            decision = final_clf.decision_function(X_test)
            winner_proba = 1.0 / (1.0 + np.exp(-decision))
        winner_pred = (winner_proba >= 0.5).astype(int)
        winner_accuracy = accuracy_score(y_winner_test, winner_pred)
        try:
            winner_roc_auc = roc_auc_score(y_winner_test, winner_proba)
        except ValueError:
            winner_roc_auc = float("nan")
        try:
            winner_log_loss = log_loss(y_winner_test, winner_proba, labels=[0, 1])
        except ValueError:
            winner_log_loss = float("nan")
        try:
            winner_brier = brier_score_loss(y_winner_test, winner_proba)
        except ValueError:
            winner_brier = float("nan")

        logging.info(
            "Game winner holdout metrics | accuracy=%.3f | ROC-AUC=%s | log_loss=%s | brier=%s",
            winner_accuracy,
            f"{winner_roc_auc:.3f}" if not np.isnan(winner_roc_auc) else "nan",
            f"{winner_log_loss:.3f}" if not np.isnan(winner_log_loss) else "nan",
            f"{winner_brier:.3f}" if not np.isnan(winner_brier) else "nan",
        )

        home_pred = final_home.predict(X_test)
        home_r2 = final_home.score(X_test, y_home_test)
        home_mae = mean_absolute_error(y_home_test, home_pred)
        home_rmse = float(np.sqrt(mean_squared_error(y_home_test, home_pred)))
        logging.info(
            "Home score holdout metrics | R^2=%.3f | MAE=%.3f | RMSE=%.3f",
            home_r2,
            home_mae,
            home_rmse,
        )

        away_pred = final_away.predict(X_test)
        away_r2 = final_away.score(X_test, y_away_test)
        away_mae = mean_absolute_error(y_away_test, away_pred)
        away_rmse = float(np.sqrt(mean_squared_error(y_away_test, away_pred)))
        logging.info(
            "Away score holdout metrics | R^2=%.3f | MAE=%.3f | RMSE=%.3f",
            away_r2,
            away_mae,
            away_rmse,
        )

        # Supplemental Poisson totals model for pricing
        try:
            poisson_pre = clone(preprocessor)
            poisson_pre.fit(sorted_df[feature_columns])

            transformed_train = poisson_pre.transform(X_train)
            transformed_test = poisson_pre.transform(X_test)
            transformed_full = poisson_pre.transform(sorted_df[feature_columns])

            if hasattr(transformed_train, "toarray"):
                transformed_train = transformed_train.toarray()
            if hasattr(transformed_test, "toarray"):
                transformed_test = transformed_test.toarray()
            if hasattr(transformed_full, "toarray"):
                transformed_full = transformed_full.toarray()

            try:
                feature_names_out = list(poisson_pre.get_feature_names_out())
            except Exception:
                feature_names_out = []

            expected_cols = transformed_train.shape[1]
            if not feature_names_out or len(feature_names_out) != expected_cols:
                logging.debug(
                    "Poisson preprocessor feature name mismatch: expected %d, got %d; "
                    "using generic feature names.",
                    expected_cols,
                    len(feature_names_out),
                )
                feature_names_out = [f"feature_{i}" for i in range(expected_cols)]

            train_processed = pd.DataFrame(
                transformed_train,
                columns=feature_names_out,
                index=X_train.index,
            )
            test_processed = pd.DataFrame(
                transformed_test,
                columns=feature_names_out,
                index=X_test.index,
            )
            full_processed = pd.DataFrame(
                transformed_full,
                columns=feature_names_out,
                index=sorted_df.index,
            )

            poisson_model = TeamPoissonTotals(alpha=1.0)
            poisson_model.fit(train_processed, y_home_train, train_processed, y_away_train)
            lam_home, lam_away = poisson_model.predict_lambda(test_processed, test_processed)
            rmse_home_pois = compute_rmse(y_home_test, lam_home)
            rmse_away_pois = compute_rmse(y_away_test, lam_away)
            logging.info(
                "Poisson team totals holdout | Home RMSE=%.2f Away RMSE=%.2f",
                rmse_home_pois,
                rmse_away_pois,
            )

            poisson_model.fit(
                full_processed,
                sorted_df["home_score"],
                full_processed,
                sorted_df["away_score"],
            )
            self.special_models["team_poisson"] = {
                "type": "poisson",
                "model": poisson_model,
                "preprocessor": poisson_pre,
                "feature_columns": list(feature_columns),
                "feature_names": feature_names_out,
            }
        except Exception:
            logging.exception("Failed to fit Poisson totals model", exc_info=True)

        self.db.record_backtest_metrics(
            self.run_id,
            "game_winner",
            {
                "accuracy": winner_accuracy,
                "roc_auc": winner_roc_auc,
                "log_loss": winner_log_loss,
                "brier": winner_brier,
            },
            sample_size=len(y_winner_test),
        )
        self.db.record_backtest_metrics(
            self.run_id,
            "home_points",
            {"r2": home_r2, "mae": home_mae, "rmse": home_rmse},
            sample_size=len(y_home_test),
        )
        self.db.record_backtest_metrics(
            self.run_id,
            "away_points",
            {"r2": away_r2, "mae": away_mae, "rmse": away_rmse},
            sample_size=len(y_away_test),
        )

        self.model_uncertainty["game_winner"] = {
            "log_loss": winner_log_loss,
            "brier": winner_brier,
            "accuracy": winner_accuracy,
        }
        self.model_uncertainty["home_points"] = {"rmse": home_rmse, "mae": home_mae}
        self.model_uncertainty["away_points"] = {"rmse": away_rmse, "mae": away_mae}

        X_full = sorted_df[feature_columns]
        y_winner_full = (sorted_df["game_result"] == "home").astype(int)
        final_clf.fit(X_full, y_winner_full)
        final_home.fit(X_full, sorted_df["home_score"])
        final_away.fit(X_full, sorted_df["away_score"])

        setattr(final_clf, "feature_columns", feature_columns)
        setattr(final_home, "feature_columns", feature_columns)
        setattr(final_away, "feature_columns", feature_columns)

        return {
            "game_winner": final_clf,
            "home_points": final_home,
            "away_points": final_away,
        }


# ---------------------------------------------------------------------------
# Prediction utilities
# ---------------------------------------------------------------------------


def predict_upcoming_games(
    models: Dict[str, Pipeline],
    engine: Engine,
    model_uncertainty: Optional[Dict[str, Dict[str, float]]] = None,
    output_path: Optional[Path] = None,
    save_json: bool = False,
    ingestor: Optional["NFLIngestor"] = None,
    trainer: Optional["ModelTrainer"] = None,
    config: Optional[NFLConfig] = None,
) -> Dict[str, pd.DataFrame]:
    feature_builder = FeatureBuilder(engine)
    feature_builder.build_features()
    model_uncertainty = model_uncertainty or {}

    base_games = pd.read_sql_table("nfl_games", engine).rename(columns=lambda col: str(col))
    base_games["start_time"] = pd.to_datetime(base_games["start_time"])
    base_games["day_of_week"] = base_games["day_of_week"].where(
        base_games["day_of_week"].notna(), base_games["start_time"].dt.day_name()
    )

    games_source = feature_builder.games_frame
    if games_source is not None and not games_source.empty:
        games_source = games_source.copy()
        games_source = games_source.rename(columns=lambda col: str(col))
    else:
        games_source = base_games

    games_source["start_time"] = pd.to_datetime(games_source["start_time"])
    games_source["day_of_week"] = games_source["day_of_week"].where(
        games_source["day_of_week"].notna(), games_source["start_time"].dt.day_name()
    )

    if "odds_updated" not in games_source.columns:
        games_source["odds_updated"] = pd.NaT

    upcoming_mask = (games_source["status"].isin(["upcoming", "scheduled", "inprogress"])) | games_source["home_score"].isna()
    upcoming = games_source.loc[upcoming_mask].copy()
    if upcoming.empty:
        logging.warning("No upcoming games found for prediction")
        return {"games": pd.DataFrame(), "players": pd.DataFrame()}

    upcoming["home_team"] = upcoming["home_team"].apply(normalize_team_abbr)
    upcoming["away_team"] = upcoming["away_team"].apply(normalize_team_abbr)
    upcoming = upcoming[upcoming["home_team"].notna() & upcoming["away_team"].notna()]
    if upcoming.empty:
        logging.warning("Upcoming games are missing team assignments after normalization")
        return {"games": pd.DataFrame(), "players": pd.DataFrame()}

    upcoming["start_time"] = pd.to_datetime(upcoming["start_time"], utc=True, errors="coerce")
    upcoming = upcoming[upcoming["start_time"].notna()]
    if upcoming.empty:
        logging.warning("Upcoming games are missing valid start times after normalization")
        return {"games": pd.DataFrame(), "players": pd.DataFrame()}

    eastern = ZoneInfo("America/New_York")
    upcoming["local_start_time"] = upcoming["start_time"].dt.tz_convert(eastern)
    upcoming["local_day_of_week"] = upcoming["local_start_time"].dt.day_name()
    upcoming["day_of_week"] = upcoming["day_of_week"].where(
        upcoming["day_of_week"].notna(), upcoming["local_day_of_week"]
    )

    now_utc = dt.datetime.now(dt.timezone.utc)
    lookback = now_utc - pd.Timedelta(hours=12)
    lookahead = now_utc + pd.Timedelta(days=7, hours=12)
    in_window_mask = (upcoming["start_time"] >= lookback) & (
        upcoming["start_time"] <= lookahead
    )
    window_games = upcoming.loc[in_window_mask].copy()

    if window_games.empty:
        earliest_start = upcoming["start_time"].min()
        if pd.isna(earliest_start):
            logging.warning("No upcoming games have a valid kickoff time available")
            return {"games": pd.DataFrame(), "players": pd.DataFrame()}
        week_start = earliest_start.normalize() - pd.to_timedelta(earliest_start.weekday(), unit="D")
        week_end = week_start + pd.Timedelta(days=7)
        week_mask = (upcoming["start_time"] >= week_start) & (
            upcoming["start_time"] <= week_end
        )
        window_games = upcoming.loc[week_mask].copy()
        if window_games.empty:
            logging.warning("No upcoming games within the current week window")
            return {"games": pd.DataFrame(), "players": pd.DataFrame()}
        logging.info(
            "Falling back to earliest scheduled week %s-%s with %d games",
            week_start.date(),
            week_end.date(),
            len(window_games),
        )

    upcoming = window_games.copy()

    desired_days = {"Thursday", "Sunday", "Monday"}
    upcoming = upcoming[upcoming["local_day_of_week"].isin(desired_days)]
    if upcoming.empty:
        logging.warning("No Thursday/Sunday/Monday games available for prediction")
        return {"games": pd.DataFrame(), "players": pd.DataFrame()}

    upcoming.loc[:, "_priority"] = upcoming["game_id"].apply(
        lambda value: 0 if isinstance(value, str) and value.isdigit() else 1
    )
    upcoming = upcoming.sort_values(
        ["_priority", "odds_updated", "start_time"], ascending=[True, False, True]
    )
    upcoming = upcoming.drop_duplicates(
        subset=["home_team", "away_team", "start_time"], keep="first"
    )
    upcoming = upcoming.drop(columns="_priority", errors="ignore")

    upcoming = upcoming.sort_values("start_time").reset_index(drop=True)

    def _ensure_model_features(frame: pd.DataFrame, model: Pipeline) -> pd.DataFrame:
        columns: Optional[Iterable[str]] = getattr(model, "feature_columns", None)
        if not columns:
            target_key = getattr(model, "target_name", None)
            if trainer is not None and target_key:
                columns = trainer.feature_column_map.get(target_key)
        if not columns:
            columns = getattr(model, "feature_names_in_", None)

        if not columns:
            numeric_cols = frame.select_dtypes(include=[np.number, bool]).columns.tolist()
            if not numeric_cols:
                return frame
            return frame.loc[:, numeric_cols]

        column_list = list(columns)
        if not column_list:
            numeric_cols = frame.select_dtypes(include=[np.number, bool]).columns.tolist()
            if not numeric_cols:
                return frame
            return frame.loc[:, numeric_cols]

        frame = frame.copy()
        for col in column_list:
            if col not in frame.columns:
                frame[col] = np.nan

        return frame.reindex(columns=column_list)

    # Game-level predictions
    game_models_present = all(key in models for key in ("game_winner", "home_points", "away_points"))
    if not game_models_present:
        logging.error("Missing trained game-level models. Cannot generate scoreboard predictions.")
        return {"games": pd.DataFrame(), "players": pd.DataFrame()}

    game_features = feature_builder.prepare_upcoming_game_features(upcoming)
    home_features = _ensure_model_features(game_features, models["home_points"])
    away_features = _ensure_model_features(game_features, models["away_points"])
    winner_features = _ensure_model_features(game_features, models["game_winner"])

    away_predictions = models["away_points"].predict(away_features)
    home_predictions = models["home_points"].predict(home_features)
    winner_probs = models["game_winner"].predict_proba(winner_features)[:, 1]

    if trainer is not None:
        try:
            specials = getattr(trainer, "special_models", {}) or {}
        except Exception:
            specials = {}
        calibration_info = specials.get("game_winner", {}).get("calibration") if isinstance(specials, dict) else None
        if calibration_info and calibration_info.get("method") == "logistic":
            model = calibration_info.get("model")
            if model is not None:
                try:
                    winner_probs = model.predict_proba(winner_probs.reshape(-1, 1))[:, 1]
                except Exception:
                    logging.debug(
                        "Unable to apply stored calibration for game_winner during inference",
                        exc_info=True,
                    )

    scoreboard = upcoming[[
        "game_id",
        "start_time",
        "local_start_time",
        "away_team",
        "home_team",
    ]].copy()
    scoreboard["away_score"] = away_predictions
    scoreboard["home_score"] = home_predictions
    scoreboard["home_win_probability"] = winner_probs

    home_unc = (model_uncertainty.get("home_points") or {})
    away_unc = (model_uncertainty.get("away_points") or {})
    winner_unc = (model_uncertainty.get("game_winner") or {})

    home_rmse = float(home_unc.get("rmse")) if home_unc.get("rmse") is not None else np.nan
    away_rmse = float(away_unc.get("rmse")) if away_unc.get("rmse") is not None else np.nan

    def _interval_bounds(series: pd.Series, rmse: float) -> Tuple[pd.Series, pd.Series]:
        if pd.isna(rmse):
            return pd.Series(np.nan, index=series.index), pd.Series(np.nan, index=series.index)
        lower = series - rmse
        upper = series + rmse
        return lower.clip(lower=0.0), upper.clip(lower=0.0)

    home_lower, home_upper = _interval_bounds(scoreboard["home_score"], home_rmse)
    away_lower, away_upper = _interval_bounds(scoreboard["away_score"], away_rmse)
    scoreboard["home_score_lower"] = home_lower
    scoreboard["home_score_upper"] = home_upper
    scoreboard["away_score_lower"] = away_lower
    scoreboard["away_score_upper"] = away_upper

    scoreboard["home_win_log_loss"] = winner_unc.get("log_loss")
    scoreboard["home_win_brier"] = winner_unc.get("brier")
    scoreboard["home_win_accuracy"] = winner_unc.get("accuracy")
    scoreboard["date"] = scoreboard["local_start_time"].dt.date.astype(str)
    scoreboard = scoreboard[
        [
            "game_id",
            "date",
            "start_time",
            "local_start_time",
            "away_team",
            "home_team",
            "away_score",
            "home_score",
            "away_score_lower",
            "away_score_upper",
            "home_score_lower",
            "home_score_upper",
            "home_win_probability",
            "home_win_log_loss",
            "home_win_brier",
            "home_win_accuracy",
        ]
    ].rename(
        columns={
            "away_team": "away_team_abbr",
            "home_team": "home_team_abbr",
        }
    )

    odds_columns = [
        "home_moneyline",
        "away_moneyline",
        "home_implied_prob",
        "away_implied_prob",
        "odds_updated",
    ]
    available_odds = [col for col in odds_columns if col in game_features.columns]
    if available_odds:
        odds_frame = game_features[["game_id", *available_odds]].drop_duplicates("game_id")
        scoreboard = scoreboard.merge(odds_frame, on="game_id", how="left")

    scoreboard = scoreboard.sort_values(["date", "start_time", "game_id"]).reset_index(drop=True)

    # Player-level predictions
    lineup_df = pd.DataFrame()
    if ingestor is not None:
        lineup_cache: Dict[Tuple[str, str, str], List[Dict[str, Any]]] = {}
        lineup_records: Dict[Tuple[str, str, str, str], Dict[str, Any]] = {}
        for game in upcoming.itertuples():
            season_val = getattr(game, "season", None)
            start_time = getattr(game, "start_time", None)
            away_team = getattr(game, "away_team", None)
            home_team = getattr(game, "home_team", None)
            if not away_team or not home_team:
                continue
            rows = ingestor.fetch_lineup_rows(
                start_time,
                away_team,
                home_team,
                cache=lineup_cache,
            )
            for row in rows:
                team = normalize_team_abbr(row.get("team"))
                position = normalize_position(row.get("position"))
                if not team or not position:
                    continue
                player_name = row.get("player_name") or ""
                first_name = row.get("first_name") or ""
                last_name = row.get("last_name") or ""
                name_for_key = " ".join(part for part in [first_name, last_name] if part) or player_name
                pname_key = row.get("__pname_key") or robust_player_name_key(name_for_key)
                if not player_name or not pname_key:
                    continue
                player_name_norm = normalize_player_name(player_name)
                raw_player_id = row.get("player_id")
                player_id = (
                    str(raw_player_id)
                    if raw_player_id not in (None, "")
                    else f"lineup_{team}_{pname_key}"
                )
                updated_at = row.get("updated_at")
                if isinstance(updated_at, str):
                    updated_at = parse_dt(updated_at)
                depth_id = row.get("depth_id")
                if not depth_id:
                    depth_id = f"msf-lineup:{team}:{position}:{pname_key}"

                status_bucket = row.get("status_bucket")
                practice_status = row.get("practice_status")
                if status_bucket:
                    status_bucket = normalize_injury_status(status_bucket)
                    practice_status = normalize_practice_status(practice_status)
                else:
                    status_bucket, practice_status = interpret_playing_probability(
                        row.get("playing_probability")
                    )
                    status_bucket = normalize_injury_status(status_bucket)
                    practice_status = normalize_practice_status(practice_status)

                record = {
                    "game_id": str(getattr(game, "game_id", "")),
                    "depth_id": depth_id,
                    "team": team,
                    "position": position,
                    "player_id": player_id,
                    "player_name": player_name,
                    "first_name": first_name,
                    "last_name": last_name,
                    "rank": row.get("rank"),
                    "updated_at": updated_at,
                    "player_name_norm": player_name_norm,
                    "__pname_key": pname_key,
                    "game_start": row.get("game_start") or start_time,
                    "side": row.get("side"),
                    "base_pos": row.get("base_pos") or position,
                    "playing_probability": row.get("playing_probability"),
                    "player_team": row.get("player_team"),
                    "status_bucket": status_bucket,
                    "practice_status": practice_status,
                }
                key = (record["game_id"], team, pname_key, position)
                existing = lineup_records.get(key)
                existing_ts = existing.get("updated_at") if existing else None
                existing_ts = pd.to_datetime(existing_ts) if existing_ts is not None else None
                new_ts = pd.to_datetime(updated_at) if updated_at is not None else None
                if existing is None or (existing_ts or pd.Timestamp.min) <= (new_ts or pd.Timestamp.max):
                    lineup_records[key] = record

        if lineup_records:
            lineup_df = pd.DataFrame(lineup_records.values())

    player_features = feature_builder.prepare_upcoming_player_features(
        upcoming,
        lineup_rows=lineup_df if not lineup_df.empty else None,
    )
    respect_lineups = True if config is None else bool(config.respect_lineups)
    if trainer is not None:
        player_features = trainer.apply_lineup_gate(
            player_features,
            respect_lineups=respect_lineups,
            lineup_df=lineup_df if not lineup_df.empty else None,
        )
    elif respect_lineups:
        logging.warning(
            "Respect-lineups flag enabled but no trainer provided; skipping roster gating",
        )
    player_predictions = pd.DataFrame()
    if not player_features.empty:
        player_predictions = player_features[
            ["game_id", "team", "player_id", "player_name", "position"]
        ].copy()
        if "_usage_confidence" in player_features.columns:
            player_predictions["_usage_confidence"] = player_features[
                "_usage_confidence"
            ].values
        if "is_placeholder" in player_features.columns:
            player_predictions["is_placeholder"] = (
                player_features["is_placeholder"].astype(bool).values
            )

        for target, model in models.items():
            if target in {"game_winner", "home_points", "away_points"}:
                continue

            allowed_positions = getattr(
                model, "allowed_positions", TARGET_ALLOWED_POSITIONS.get(target)
            )
            if allowed_positions:
                mask = player_predictions["position"].isin(allowed_positions)
            else:
                mask = pd.Series(True, index=player_predictions.index)

            target_values = pd.Series(np.nan, index=player_predictions.index, dtype=float)
            if mask.any():
                features_for_model = _ensure_model_features(
                    player_features.loc[mask], model
                )
                try:
                    preds = model.predict(features_for_model)
                except Exception:
                    logging.exception("Failed to generate predictions for %s", target)
                    continue
                if trainer is not None:
                    preds = trainer.calibrate_player_predictions(
                        target,
                        player_features.loc[mask],
                        preds,
                    )
                if target in NON_NEGATIVE_TARGETS:
                    preds = np.maximum(np.asarray(preds, dtype=float), 0.0)
                target_values.loc[mask] = preds
            player_predictions[f"pred_{target}"] = target_values.values

        for column in [
            "pred_passing_yards",
            "pred_rushing_yards",
            "pred_receiving_yards",
            "pred_receptions",
            "pred_rushing_tds",
            "pred_receiving_tds",
            "pred_passing_tds",
        ]:
            if column not in player_predictions.columns:
                player_predictions[column] = np.nan

        value_columns = [
            "pred_passing_yards",
            "pred_rushing_yards",
            "pred_receiving_yards",
            "pred_receptions",
            "pred_rushing_tds",
            "pred_receiving_tds",
            "pred_passing_tds",
        ]
        player_predictions[value_columns] = (
            player_predictions[value_columns].fillna(0.0).clip(lower=0.0)
        )

        qb_mask = player_predictions["position"] == "QB"
        rb_mask = player_predictions["position"] == "RB"
        wr_mask = player_predictions["position"] == "WR"
        te_mask = player_predictions["position"] == "TE"

        # Quarterbacks: retain passing and rushing yardage, suppress receiving metrics
        player_predictions.loc[qb_mask, [
            "pred_receiving_yards",
            "pred_receptions",
            "pred_receiving_tds",
        ]] = 0.0

        # Rushing output is meaningful for quarterbacks and running backs.
        rushing_allowed_mask = qb_mask | rb_mask
        player_predictions.loc[~rushing_allowed_mask, "pred_rushing_yards"] = 0.0
        player_predictions.loc[~rushing_allowed_mask, "pred_rushing_tds"] = 0.0

        # Pass catchers (RB/WR/TE) retain receiving metrics; others zeroed out
        receivers_mask = rb_mask | wr_mask | te_mask
        player_predictions.loc[~receivers_mask, [
            "pred_receiving_yards",
            "pred_receptions",
            "pred_receiving_tds",
        ]] = 0.0

        # Non-quarterbacks should not have passing output
        player_predictions.loc[~qb_mask, [
            "pred_passing_yards",
            "pred_passing_tds",
        ]] = 0.0

        player_predictions["pred_touchdowns"] = (
            player_predictions["pred_rushing_tds"].fillna(0)
            + player_predictions["pred_receiving_tds"].fillna(0)
            + player_predictions["pred_passing_tds"].fillna(0)
        )

    priced_results: Dict[str, pd.DataFrame] = {}
    if trainer is not None and player_features is not None:
        specials = getattr(trainer, "special_models", {}) or {}
        player_pred_tables: Dict[str, pd.DataFrame] = {}

        def _build_player_index(frame: pd.DataFrame) -> pd.DataFrame:
            cols = [
                col
                for col in [
                    "player_id",
                    "player_name",
                    "team",
                    "opponent",
                    "position",
                    "game_id",
                    "event_id",
                ]
                if col in frame.columns
            ]
            return frame[cols].copy()

        for target in ("receiving_yards", "receptions", "passing_yards"):
            info = specials.get(target)
            if not info or info.get("type") != "quantile":
                continue
            allowed = info.get("allowed_positions")
            mask = (
                player_features["position"].isin(allowed)
                if allowed and "position" in player_features.columns
                else pd.Series(True, index=player_features.index)
            )
            subset = player_features.loc[mask].copy()
            if subset.empty:
                continue
            features_subset = _ensure_model_features(
                subset, SimpleNamespace(feature_columns=info.get("feature_columns", []))
            )
            player_index = _build_player_index(subset)
            table = make_quantile_pred_table(
                info["model"],
                info["preprocessor"],
                info.get("feature_names"),
                features_subset,
                player_index,
                target,
            )
            if not table.empty:
                player_pred_tables[target] = table

        anytime_table = pd.DataFrame()
        for target in ("receiving_tds", "rushing_tds"):
            info = specials.get(target)
            if not info or info.get("type") != "hurdle":
                continue
            allowed = info.get("allowed_positions")
            mask = (
                player_features["position"].isin(allowed)
                if allowed and "position" in player_features.columns
                else pd.Series(True, index=player_features.index)
            )
            subset = player_features.loc[mask].copy()
            if subset.empty:
                continue
            features_subset = _ensure_model_features(
                subset, SimpleNamespace(feature_columns=info.get("feature_columns", []))
            )
            player_index = _build_player_index(subset)
            table = make_anytime_td_table(
                info["model"],
                info["preprocessor"],
                info.get("feature_names"),
                features_subset,
                player_index,
            )
            if table.empty:
                continue
            if anytime_table.empty:
                anytime_table = table
            else:
                key_cols = [col for col in ["player_id", "team", "opponent"] if col in table.columns]
                merged = anytime_table.merge(
                    table,
                    on=key_cols,
                    how="outer",
                    suffixes=("_a", "_b"),
                )
                merged["anytime_prob"] = merged[["anytime_prob_a", "anytime_prob_b"]].mean(axis=1)
                anytime_table = merged.drop(columns=["anytime_prob_a", "anytime_prob_b"], errors="ignore")
        if not anytime_table.empty:
            player_pred_tables["anytime_td"] = anytime_table

        poisson_info = specials.get("team_poisson")
        feats_home = pd.DataFrame()
        feats_away = pd.DataFrame()
        if poisson_info and not game_features.empty:
            base_features = _ensure_model_features(
                game_features,
                SimpleNamespace(feature_columns=poisson_info.get("feature_columns", [])),
            )
            processed = _transform_with_feature_names(
                poisson_info["preprocessor"],
                base_features,
                poisson_info.get("feature_names"),
            )
            feats_home = processed.copy()
            feats_away = processed.copy()

        if player_pred_tables or not feats_home.empty:
            start_min = upcoming["start_time"].min()
            start_max = upcoming["start_time"].max()
            if pd.isna(start_min) or pd.isna(start_max):
                week_key = dt.datetime.now(dt.timezone.utc).strftime("%Y%m%d")
            else:
                start_min_ts = pd.to_datetime(start_min)
                start_max_ts = pd.to_datetime(start_max)
                if start_min_ts.tzinfo is None:
                    start_min_ts = start_min_ts.tz_localize(dt.timezone.utc)
                else:
                    start_min_ts = start_min_ts.tz_convert(dt.timezone.utc)
                if start_max_ts.tzinfo is None:
                    start_max_ts = start_max_ts.tz_localize(dt.timezone.utc)
                else:
                    start_max_ts = start_max_ts.tz_convert(dt.timezone.utc)
                start_min = start_min_ts.tz_localize(None)
                start_max = start_max_ts.tz_localize(None)
                week_key = f"{start_min.strftime('%Y%m%d')}_{start_max.strftime('%Y%m%d')}"

            odds_players_df = pd.DataFrame(
                columns=[
                    "market",
                    "player_id",
                    "player_name",
                    "team",
                    "opponent",
                    "line",
                    "american_odds",
                    "sportsbook",
                    "event_id",
                ]
            )
            odds_games_df = pd.DataFrame(
                columns=[
                    "market",
                    "game_id",
                    "away_team",
                    "home_team",
                    "side",
                    "total",
                    "american_odds",
                    "sportsbook",
                    "event_id",
                    "last_update",
                ]
            )

            if ingestor is not None and getattr(ingestor, "odds_client", None) is not None:
                try:
                    odds_payload = ingestor.odds_client.fetch_odds()
                    odds_players_df, odds_games_df = extract_pricing_odds(
                        odds_payload,
                        valid_game_ids=upcoming["game_id"].astype(str).unique(),
                    )
                    logging.info(
                        "Collected %d totals rows and %d player prop rows for pricing",
                        len(odds_games_df),
                        len(odds_players_df),
                    )
                except Exception as exc:
                    logging.warning("Failed to fetch odds for pricing: %s", exc)

            out_dir = Path("pricing_outputs")
            priced_results = emit_priced_picks(
                week_key=week_key,
                player_pred_tables=player_pred_tables,
                odds_players=odds_players_df,
                week_games_df=upcoming[["game_id", "away_team", "home_team"]].copy(),
                feats_home=feats_home,
                feats_away=feats_away,
                odds_games=odds_games_df,
                tpois=(poisson_info or {}).get("model") if poisson_info else None,
                out_dir=out_dir,
            )

    # Reporting output
    def _format_table(headers: Sequence[str], rows: Sequence[Sequence[str]], aligns=None) -> List[str]:
        if aligns is None:
            aligns = ["left"] * len(headers)

        widths = [len(str(header)) for header in headers]
        for row in rows:
            for idx, cell in enumerate(row):
                widths[idx] = max(widths[idx], len(str(cell)))

        def _fmt(cell: str, width: int, align: str) -> str:
            text = str(cell)
            if align == "right":
                return text.rjust(width)
            if align == "center":
                return text.center(width)
            return text.ljust(width)

        sep = "+".join([""] + ["-" * (w + 2) for w in widths] + [""])
        header_line = "| " + " | ".join(
            _fmt(header, width, align)
            for header, width, align in zip(headers, widths, aligns)
        ) + " |"

        table_lines = [sep, header_line, sep]
        for row in rows:
            formatted = "| " + " | ".join(
                _fmt(cell, width, align)
                for cell, width, align in zip(row, widths, aligns)
            ) + " |"
            table_lines.append(formatted)
        table_lines.append(sep)
        return table_lines

    lines: List[str] = []

    if not scoreboard.empty:
        scoreboard_rows: List[List[str]] = []
        for row in scoreboard.itertuples(index=False):
            away_low = row.away_score_lower if not pd.isna(row.away_score_lower) else row.away_score
            away_high = row.away_score_upper if not pd.isna(row.away_score_upper) else row.away_score
            home_low = row.home_score_lower if not pd.isna(row.home_score_lower) else row.home_score
            home_high = row.home_score_upper if not pd.isna(row.home_score_upper) else row.home_score

            scoreboard_rows.append(
                [
                    str(row.date),
                    row.away_team_abbr,
                    row.home_team_abbr,
                    f"{row.away_score:.2f} ({away_low:.2f}-{away_high:.2f})",
                    f"{row.home_score:.2f} ({home_low:.2f}-{home_high:.2f})",
                ]
            )

        lines.extend(
            _format_table(
                ["Date", "Away", "Home", "Away Score ±RMSE", "Home Score ±RMSE"],
                scoreboard_rows,
                aligns=["left", "left", "left", "right", "right"],
            )
        )

    if winner_unc:
        lines.append("")
        lines.append("Game winner calibration:")
        if winner_unc.get("log_loss") is not None:
            lines.append(f"  Log loss: {winner_unc['log_loss']:.3f}")
        if winner_unc.get("brier") is not None:
            lines.append(f"  Brier score: {winner_unc['brier']:.3f}")
        if winner_unc.get("accuracy") is not None:
            lines.append(f"  Validation accuracy: {winner_unc['accuracy']:.3f}")

    position_order = {"QB": 0, "RB": 1, "HB": 1, "FB": 1, "WR": 2, "TE": 3}

    if not player_predictions.empty:
        for game in scoreboard.itertuples(index=False):
            lines.append("")
            lines.append(f"{game.away_team_abbr} at {game.home_team_abbr}")
            lines.append("".ljust(len(lines[-1]), "-"))

            game_players = player_predictions[player_predictions["game_id"] == game.game_id]
            for team in [game.away_team_abbr, game.home_team_abbr]:
                team_players = game_players[game_players["team"] == team].copy()
                if team_players.empty:
                    continue

                team_players["_pos_order"] = team_players["position"].map(position_order).fillna(9)
                team_players = team_players.sort_values(
                    ["_pos_order", "pred_touchdowns", "pred_receptions"], ascending=[True, False, False]
                )

                rows: List[List[str]] = []
                def _non_negative(val: float) -> float:
                    try:
                        numeric = float(val)
                    except (TypeError, ValueError):
                        return 0.0
                    if math.isnan(numeric) or math.isinf(numeric):
                        return 0.0
                    return numeric if numeric >= 0.0 else 0.0

                for player in team_players.itertuples(index=False):
                    name = player.player_name or "Unknown Player"

                    rushing_tds = getattr(player, "pred_rushing_tds", 0.0)
                    if pd.isna(rushing_tds):
                        rushing_tds = 0.0

                    display_touchdowns = player.pred_touchdowns
                    if pd.isna(display_touchdowns):
                        display_touchdowns = 0.0

                    if player.position == "QB":
                        display_touchdowns = rushing_tds

                    rows.append(
                        [
                            name,
                            player.position,
                            f"{_non_negative(player.pred_passing_yards):.2f}",
                            f"{_non_negative(player.pred_rushing_yards):.2f}",
                            f"{_non_negative(player.pred_receiving_yards):.2f}",
                            f"{_non_negative(player.pred_receptions):.2f}",
                            f"{_non_negative(display_touchdowns):.2f}",
                            f"{_non_negative(player.pred_passing_tds):.2f}",
                        ]
                    )

                if rows:
                    lines.append("")
                    lines.append(f"{team} Starters")
                    lines.extend(
                        _format_table(
                            [
                                "Player",
                                "Pos",
                                "Pass Yds",
                                "Rush Yds",
                                "Rec Yds",
                                "Receptions",
                                "Rush TDs",
                                "Pass TDs",
                            ],
                            rows,
                            aligns=[
                                "left",
                                "center",
                                "right",
                                "right",
                                "right",
                                "right",
                                "right",
                                "right",
                            ],
                        )
                    )

    report_text = "\n".join(lines)
    print(report_text)

    if save_json and output_path is not None:
        games_payload = scoreboard.copy()
        games_payload["start_time"] = games_payload["start_time"].astype(str)
        if "local_start_time" in games_payload.columns:
            games_payload["local_start_time"] = games_payload["local_start_time"].astype(str)

        players_payload = player_predictions.drop(
            columns=[col for col in player_predictions.columns if col.startswith("_")],
            errors="ignore",
        )
        if "start_time" in players_payload.columns:
            players_payload["start_time"] = players_payload["start_time"].astype(str)
        if "local_start_time" in players_payload.columns:
            players_payload["local_start_time"] = players_payload["local_start_time"].astype(str)

        output_payload = {
            "games": games_payload.to_dict(orient="records"),
            "players": players_payload.to_dict(orient="records"),
        }
        output_path.write_text(json.dumps(output_payload, indent=2))
        logging.info("Saved prediction summary to %s", output_path)

    result_payload = {"games": scoreboard, "players": player_predictions}
    if priced_results:
        result_payload["priced"] = priced_results
    return result_payload


# ---------------------------------------------------------------------------
# Main entry point
# ---------------------------------------------------------------------------


def setup_logging(level: str) -> None:
    logging.basicConfig(
        level=getattr(logging, level.upper(), logging.INFO),
        format="%(asctime)s | %(levelname)8s | %(name)s | %(message)s",
    )


def parse_args() -> argparse.Namespace:
    parser = argparse.ArgumentParser(description="NFL betting analytics pipeline")
    parser.add_argument("--config", type=str, help="Optional path to JSON config file")
    parser.add_argument("--predict", action="store_true", help="Generate predictions for upcoming games")
    parser.add_argument("--output", type=Path, default=Path("predictions.json"), help="Where to save predictions")
    parser.add_argument(
        "--respect-lineups",
        action="store_true",
        default=None,
        help="Filter modeling and props to starters from MSF lineup.json when available",
    )
    return parser.parse_args()


def load_config(path: Optional[str]) -> NFLConfig:
    config = NFLConfig()
    if not path:
        return config

    with open(path, "r", encoding="utf-8") as f:
        payload = json.load(f)
    for field in dataclasses.fields(config):
        if field.name in payload:
            setattr(config, field.name, payload[field.name])
    return config


def main() -> None:
    args = parse_args()
    config = load_config(args.config)
    if getattr(args, "respect_lineups", None) is not None:
        config.respect_lineups = bool(args.respect_lineups)
    setup_logging(config.log_level)

    logging.info("Connecting to PostgreSQL at %s", config.pg_url)
    engine = create_engine(config.pg_url, future=True)
    db = NFLDatabase(engine)

    msf_client = MySportsFeedsClient(NFL_API_USER, NFL_API_PASS)
    odds_client = OddsApiClient(
        ODDS_API_KEY,
        allow_insecure_ssl=config.odds_allow_insecure_ssl,
    )
    supplemental_loader = SupplementalDataLoader(config)

    # TODO: Backfill automated regression tests that exercise the Odds API ingestion
    # and ROI evaluation pipeline once live prop feeds are verified. The current
    # integration path is only covered by manual end-to-end runs.
    ingestor = NFLIngestor(db, msf_client, odds_client, supplemental_loader)
    ingestor.ingest(config.seasons)

    trainer = ModelTrainer(engine, db)
    try:
        models = trainer.train()
    except RuntimeError as exc:
        logging.error("Unable to train models: %s", exc)
        logging.error(
            "Model training requires historical games and player statistics. "
            "Ensure ingestion succeeded (check API credentials, plan access, and season settings) before rerunning."
        )
        if args.predict:
            logging.error("Prediction generation skipped because models were not trained.")
        return

    if not models:
        logging.warning(
            "No models were trained. Verify that sufficient labeled data exists in the database before requesting predictions."
        )
        if args.predict:
            logging.error("Prediction generation skipped because no models were available.")
        return

    predict_upcoming_games(
        models,
        engine,
        trainer.model_uncertainty,
        output_path=args.output if args.predict else None,
        save_json=args.predict,
        ingestor=ingestor,
        trainer=trainer,
        config=config,
    )


if __name__ == "__main__":
    main()<|MERGE_RESOLUTION|>--- conflicted
+++ resolved
@@ -729,7 +729,6 @@
             team_key = team_val.strip().upper()
         else:
             team_key = ""
-<<<<<<< HEAD
 
         team_join = f"{name_key}::{team_key}" if name_key and team_key else name_key
 
@@ -788,67 +787,45 @@
         | odds_df["_player_team_key"].astype(bool)
         | odds_df["_player_name_key"].astype(bool)
     ].copy()
-=======
-
-        team_join = f"{name_key}::{team_key}" if name_key and team_key else name_key
-
-        event_val = row.get("event_id") or row.get("game_id")
-        event_key = _normalize_identifier(event_val)
-
-        def _with_event(base: str) -> str:
-            if base and event_key:
-                return f"{base}::{event_key}"
-            return ""
-
-        return pd.Series(
-            {
-                "_event_key": event_key,
-                "_player_id_key": identifier,
-                "_player_name_key": name_key,
-                "_player_team_key": team_join,
-                "_player_id_event_key": _with_event(identifier),
-                "_player_name_event_key": _with_event(name_key),
-                "_player_team_event_key": _with_event(team_join if team_join else name_key),
-            }
-        )
-
-    def _annotate_keys(frame: pd.DataFrame) -> pd.DataFrame:
-        if frame.empty:
-            result = frame.copy()
-            result["_event_key"] = pd.Series(dtype=str)
-            result["_player_id_key"] = pd.Series(dtype=str)
-            result["_player_name_key"] = pd.Series(dtype=str)
-            result["_player_team_key"] = pd.Series(dtype=str)
-            result["_player_id_event_key"] = pd.Series(dtype=str)
-            result["_player_name_event_key"] = pd.Series(dtype=str)
-            result["_player_team_event_key"] = pd.Series(dtype=str)
-            return result
-
-        keys = frame.apply(_extract_keys, axis=1)
-        out = pd.concat([frame.copy(), keys], axis=1)
-        mask = out["_player_team_key"].astype(bool)
-        out.loc[~mask, "_player_team_key"] = out.loc[~mask, "_player_name_key"]
-        mask_event = out["_player_team_event_key"].astype(bool)
-        out.loc[~mask_event, "_player_team_event_key"] = out.loc[
-            ~mask_event, "_player_name_event_key"
-        ]
-        return out
-
-    pred_df = _annotate_keys(pred_df)
-    odds_df = _annotate_keys(odds_df)
-
-    pred_df = pred_df[
-        pred_df["_player_id_key"].astype(bool)
-        | pred_df["_player_team_key"].astype(bool)
-        | pred_df["_player_name_key"].astype(bool)
-    ].copy()
-    odds_df = odds_df[
-        odds_df["_player_id_key"].astype(bool)
-        | odds_df["_player_team_key"].astype(bool)
-        | odds_df["_player_name_key"].astype(bool)
-    ].copy()
 
         key_cols = ["market", key_col]
+        if not key_col.endswith("_event_key"):
+            if "_event_key" in preds.columns and "_event_key" in offers.columns:
+                if preds["_event_key"].astype(bool).any() and offers["_event_key"].astype(bool).any():
+                    key_cols.append("_event_key")
+        if "line" in offers.columns:
+            key_cols.append("line")
+        if "side" in offers.columns:
+            key_cols.append("side")
+
+        best = pick_best_odds(offers, by_cols=key_cols, price_col="american_odds")
+        if best.empty:
+            return pd.DataFrame()
+
+    pred_df["_pred_index"] = np.arange(len(pred_df))
+    odds_df["_odds_index"] = np.arange(len(odds_df))
+    pred_df = pred_df.set_index("_pred_index", drop=False)
+    odds_df = odds_df.set_index("_odds_index", drop=False)
+
+    allowed_side_map = {
+        "anytime_td": {"yes", "over"},
+        "passing_yards": {"over"},
+        "receiving_yards": {"over"},
+        "receptions": {"over"},
+        "rushing_yards": {"over"},
+    }
+
+    def _merge_on_key(
+        preds: pd.DataFrame, offers: pd.DataFrame, key_col: str
+    ) -> pd.DataFrame:
+        if preds.empty or offers.empty:
+            return pd.DataFrame()
+
+        key_cols = ["market", key_col]
+        if not key_col.endswith("_event_key"):
+            if "_event_key" in preds.columns and "_event_key" in offers.columns:
+                if preds["_event_key"].astype(bool).any() and offers["_event_key"].astype(bool).any():
+                    key_cols.append("_event_key")
         if "line" in offers.columns:
             key_cols.append("line")
         if "side" in offers.columns:
@@ -870,89 +847,6 @@
             if best.empty:
                 return pd.DataFrame()
 
-    pred_df["_pred_index"] = np.arange(len(pred_df))
-    odds_df["_odds_index"] = np.arange(len(odds_df))
-    pred_df = pred_df.set_index("_pred_index", drop=False)
-    odds_df = odds_df.set_index("_odds_index", drop=False)
-
-    allowed_side_map = {
-        "anytime_td": {"yes", "over"},
-        "passing_yards": {"over"},
-        "receiving_yards": {"over"},
-        "receptions": {"over"},
-        "rushing_yards": {"over"},
-    }
-
-    def _merge_on_key(
-        preds: pd.DataFrame, offers: pd.DataFrame, key_col: str
-    ) -> pd.DataFrame:
-        if preds.empty or offers.empty:
-            return pd.DataFrame()
->>>>>>> 76423abe
-
-        key_cols = ["market", key_col]
-        if not key_col.endswith("_event_key"):
-            if "_event_key" in preds.columns and "_event_key" in offers.columns:
-                if preds["_event_key"].astype(bool).any() and offers["_event_key"].astype(bool).any():
-                    key_cols.append("_event_key")
-        if "line" in offers.columns:
-            key_cols.append("line")
-        if "side" in offers.columns:
-            key_cols.append("side")
-
-        best = pick_best_odds(offers, by_cols=key_cols, price_col="american_odds")
-        if best.empty:
-            return pd.DataFrame()
-
-<<<<<<< HEAD
-    pred_df["_pred_index"] = np.arange(len(pred_df))
-    odds_df["_odds_index"] = np.arange(len(odds_df))
-    pred_df = pred_df.set_index("_pred_index", drop=False)
-    odds_df = odds_df.set_index("_odds_index", drop=False)
-
-    allowed_side_map = {
-        "anytime_td": {"yes", "over"},
-        "passing_yards": {"over"},
-        "receiving_yards": {"over"},
-        "receptions": {"over"},
-        "rushing_yards": {"over"},
-    }
-
-    def _merge_on_key(
-        preds: pd.DataFrame, offers: pd.DataFrame, key_col: str
-    ) -> pd.DataFrame:
-        if preds.empty or offers.empty:
-            return pd.DataFrame()
-
-        key_cols = ["market", key_col]
-        if not key_col.endswith("_event_key"):
-            if "_event_key" in preds.columns and "_event_key" in offers.columns:
-                if preds["_event_key"].astype(bool).any() and offers["_event_key"].astype(bool).any():
-                    key_cols.append("_event_key")
-        if "line" in offers.columns:
-            key_cols.append("line")
-        if "side" in offers.columns:
-            key_cols.append("side")
-
-        best = pick_best_odds(offers, by_cols=key_cols, price_col="american_odds")
-        if best.empty:
-            return pd.DataFrame()
-
-=======
->>>>>>> 76423abe
-        if "side" in best.columns:
-            best["_side_norm"] = best["side"].fillna("").str.lower()
-            best = best[
-                best.apply(
-                    lambda row: row["_side_norm"]
-                    in allowed_side_map.get(row["market"], {row["_side_norm"]}),
-                    axis=1,
-                )
-            ].drop(columns=["_side_norm"], errors="ignore")
-            if best.empty:
-                return pd.DataFrame()
-
-<<<<<<< HEAD
         join_cols = [
             col for col in key_cols if col in preds.columns and col in best.columns
         ]
@@ -962,11 +856,6 @@
         return preds.merge(
             best,
             on=join_cols,
-=======
-        return preds.merge(
-            best,
-            on=["market", key_col],
->>>>>>> 76423abe
             how="inner",
             suffixes=("", "_book"),
         )
