#!/usr/bin/env python3
"""Comprehensive NFL betting analytics and prediction pipeline.


This script ingests game, player, and odds data from the MySportsFeeds and The Odds
API services, persists the information to PostgreSQL, and then builds machine
learning models to predict player performance and game outcomes.

The workflow is designed to run incrementally: the first execution ingests all
available data for the configured seasons, while subsequent runs only request new
games and odds. The machine learning models incorporate contextual features such
as venue effects, day-of-week trends, officiating crews, weather, and team unit
strengths (rush/pass offense & defense) to deliver rich predictive insights that
can be used to identify profitable betting opportunities.

"""

from __future__ import annotations

import argparse
import dataclasses
import datetime as dt
import json
import logging
import math
import os
import re
import time
import unicodedata
import uuid
from collections import defaultdict
from types import SimpleNamespace
from dataclasses import dataclass
from pathlib import Path
from typing import Any, Dict, Iterable, List, Optional, Sequence, Set, Tuple, Union
from zoneinfo import ZoneInfo

import numpy as np
import pandas as pd
import requests
from requests import HTTPError
from requests.auth import HTTPBasicAuth
from requests.exceptions import JSONDecodeError as RequestsJSONDecodeError
from sklearn import set_config
from sklearn.base import clone
from sklearn.calibration import CalibratedClassifierCV
from sklearn.compose import ColumnTransformer
from sklearn.ensemble import (
    GradientBoostingClassifier,
    GradientBoostingRegressor,
    HistGradientBoostingClassifier,
    HistGradientBoostingRegressor,
    RandomForestClassifier,
    RandomForestRegressor,
    StackingClassifier,
    StackingRegressor,
)
from sklearn.impute import SimpleImputer
from sklearn.metrics import (
    accuracy_score,
    brier_score_loss,
    log_loss,
    mean_absolute_error,
    mean_squared_error,
    r2_score,
    roc_auc_score,
)
from sklearn.isotonic import IsotonicRegression
from sklearn.linear_model import LogisticRegression, PoissonRegressor
from sklearn.model_selection import RandomizedSearchCV, TimeSeriesSplit
from sklearn.neighbors import NearestNeighbors
from sklearn.pipeline import Pipeline
from sklearn.preprocessing import OneHotEncoder, StandardScaler
from sqlalchemy import (
    JSON,
    Column,
    DateTime,
    Float,
    Integer,
    MetaData,
    String,
    Table,
    UniqueConstraint,
    and_,
    create_engine,
    func,
    inspect,
    select,
    text,
)
from sqlalchemy.dialects.postgresql import insert
from sqlalchemy.engine import Engine
from sqlalchemy.exc import SQLAlchemyError


# ==== BEGIN LINEUP + PANDAS PATCH HELPERS ===================================
def _is_effectively_empty_df(df: Optional[pd.DataFrame]) -> bool:
    if df is None:
        return True
    if not isinstance(df, pd.DataFrame):
        return True
    if df.empty:
        return True
    # all columns all-NA
    try:
        if df.shape[1] == 0:
            return True
        if all(df[col].isna().all() for col in df.columns):
            return True
    except Exception:
        pass
    return False

def safe_concat(frames: List[pd.DataFrame], **kwargs) -> pd.DataFrame:
    """Concat that ignores None/empty/all-NA frames to avoid FutureWarnings and dtype drift."""
    cleaned = [f for f in frames if not _is_effectively_empty_df(f)]
    if not cleaned:
        # Return an empty but stable DataFrame if everything is empty
        return pd.DataFrame()
    if len(cleaned) == 1:
        # Avoid returning a view into the input DataFrame which could be mutated upstream
        return cleaned[0].copy()
    return pd.concat(cleaned, **kwargs)


def compute_rmse(y_true: Union[pd.Series, np.ndarray], y_pred: Union[pd.Series, np.ndarray]) -> float:
    """Backwards-compatible RMSE that tolerates older sklearn versions."""

    try:
        return float(mean_squared_error(y_true, y_pred, squared=False))
    except TypeError:
        mse = mean_squared_error(y_true, y_pred)
        return float(np.sqrt(mse))


def _transform_with_feature_names(
    preprocessor: ColumnTransformer,
    frame: pd.DataFrame,
    feature_names: Optional[Sequence[str]] = None,
) -> pd.DataFrame:
    """Run a ColumnTransformer and ensure a dense DataFrame with aligned columns."""

    if frame is None or frame.empty:
        return pd.DataFrame(index=getattr(frame, "index", None))

    transformed = preprocessor.transform(frame)

    if isinstance(transformed, pd.DataFrame):
        result = transformed.copy()
    else:
        if hasattr(transformed, "toarray"):
            transformed = transformed.toarray()
        else:
            transformed = np.asarray(transformed)
        if transformed.ndim == 1:
            transformed = transformed.reshape(-1, 1)
        result = pd.DataFrame(transformed)

    if len(result) == len(frame):
        result.index = frame.index
    else:
        result.index = range(len(result))

    names: Optional[Sequence[str]] = feature_names
    if not names and hasattr(preprocessor, "get_feature_names_out"):
        try:
            names = list(preprocessor.get_feature_names_out())
        except Exception:
            names = None
    if not names or len(names) != result.shape[1]:
        names = [f"feature_{idx}" for idx in range(result.shape[1])]

    result.columns = list(names)
    return result


# === PATCH: Pricing, Calibration & Modeling Utilities ========================
def fair_american(prob: float) -> int:
    """Convert a fair probability to a fair American price."""
    prob = float(np.clip(prob, 1e-6, 1 - 1e-6))
    dec = 1.0 / prob
    american = -100 * (dec - 1) if prob >= 0.5 else 100 * (dec - 1)
    return int(np.round(american))


def american_to_decimal(american: float) -> float:
    return 1 + (100.0 / american if american > 0 else 100.0 / abs(american))


def ev_of_bet(prob: float, american_odds: float, stake: float = 1.0) -> float:
    """Expected value per unit stake against American odds."""
    dec = american_to_decimal(american_odds)
    payout = stake * (dec - 1.0)
    return prob * payout - (1.0 - prob) * stake


def kelly_fraction(prob: float, american_odds: float, max_frac: float = 0.05) -> float:
    """Quarter Kelly on US odds; clamp to sane max."""
    dec = american_to_decimal(american_odds)
    b = dec - 1.0
    p = float(np.clip(prob, 1e-6, 1 - 1e-6))
    q = 1 - p
    k = (b * p - q) / b
    k = max(0.0, k) * 0.25
    return float(min(k, max_frac))


def expected_calibration_error(p: np.ndarray, y: np.ndarray, bins: int = 10) -> float:
    edges = np.linspace(0, 1, bins + 1)
    ece = 0.0
    for i in range(bins):
        mask = (p >= edges[i]) & (p < edges[i + 1])
        if mask.sum() == 0:
            continue
        ece += mask.mean() * abs(y[mask].mean() - p[mask].mean())
    return float(ece)


def oof_isotonic(
    model, X: pd.DataFrame, y: pd.Series, n_splits: int = 5
) -> Tuple[IsotonicRegression, np.ndarray]:
    """Produce out-of-fold probs and fit isotonic calibration on them."""
    tss = TimeSeriesSplit(n_splits=n_splits)
    oof_pred = np.zeros(len(y), dtype=float)
    for train_idx, valid_idx in tss.split(X):
        clone_model = clone(model)
        clone_model.fit(X.iloc[train_idx], y.iloc[train_idx])
        oof_pred[valid_idx] = clone_model.predict_proba(X.iloc[valid_idx])[:, 1]
    iso = IsotonicRegression(out_of_bounds="clip")
    iso.fit(oof_pred, y.values.astype(float))
    return iso, oof_pred


@dataclass
class HurdleTDModel:
    clf: Optional[CalibratedClassifierCV] = None
    reg: Optional[HistGradientBoostingRegressor] = None

    def fit(
        self, X_train: pd.DataFrame, y_train: pd.Series, *, n_splits: int = 5
    ) -> None:
        y_bin = (y_train > 0).astype(int)
        base_clf = HistGradientBoostingClassifier(max_depth=3, learning_rate=0.06, max_iter=350)
        self.clf = CalibratedClassifierCV(base_clf, method="isotonic", cv=n_splits)
        self.clf.fit(X_train, y_bin)

        pos_mask = y_train > 0
        X_pos = X_train[pos_mask]
        y_pos = y_train[pos_mask].astype(float)
        if len(y_pos) < 50:
            self.reg = None
            logging.warning("HurdleTDModel: insufficient positives; using μ=1.0 fallback.")
        else:
            self.reg = HistGradientBoostingRegressor(
                max_depth=3, learning_rate=0.06, max_iter=450, loss="poisson"
            )
            self.reg.fit(X_pos, y_pos)

    def pr_anytime(self, X: pd.DataFrame) -> np.ndarray:
        if self.clf is None:
            return np.zeros(len(X))
        return self.clf.predict_proba(X)[:, 1]

    def conditional_mean(self, X: pd.DataFrame) -> np.ndarray:
        if self.reg is None:
            return np.full(len(X), 1.0)
        return np.clip(self.reg.predict(X), 0.2, 3.0)

    def predict_mean(self, X: pd.DataFrame) -> np.ndarray:
        p_any = self.pr_anytime(X)
        mu = self.conditional_mean(X)
        return p_any * mu


class QuantileYards:
    def __init__(self, quantiles: Iterable[float] = (0.1, 0.5, 0.9)):
        self.quantiles = tuple(quantiles)
        self.models: Dict[float, GradientBoostingRegressor] = {}

    def fit(self, X: pd.DataFrame, y: pd.Series) -> None:
        X_values = np.asarray(X)
        for quantile in self.quantiles:
            reg = GradientBoostingRegressor(
                loss="quantile",
                alpha=float(quantile),
                max_depth=3,
                n_estimators=350,
                learning_rate=0.05,
            )
            reg.fit(X_values, y)
            self.models[quantile] = reg

    def predict_quantiles(self, X: pd.DataFrame) -> Dict[float, np.ndarray]:
        X_values = np.asarray(X)
        return {q: model.predict(X_values) for q, model in self.models.items()}

    @staticmethod
    def prob_over(line: float, q_preds: Dict[float, np.ndarray]) -> np.ndarray:
        q10, q50, q90 = q_preds[0.1], q_preds[0.5], q_preds[0.9]
        p_le = np.where(
            line <= q10,
            0.10,
            np.where(
                line <= q50,
                0.50
                - 0.40
                * (line - q10)
                / np.clip(q50 - q10, 1e-3, None),
                np.where(
                    line <= q90,
                    0.90
                    - 0.40
                    * (line - q50)
                    / np.clip(q90 - q50, 1e-3, None),
                    0.95,
                ),
            ),
        )
        return np.clip(1.0 - p_le, 0.01, 0.99)


class TeamPoissonTotals:
    def __init__(self, alpha: float = 1.0):
        self.home = PoissonRegressor(alpha=alpha, max_iter=600)
        self.away = PoissonRegressor(alpha=alpha, max_iter=600)

    def fit(
        self,
        X_home: pd.DataFrame,
        y_home: pd.Series,
        X_away: pd.DataFrame,
        y_away: pd.Series,
    ) -> None:
        self.home.fit(X_home, y_home)
        self.away.fit(X_away, y_away)

    def predict_lambda(
        self, X_home: pd.DataFrame, X_away: pd.DataFrame
    ) -> Tuple[np.ndarray, np.ndarray]:
        lambda_home = np.clip(self.home.predict(X_home), 0.1, 60)
        lambda_away = np.clip(self.away.predict(X_away), 0.1, 60)
        return lambda_home, lambda_away

    @staticmethod
    def _poisson_cdf(rate: float, k: int) -> float:
        """Compute cumulative probability P(X <= k) for X~Poisson(rate)."""

        if k < 0:
            return 0.0
        if rate <= 0.0:
            return 1.0

        term = math.exp(-rate)
        cumulative = term
        for i in range(1, k + 1):
            term *= rate / i
            cumulative += term
        return float(min(1.0, cumulative))

    @staticmethod
    def prob_total_over(
        lambda_home: np.ndarray,
        lambda_away: np.ndarray,
        total: float,
    ) -> np.ndarray:
        """Exact probability the combined score exceeds the listed total."""

        lam_home = np.asarray(lambda_home, dtype=float)
        lam_away = np.asarray(lambda_away, dtype=float)
        combined = lam_home + lam_away

        totals = np.broadcast_to(np.asarray(total, dtype=float), combined.shape).astype(float)
        flat_combined = combined.reshape(-1)
        flat_totals = totals.reshape(-1)

        probs = np.empty_like(flat_combined)
        for idx, (lam, line) in enumerate(zip(flat_combined, flat_totals)):
            threshold = math.floor(line)
            cdf_val = TeamPoissonTotals._poisson_cdf(lam, threshold)
            probs[idx] = max(0.0, min(1.0, 1.0 - cdf_val))

        return probs.reshape(combined.shape)

    @staticmethod
    def _home_win_probability_pair(lam_h: float, lam_a: float, tol: float = 1e-10) -> float:
        if lam_h < 0 or lam_a < 0:
            return 0.5

        pmf_home = math.exp(-lam_h)
        pmf_away = math.exp(-lam_a)
        cdf_home = pmf_home

        prob_home_win = 0.0
        prob_tie = pmf_home * pmf_away
        cdf_away_prev = pmf_away

        max_rate = max(lam_h, lam_a)
        max_iter = max(50, int(math.ceil(max_rate + 10.0 * math.sqrt(max_rate + 1.0))))

        for k in range(1, max_iter + 1):
            pmf_home *= lam_h / k if lam_h > 0 else 0.0
            pmf_away *= lam_a / k if lam_a > 0 else 0.0

            prob_home_win += pmf_home * cdf_away_prev
            prob_tie += pmf_home * pmf_away

            cdf_home = min(1.0, cdf_home + pmf_home)
            cdf_away_prev = min(1.0, cdf_away_prev + pmf_away)

            if (1.0 - cdf_home) < tol and (1.0 - cdf_away_prev) < tol:
                break

        if cdf_home < 1.0:
            prob_home_win += (1.0 - cdf_home) * cdf_away_prev

        probability = prob_home_win + 0.5 * prob_tie
        return float(min(1.0, max(0.0, probability)))

    @staticmethod
    def win_probability(
        lambda_home: np.ndarray,
        lambda_away: np.ndarray,
    ) -> np.ndarray:
        """Deterministic estimate of home win probability from Poisson rates."""

        lam_home = np.asarray(lambda_home, dtype=float)
        lam_away = np.asarray(lambda_away, dtype=float)

        flat_home = lam_home.reshape(-1)
        flat_away = lam_away.reshape(-1)
        probs = np.empty_like(flat_home)

        for idx, (lh, la) in enumerate(zip(flat_home, flat_away)):
            probs[idx] = TeamPoissonTotals._home_win_probability_pair(lh, la)

        return probs.reshape(lam_home.shape)


def pick_best_odds(odds_df: pd.DataFrame, by_cols: Iterable[str], price_col: str) -> pd.DataFrame:
    out = (
        odds_df.sort_values(
            by=list(by_cols) + [price_col],
            ascending=[True] * len(list(by_cols)) + [False],
        ).drop_duplicates(subset=list(by_cols), keep="first")
    )
    return out


def confidence_bucket(ev: float, prob: float) -> str:
    if ev >= 0.05 and prob >= 0.60:
        return "A"
    if ev >= 0.03 and prob >= 0.55:
        return "B"
    if ev >= 0.02 and prob >= 0.53:
        return "C"
    return "Pass"


EV_MIN_PROPS = 0.025
EV_MIN_TOTALS = 0.020
EV_MIN_SIDES = 0.020
CONF_ECE_MAX = 0.035


def filter_ev(df: pd.DataFrame, min_ev: float) -> pd.DataFrame:
    if df is None or df.empty:
        return df
    return df[df["ev"] >= min_ev].copy()


def write_csv_safely(df: pd.DataFrame, path: str) -> None:
    try:
        if df is None or df.empty:
            logging.info("No rows to write for %s", path)
            return
        Path(path).parent.mkdir(parents=True, exist_ok=True)
        df.to_csv(path, index=False)
        logging.info("Wrote %d rows -> %s", len(df), path)
    except Exception:
        logging.exception("Failed to write %s", path)


def extract_pricing_odds(
    odds_payload: Iterable[Dict[str, Any]],
    valid_game_ids: Optional[Iterable[Any]] = None,
) -> Tuple[pd.DataFrame, pd.DataFrame]:
    """Convert bookmaker payload into flat tables for props and totals pricing."""

    if valid_game_ids is None:
        valid_ids: Optional[Set[str]] = None
    else:
        valid_ids = {str(gid) for gid in valid_game_ids if gid is not None}

    player_rows: List[Dict[str, Any]] = []
    total_rows: List[Dict[str, Any]] = []

    for event in odds_payload or []:
        game_id = str(event.get("id") or "")
        if not game_id:
            continue
        if valid_ids is not None and game_id not in valid_ids:
            continue

        teams = [team for team in (event.get("teams") or []) if team]
        home_raw = event.get("home_team") or (teams[0] if teams else None)
        away_raw = event.get("away_team")
        if not away_raw and teams:
            away_raw = next((team for team in teams if team != home_raw), teams[0])

        home_team = normalize_team_abbr(home_raw)
        away_team = normalize_team_abbr(away_raw)

        bookmakers = event.get("bookmakers", [])
        for bookmaker in bookmakers:
            sportsbook = bookmaker.get("key") or bookmaker.get("title") or "unknown"
            last_update = parse_dt(bookmaker.get("last_update"))
            for market in bookmaker.get("markets", []):
                key = (market.get("key") or "").lower()
                outcomes = market.get("outcomes", []) or []

                if key == "totals":
                    for outcome in outcomes:
                        side = (outcome.get("name") or "").title()
                        total_line = outcome.get("point")
                        price = outcome.get("price")
                        if side not in {"Over", "Under"}:
                            continue
                        if price is None or total_line is None:
                            continue
                        try:
                            total_value = float(total_line)
                        except (TypeError, ValueError):
                            continue
                        try:
                            american_price = float(price)
                        except (TypeError, ValueError):
                            continue
                        total_rows.append(
                            {
                                "market": "total",
                                "game_id": game_id,
                                "away_team": away_team,
                                "home_team": home_team,
                                "side": side,
                                "total": total_value,
                                "american_odds": american_price,
                                "sportsbook": sportsbook,
                                "event_id": game_id,
                                "last_update": last_update,
                            }
                        )

                # Placeholder for future prop extraction. Odds API plans often
                # exclude player props on base subscriptions, so we skip other
                # markets until we can map them reliably.

    odds_players = pd.DataFrame(player_rows)
    odds_totals = pd.DataFrame(total_rows)

    if valid_ids is not None and not odds_totals.empty:
        odds_totals = odds_totals[odds_totals["game_id"].astype(str).isin(valid_ids)]

    return odds_players, odds_totals


def pick_allowed_positions(target: str) -> Optional[Set[str]]:
    return TARGET_ALLOWED_POSITIONS.get(target)


# =============================================================================


def build_player_prop_candidates(
    pred_df: pd.DataFrame, odds_df: pd.DataFrame
) -> pd.DataFrame:
    if pred_df.empty or odds_df.empty:
        return pd.DataFrame()

    key_cols = ["market", "player_id"]
    if "line" in odds_df.columns:
        key_cols.append("line")
    odds_best = pick_best_odds(odds_df, by_cols=key_cols, price_col="american_odds")

    merged = pred_df.merge(odds_best, on=["market", "player_id"], how="inner", suffixes=("", "_book"))
    rows: List[Dict[str, Any]] = []
    for _, row in merged.iterrows():
        market = row["market"]
        american = float(row.get("american_odds", np.nan))
        if market in {"receiving_yards", "passing_yards", "receptions"}:
            line = float(row.get("line", np.nan))
            quantiles = {
                0.1: np.array([float(row.get("q10", np.nan))]),
                0.5: np.array([float(row.get("pred_median", np.nan))]),
                0.9: np.array([float(row.get("q90", np.nan))]),
            }
            if np.isnan(line) or any(np.isnan(vals[0]) for vals in quantiles.values()):
                continue
            prob_over = float(QuantileYards.prob_over(line, quantiles)[0])
            ev = ev_of_bet(prob_over, american)
            rows.append(
                {
                    "market": market,
                    "player_id": row.get("player_id"),
                    "player": row.get("player_name"),
                    "team": row.get("team"),
                    "opp": row.get("opponent"),
                    "side": "Over",
                    "line": line,
                    "fair_prob": prob_over,
                    "fair_american": fair_american(prob_over),
                    "best_american": american,
                    "ev": ev,
                    "kelly_quarter": kelly_fraction(prob_over, american),
                }
            )
        elif market == "anytime_td":
            prob_any = float(row.get("anytime_prob", np.nan))
            if np.isnan(prob_any):
                continue
            ev = ev_of_bet(prob_any, american)
            rows.append(
                {
                    "market": market,
                    "player_id": row.get("player_id"),
                    "player": row.get("player_name"),
                    "team": row.get("team"),
                    "opp": row.get("opponent"),
                    "side": "Yes",
                    "line": np.nan,
                    "fair_prob": prob_any,
                    "fair_american": fair_american(prob_any),
                    "best_american": american,
                    "ev": ev,
                    "kelly_quarter": kelly_fraction(prob_any, american),
                }
            )

    result = pd.DataFrame(rows)
    if not result.empty:
        result["confidence"] = [
            confidence_bucket(ev, prob) for ev, prob in zip(result["ev"], result["fair_prob"])
        ]
        result = result.sort_values(["confidence", "ev"], ascending=[True, False])
    return result


def build_game_totals_candidates(
    week_games_df: pd.DataFrame,
    feats_home: pd.DataFrame,
    feats_away: pd.DataFrame,
    odds_df: pd.DataFrame,
    tpois: TeamPoissonTotals,
) -> pd.DataFrame:
    if odds_df.empty or week_games_df.empty:
        return pd.DataFrame()
    offers = odds_df.query("market == 'total'").copy()
    if offers.empty:
        return pd.DataFrame()
    offers["game_id"] = offers["game_id"].astype(str)

    lam_home, lam_away = tpois.predict_lambda(feats_home, feats_away)
    model_total = lam_home + lam_away
    rows: List[Dict[str, Any]] = []
    for idx, game in week_games_df.reset_index(drop=True).iterrows():
        gid = str(game.get("game_id"))
        offers_game = offers[offers["game_id"] == gid]
        if offers_game.empty:
            continue
        for _, offer in offers_game.iterrows():
            side = offer.get("side")
            line = float(offer.get("total", np.nan))
            american = float(offer.get("american_odds", np.nan))
            prob_over = float(
                TeamPoissonTotals.prob_total_over(
                    np.array([lam_home[idx]]), np.array([lam_away[idx]]), line
                )[0]
            )
            prob = prob_over if str(side).lower() == "over" else 1.0 - prob_over
            ev_val = ev_of_bet(prob, american)
            rows.append(
                {
                    "market": "total",
                    "game_id": gid,
                    "away": game.get("away_team"),
                    "home": game.get("home_team"),
                    "side": side,
                    "line": line,
                    "fair_prob": prob,
                    "fair_american": fair_american(prob),
                    "best_american": american,
                    "ev": ev_val,
                    "kelly_quarter": kelly_fraction(prob, american),
                    "model_total": float(model_total[idx]),
                }
            )

    out = pd.DataFrame(rows)
    if not out.empty:
        out["confidence"] = [
            confidence_bucket(ev, prob) for ev, prob in zip(out["ev"], out["fair_prob"])
        ]
        out = out.sort_values(["confidence", "ev"], ascending=[True, False])
    return out


def emit_priced_picks(
    week_key: str,
    player_pred_tables: Dict[str, pd.DataFrame],
    odds_players: pd.DataFrame,
    week_games_df: pd.DataFrame,
    feats_home: pd.DataFrame,
    feats_away: pd.DataFrame,
    odds_games: pd.DataFrame,
    tpois: Optional[TeamPoissonTotals],
    out_dir: Path,
) -> Dict[str, pd.DataFrame]:
    out_dir.mkdir(parents=True, exist_ok=True)

    stacked = []
    fallback_tables: List[pd.DataFrame] = []
    for market, table in player_pred_tables.items():
        if table is None or table.empty:
            continue
        table = table.copy()
        table["market"] = market
        stacked.append(table)

        fallback = table.copy()
        if market == "anytime_td":
            fallback["model_probability"] = fallback.get("anytime_prob")
            fallback["recommended_line"] = np.nan
            fallback["range_low"] = np.nan
            fallback["range_high"] = np.nan
        else:
            fallback["model_probability"] = np.nan
            fallback["recommended_line"] = fallback.get("pred_median")
            fallback["range_low"] = fallback.get("q10")
            fallback["range_high"] = fallback.get("q90")
        fallback_tables.append(fallback)
    preds_all = pd.concat(stacked, ignore_index=True) if stacked else pd.DataFrame()

    props_priced = build_player_prop_candidates(preds_all, odds_players) if not preds_all.empty else pd.DataFrame()
    props_filtered = filter_ev(props_priced, EV_MIN_PROPS)
    write_csv_safely(props_filtered, str(out_dir / f"player_props_priced_{week_key}.csv"))

    model_props = pd.DataFrame()
    if fallback_tables:
        model_props = pd.concat(fallback_tables, ignore_index=True)
        columns_order = [
            col
            for col in [
                "market",
                "player_id",
                "player_name",
                "team",
                "opponent",
                "position",
                "recommended_line",
                "range_low",
                "range_high",
                "model_probability",
            ]
            if col in model_props.columns
        ]
        model_props = model_props.loc[:, columns_order]
        model_props_path = out_dir / f"player_props_model_{week_key}.csv"
        write_csv_safely(model_props, str(model_props_path))
        if not model_props.empty:
            logging.info(
                "Saved %d model-only prop forecasts to %s",
                len(model_props),
                model_props_path,
            )

    totals_priced = pd.DataFrame()
    if tpois is not None and not feats_home.empty and not odds_games.empty:
        totals_priced = build_game_totals_candidates(
            week_games_df=week_games_df,
            feats_home=feats_home,
            feats_away=feats_away,
            odds_df=odds_games,
            tpois=tpois,
        )
        totals_filtered = filter_ev(totals_priced, EV_MIN_TOTALS)
        write_csv_safely(totals_filtered, str(out_dir / f"game_totals_priced_{week_key}.csv"))
    else:
        totals_filtered = pd.DataFrame()

    model_totals = pd.DataFrame()
    if tpois is not None and not feats_home.empty:
        lam_home, lam_away = tpois.predict_lambda(feats_home, feats_away)
        model_totals = week_games_df.copy()
        model_totals = model_totals.assign(
            model_home_lambda=lam_home,
            model_away_lambda=lam_away,
            model_total=lam_home + lam_away,
            model_spread=lam_home - lam_away,
            model_home_win_prob=TeamPoissonTotals.win_probability(lam_home, lam_away),
        )
        model_totals_path = out_dir / f"game_totals_model_{week_key}.csv"
        write_csv_safely(model_totals, str(model_totals_path))
        if not model_totals.empty:
            logging.info(
                "Saved %d model-only game total forecasts to %s",
                len(model_totals),
                model_totals_path,
            )

    try:
        if props_filtered is not None and not props_filtered.empty:
            logging.info(
                "Top player props:\n%s",
                props_filtered.sort_values("ev", ascending=False)
                .head(12)[
                    [
                        "market",
                        "player",
                        "team",
                        "opp",
                        "side",
                        "line",
                        "best_american",
                        "fair_american",
                        "ev",
                        "confidence",
                        "kelly_quarter",
                    ]
                ]
                .to_string(index=False),
            )
        if totals_filtered is not None and not totals_filtered.empty:
            logging.info(
                "Top totals:\n%s",
                totals_filtered.sort_values("ev", ascending=False)
                .head(8)[
                    [
                        "away",
                        "home",
                        "side",
                        "line",
                        "best_american",
                        "fair_american",
                        "ev",
                        "model_total",
                        "kelly_quarter",
                        "confidence",
                    ]
                ]
                .to_string(index=False),
            )
    except Exception:
        logging.debug("Failed to print priced pick summary", exc_info=True)

    return {
        "props": props_filtered if props_filtered is not None else pd.DataFrame(),
        "totals": totals_filtered if totals_filtered is not None else pd.DataFrame(),
        "model_props": model_props,
        "model_totals": model_totals,
    }


def make_quantile_pred_table(
    qmodel: QuantileYards,
    preprocessor: ColumnTransformer,
    feature_names: Optional[Sequence[str]],
    X_week: pd.DataFrame,
    player_index: pd.DataFrame,
    market_name: str,
) -> pd.DataFrame:
    if X_week.empty:
        return pd.DataFrame()

    processed = _transform_with_feature_names(preprocessor, X_week, feature_names)
    preds = qmodel.predict_quantiles(processed)
    output = player_index.copy()
    output["q10"] = preds[0.1]
    output["pred_median"] = preds[0.5]
    output["q90"] = preds[0.9]
    output["market"] = market_name
    return output


def make_anytime_td_table(
    hmodel: HurdleTDModel,
    preprocessor: ColumnTransformer,
    feature_names: Optional[Sequence[str]],
    X_week: pd.DataFrame,
    player_index: pd.DataFrame,
) -> pd.DataFrame:
    if X_week.empty:
        return pd.DataFrame()
    processed = _transform_with_feature_names(preprocessor, X_week, feature_names)
    output = player_index.copy()
    output["anytime_prob"] = hmodel.pr_anytime(processed)
    output["market"] = "anytime_td"
    return output


def compute_recency_usage_weights(frame: pd.DataFrame) -> pd.Series:
    """Compute recency- and usage-based weights for player rows."""

    if frame is None or frame.empty:
        return pd.Series(dtype=float, index=getattr(frame, "index", None))

    recency_cols = [
        "start_time",
        "local_start_time",
        "game_datetime",
        "game_date",
        "kickoff",
    ]
    recency_weight = pd.Series(1.0, index=frame.index, dtype=float)
    found_time = False
    for col in recency_cols:
        if col in frame.columns:
            candidate = pd.to_datetime(frame[col], errors="coerce")
            if candidate.notna().any():
                latest = candidate.max()
                age_days = (latest - candidate).dt.total_seconds() / 86400.0
                age_days = age_days.fillna(age_days.max() or 0.0)
                halflife_days = 21.0
                recency_weight = np.exp(-age_days / halflife_days)
                found_time = True
                break
    if not found_time and {"season", "week"}.issubset(frame.columns):
        season_vals = pd.to_numeric(frame["season"], errors="coerce").fillna(0)
        week_vals = pd.to_numeric(frame["week"], errors="coerce").fillna(0)
        order = season_vals * 32 + week_vals
        max_order = float(order.max())
        min_order = float(order.min())
        span = max(max_order - min_order, 1.0)
        age_weeks = (max_order - order) / span
        recency_weight = np.exp(-age_weeks * 0.75)

    if recency_weight.max() > 0:
        recency_weight = recency_weight / recency_weight.max()
    else:
        recency_weight = pd.Series(1.0, index=frame.index, dtype=float)

    usage_weights = {
        "snap_count": 1.2,
        "season_snap_count": 0.6,
        "receiving_targets": 1.5,
        "season_receiving_targets": 0.9,
        "rushing_attempts": 1.0,
        "season_rushing_attempts": 0.6,
        "routes_run": 1.2,
        "season_routes_run": 0.7,
        "touches": 1.2,
        "season_touches": 0.7,
        "fantasy_points": 0.5,
        "season_fantasy_points": 0.3,
    }
    usage_scores = pd.Series(0.0, index=frame.index, dtype=float)
    for col, weight in usage_weights.items():
        if col in frame.columns:
            usage_scores = usage_scores + frame[col].fillna(0).astype(float) * weight

    if usage_scores.max() > 0:
        usage_scores = usage_scores / usage_scores.max()
    else:
        usage_scores = pd.Series(0.0, index=frame.index, dtype=float)

    if {"team", "position"}.issubset(frame.columns):
        team_keys = (
            frame["team"].fillna("").astype(str)
            + "|"
            + frame["position"].fillna("").astype(str)
        )
        group_max = usage_scores.groupby(team_keys).transform(
            lambda s: max(float(s.max()), 1.0)
        )
        usage_share = usage_scores / group_max
    else:
        usage_share = usage_scores

    usage_share = usage_share.clip(lower=0.0, upper=1.0)
    recency_component = recency_weight.clip(lower=1e-3)
    weights = recency_component * (0.35 + 0.65 * usage_share + 0.05)
    if weights.max() > 0:
        weights = weights / weights.max()
    return weights.clip(lower=1e-4)

def coerce_boolean_mask(mask_like) -> pd.Series:
    """
    Robustly convert a mask with possible NA/object dtype to a clean boolean Series without FutureWarnings.
    """
    s = pd.Series(mask_like)
    # Try to preserve index if it's already a Series
    try:
        if hasattr(mask_like, "index"):
            s.index = mask_like.index
    except Exception:
        pass
    # Convert to pandas nullable boolean, fill, then to numpy bool
    s = s.astype("boolean").fillna(False)
    return s.astype(bool)

_POS_RE = re.compile(r"^(Offense|Defense|SpecialTeams)-([A-Za-z]+)(?:-(\d+))?$")

# Slots we want to project for offense; keep shallowest (lowest) depth per slot
_OFFENSE_KEEP = {
    "QB": 1,           # 1 QB
    "RB": 3,           # up to RB-3 (depth 1..3)
    "WR": 3,           # up to WR-3
    "TE": 2,           # up to TE-2 is fine
}

# Map MSF slot tokens to our POS
_SLOT_TO_POS = {
    "QB": "QB",
    "RB": "RB",
    "WR": "WR",
    "TE": "TE",
    # Explicit backfield/receiver aliases that occasionally appear without suffixes
    "HB": "RB",
    "FB": "RB",
    "TB": "RB",
    "SLOT": "WR",
    # OL/DEF/ST are ignored in player projections
}

_SLOT_PREFIX_MAP = {
    "QB": "QB",
    "RB": "RB",
    "HB": "RB",
    "FB": "RB",
    "TB": "RB",
    "WR": "WR",
    "TE": "TE",
    "SLOT": "WR",
}


def _slot_token_to_pos(token: Optional[str]) -> str:
    token_upper = (token or "").strip().upper()
    if not token_upper:
        return ""
    if token_upper in _SLOT_TO_POS:
        return _SLOT_TO_POS[token_upper]
    for prefix, canonical in _SLOT_PREFIX_MAP.items():
        if token_upper.startswith(prefix):
            return canonical
    return ""

def _parse_slot(slot: str) -> Tuple[str, Optional[int], Optional[str]]:
    """
    'Offense-WR-2' -> ('WR', 2)
    'Offense-QB-1' -> ('QB', 1)
    'Offense-TE-1' -> ('TE', 1)
    Unused/unknown returns ('', None)
    """
    m = _POS_RE.match(slot or "")
    if not m:
        return ("", None, None)
    side_token, token, depth = m.groups()
    pos = _slot_token_to_pos(token)
    d = int(depth) if depth and depth.isdigit() else None
    side = side_token.title() if side_token else None
    return (pos, d, side)

def _prefer_actual_then_expected(team_entry: Dict[str, Any]) -> Tuple[List[Dict[str, Any]], str]:
    """
    From a single team lineup block, return the best lineupPositions list and the section label.
    Prefers 'actual' if present and non-empty; else 'expected'; else [] with an empty label.
    """
    actual = (team_entry.get("actual") or {}).get("lineupPositions") or []
    if actual:
        return actual, "actual"
    expected = (team_entry.get("expected") or {}).get("lineupPositions") or []
    if expected:
        return expected, "expected"
    return [], ""

def build_lineups_df(msf_json: Dict[str, Any]) -> pd.DataFrame:
    """
    Build a clean lineup DF from MSF lineup JSON.
    - Prefers 'actual' but falls back to 'expected' (your case: NYG QB-1 Jaxson Dart / RB-1 Cam Skattebo).
    - Normalizes slots, keeps only QB/RB/WR/TE up to configured depth caps.
    - Collapses duplicates to shallowest depth per team/pos/player.
    Returns columns:
      [
          'team_id','team_abbr','pos','depth','side','slot','player_id','first','last',
          'full_name','player_team_abbr','playing_probability'
      ]
    """
    references = msf_json.get("references") or {}
    team_meta = {t.get("id"): t for t in references.get("teamReferences", []) or []}
    player_meta = {p.get("id"): p for p in references.get("playerReferences", []) or []}
    rows: List[Dict[str, Any]] = []

    for team_block in msf_json.get("teamLineups", []) or []:
        team = team_block.get("team") or {}
        team_id = team.get("id")
        abbr = team.get("abbreviation")
        positions, section_label = _prefer_actual_then_expected(team_block)

        for p in positions:
            slot = p.get("position")
            player = p.get("player") or {}
            if not player and p.get("playerId") is not None:
                player = player_meta.get(p.get("playerId"), {})
            pos, depth, side = _parse_slot(slot)
            if pos not in _OFFENSE_KEEP:
                continue
            if depth is None or depth > _OFFENSE_KEEP[pos]:
                continue
            player_id = player.get("id") or p.get("playerId")
            first = (player.get("firstName") or "").strip()
            last = (player.get("lastName") or "").strip()
            display = (player.get("displayName") or player.get("fullName") or "").strip()
            full_name = " ".join(part for part in [first, last] if part) or display
            if not full_name and player_id in player_meta:
                meta = player_meta.get(player_id) or {}
                first = first or (meta.get("firstName") or "").strip()
                last = last or (meta.get("lastName") or "").strip()
                display = display or (meta.get("displayName") or meta.get("fullName") or "")
                full_name = " ".join(part for part in [first, last] if part) or display.strip()
            if not full_name and player_id in (None, ""):
                # Without a name or identifier we cannot reconcile the player later.
                continue

            current_team_info = (
                player.get("currentTeam")
                or player.get("team")
                or (player_meta.get(player_id, {}) or {}).get("currentTeam")
                or {}
            )
            player_team_abbr = (
                current_team_info.get("abbreviation")
                or current_team_info.get("name")
                or ""
            )
            playing_probability = (
                p.get("playingProbability")
                or player.get("playingProbability")
                or (player_meta.get(player_id, {}) or {}).get("playingProbability")
            )
            rows.append({
                "team_id": team_id,
                "team_abbr": abbr,
                "pos": pos,
                "depth": depth,
                "side": side,
                "slot": slot,
                "player_id": player_id,
                "first": first,
                "last": last,
                "full_name": full_name,
                "player_team_abbr": player_team_abbr,
                "playing_probability": playing_probability,
                "source_section": section_label,
            })

    df = pd.DataFrame(rows)

    if df.empty:
        return df

    # Deduplicate: keep shallowest depth per team/pos/player
    sort_cols = [col for col in ["team_id", "team_abbr", "pos", "player_id", "depth"] if col in df.columns]
    if sort_cols:
        df.sort_values(sort_cols, inplace=True)
    group_cols = [col for col in ["team_id", "pos", "player_id"] if col in df.columns]
    if group_cols:
        df = df.groupby(group_cols, as_index=False).first()

    # Also, per team/pos, keep at most the allowed number of depth slots
    df["rank_in_pos"] = df.groupby(["team_id", "pos"])["depth"].rank(method="first", ascending=True)
    df = df[df["rank_in_pos"] <= df["pos"].map(_OFFENSE_KEEP).fillna(0)]
    df.drop(columns=["rank_in_pos"], inplace=True)

    # Fill abbr from teamReferences if missing
    df["team_abbr"] = df.apply(
        lambda r: r["team_abbr"] or (team_meta.get(r["team_id"], {}).get("abbreviation")), axis=1
    )
    df["full_name"] = df.apply(
        lambda r: r["full_name"]
        or " ".join(part for part in [r.get("first", ""), r.get("last", "")] if part).strip(),
        axis=1,
    )
    df = df[df["full_name"].fillna("") != ""]
    return df.reset_index(drop=True)
# ==== END LINEUP + PANDAS PATCH HELPERS =====================================

# ---------------------------------------------------------------------------
# Configuration
# ---------------------------------------------------------------------------

API_PREFIX_NFL = "https://api.mysportsfeeds.com/v2.1/pull/nfl"
NFL_SEASONS = ["2025-regular", "2024-regular"]

NFL_API_USER = "4359aa1b-cc29-4647-a3e5-7314e2"
NFL_API_PASS = "MYSPORTSFEEDS"

ODDS_API_KEY = "5b6f0290e265c3329b3ed27897d79eaf"
ODDS_BASE = "https://api.the-odds-api.com/v4"
NFL_SPORT_KEY = "americanfootball_nfl"
ODDS_REGIONS = ["us"]
ODDS_FORMAT = "american"

DEFAULT_LOG_LEVEL = os.getenv("LOG_LEVEL", "INFO")


# ---------------------------------------------------------------------------
# Static data helpers
# ---------------------------------------------------------------------------


TEAM_NAME_TO_ABBR = {
    "arizona cardinals": "ARI",
    "atlanta falcons": "ATL",
    "baltimore ravens": "BAL",
    "buffalo bills": "BUF",
    "carolina panthers": "CAR",
    "chicago bears": "CHI",
    "cincinnati bengals": "CIN",
    "cleveland browns": "CLE",
    "dallas cowboys": "DAL",
    "denver broncos": "DEN",
    "detroit lions": "DET",
    "green bay packers": "GB",
    "houston texans": "HOU",
    "indianapolis colts": "IND",
    "jacksonville jaguars": "JAX",
    "jacksonville jaguar": "JAX",
    "kansas city chiefs": "KC",
    "las vegas raiders": "LV",
    "oakland raiders": "LV",
    "los angeles chargers": "LAC",
    "la chargers": "LAC",
    "los angeles rams": "LA",
    "la rams": "LA",
    "miami dolphins": "MIA",
    "minnesota vikings": "MIN",
    "new england patriots": "NE",
    "new orleans saints": "NO",
    "new york giants": "NYG",
    "ny giants": "NYG",
    "new york jets": "NYJ",
    "ny jets": "NYJ",
    "philadelphia eagles": "PHI",
    "pittsburgh steelers": "PIT",
    "san francisco 49ers": "SF",
    "sf 49ers": "SF",
    "seattle seahawks": "SEA",
    "tampa bay buccaneers": "TB",
    "tennessee titans": "TEN",
    "washington commanders": "WAS",
    "washington football team": "WAS",
    "washington redskins": "WAS",
    "st. louis rams": "LA",
    "st louis rams": "LA",
}

TEAM_ABBR_CANONICAL = {
    "ARI": "arizona cardinals",
    "ATL": "atlanta falcons",
    "BAL": "baltimore ravens",
    "BUF": "buffalo bills",
    "CAR": "carolina panthers",
    "CHI": "chicago bears",
    "CIN": "cincinnati bengals",
    "CLE": "cleveland browns",
    "DAL": "dallas cowboys",
    "DEN": "denver broncos",
    "DET": "detroit lions",
    "GB": "green bay packers",
    "HOU": "houston texans",
    "IND": "indianapolis colts",
    "JAX": "jacksonville jaguars",
    "KC": "kansas city chiefs",
    "LV": "las vegas raiders",
    "LAC": "los angeles chargers",
    "LA": "los angeles rams",
    "MIA": "miami dolphins",
    "MIN": "minnesota vikings",
    "NE": "new england patriots",
    "NO": "new orleans saints",
    "NYG": "new york giants",
    "NYJ": "new york jets",
    "PHI": "philadelphia eagles",
    "PIT": "pittsburgh steelers",
    "SF": "san francisco 49ers",
    "SEA": "seattle seahawks",
    "TB": "tampa bay buccaneers",
    "TEN": "tennessee titans",
    "WAS": "washington commanders",
}

TEAM_ABBR_ALIASES = {
    "LA": "LA",
    "STL": "LA",
    "SD": "LAC",
}

TEAM_TIMEZONES = {
    "ARI": "America/Phoenix",
    "ATL": "America/New_York",
    "BAL": "America/New_York",
    "BUF": "America/New_York",
    "CAR": "America/New_York",
    "CHI": "America/Chicago",
    "CIN": "America/New_York",
    "CLE": "America/New_York",
    "DAL": "America/Chicago",
    "DEN": "America/Denver",
    "DET": "America/Detroit",
    "GB": "America/Chicago",
    "HOU": "America/Chicago",
    "IND": "America/Indiana/Indianapolis",
    "JAX": "America/New_York",
    "KC": "America/Chicago",
    "LV": "America/Los_Angeles",
    "LAC": "America/Los_Angeles",
    "LA": "America/Los_Angeles",
    "MIA": "America/New_York",
    "MIN": "America/Chicago",
    "NE": "America/New_York",
    "NO": "America/Chicago",
    "NYG": "America/New_York",
    "NYJ": "America/New_York",
    "PHI": "America/New_York",
    "PIT": "America/New_York",
    "SEA": "America/Los_Angeles",
    "SF": "America/Los_Angeles",
    "TB": "America/New_York",
    "TEN": "America/Chicago",
    "WAS": "America/New_York",
}

_NULL_TEAM_TOKENS = {"", "none", "null", "nan", "tbd", "tba", "n/a", "na", "--"}

TEAM_MASCOT_TO_ABBR = {
    "cardinals": "ARI",
    "falcons": "ATL",
    "ravens": "BAL",
    "bills": "BUF",
    "panthers": "CAR",
    "bears": "CHI",
    "bengals": "CIN",
    "browns": "CLE",
    "cowboys": "DAL",
    "broncos": "DEN",
    "lions": "DET",
    "packers": "GB",
    "texans": "HOU",
    "colts": "IND",
    "jaguars": "JAX",
    "chiefs": "KC",
    "raiders": "LV",
    "chargers": "LAC",
    "rams": "LA",
    "dolphins": "MIA",
    "vikings": "MIN",
    "patriots": "NE",
    "saints": "NO",
    "giants": "NYG",
    "jets": "NYJ",
    "eagles": "PHI",
    "steelers": "PIT",
    "49ers": "SF",
    "niners": "SF",
    "seahawks": "SEA",
    "buccaneers": "TB",
    "bucs": "TB",
    "titans": "TEN",
    "commanders": "WAS",
    "football team": "WAS",
}


def _sanitize_team_key(text: str) -> str:
    cleaned = []
    for ch in text.lower():
        if ch.isalnum() or ch.isspace():
            cleaned.append(ch)
    normalized = " ".join("".join(cleaned).split())
    return normalized


def normalize_team_abbr(value: Any) -> Optional[str]:
    """Convert free-form team descriptors into standard three-letter abbreviations."""

    if value is None:
        return None
    if isinstance(value, float) and np.isnan(value):  # type: ignore[arg-type]
        return None

    text = str(value).strip()
    if not text:
        return None

    lowered = text.lower().strip()
    if lowered in _NULL_TEAM_TOKENS:
        return None

    candidate = text.upper().replace(" ", "")
    if len(candidate) <= 4 and candidate.isalpha():
        if candidate in TEAM_ABBR_CANONICAL:
            return candidate
        if candidate in TEAM_ABBR_ALIASES:
            return TEAM_ABBR_ALIASES[candidate]
        # Some feeds already provide three-letter abbreviations with spaces
        spaced_candidate = " ".join(candidate)
        if spaced_candidate in TEAM_NAME_TO_ABBR:
            return TEAM_NAME_TO_ABBR[spaced_candidate]

    sanitized = _sanitize_team_key(text)
    if not sanitized:
        return None

    if sanitized in TEAM_NAME_TO_ABBR:
        return TEAM_NAME_TO_ABBR[sanitized]

    sanitized_candidate = sanitized.replace(" ", "").upper()
    if sanitized_candidate in TEAM_ABBR_ALIASES:
        return TEAM_ABBR_ALIASES[sanitized_candidate]

    compact_key = sanitized.replace(" ", "")
    if compact_key in TEAM_NAME_TO_ABBR:
        return TEAM_NAME_TO_ABBR[compact_key]

    for abbr, canonical in TEAM_ABBR_CANONICAL.items():
        if sanitized == canonical:
            return abbr
        if canonical in sanitized:
            return abbr

    if sanitized in TEAM_MASCOT_TO_ABBR:
        return TEAM_MASCOT_TO_ABBR[sanitized]

    # As a last resort, try to map by taking the first letter of each token
    tokens = sanitized.split()
    if len(tokens) >= 2:
        initials = "".join(token[0] for token in tokens)
        if initials.upper() in TEAM_ABBR_CANONICAL:
            return initials.upper()

    if len(candidate) <= 4 and candidate.isalpha():
        return candidate

    return None


INJURY_STATUS_MAP = {
    "out": "out",
    "doubtful": "doubtful",
    "questionable": "questionable",
    "probable": "probable",
    "suspended": "suspended",
    "injured reserve": "out",
    "physically unable to perform": "out",
    "reserve/covid-19": "out",
    "covid-19": "out",
    "non-football injury": "out",
    "pup": "out",
    "ir": "out",
    "injury list": "out",
    "injury_list": "out",
    "injurylist": "out",
}

INJURY_OUT_KEYWORDS = [
    "injured reserve",
    "season-ending",
    "season ending",
    "out for season",
    "out indefinitely",
    "placed on ir",
    "on ir",
    "reserve/",
    "nfi",
    "pup",
    "physically unable to perform",
    "injury list",
    "injury_list",
    "injurylist",
]

INJURY_STATUS_PRIORITY = {
    "out": -1,
    "suspended": -1,
    "doubtful": 0,
    "questionable": 1,
    "probable": 2,
    "other": 1,
}

PRACTICE_STATUS_PRIORITY = {
    "full": 3,
    "limited": 2,
    "dnp": 0,
    "rest": 2,
    "available": 2,
}


PRACTICE_STATUS_ALIASES = {
    "fp": "full",
    "full practice": "full",
    "full participation": "full",
    "lp": "limited",
    "limited practice": "limited",
    "limited participation": "limited",
    "did not practice": "dnp",
    "did not participate": "dnp",
    "out": "dnp",
    "no practice": "dnp",
    "rest": "rest",
    "not injury related": "rest",
    "available": "available",
    "injury list": "dnp",
    "injury_list": "dnp",
    "injurylist": "dnp",
}

INACTIVE_INJURY_BUCKETS = {"out", "suspended"}

POSITION_ALIAS_MAP = {
    "HB": "RB",
    "TB": "RB",
    "FB": "RB",
    "SLOT": "WR",
    "FL": "WR",
    "SE": "WR",
    "X": "WR",
    "Z": "WR",
    "Y": "TE",
}

POSITION_PREFIX_MAP = {
    "QB": "QB",
    "RB": "RB",
    "HB": "RB",
    "FB": "RB",
    "TB": "RB",
    "WR": "WR",
    "TE": "TE",
}


TARGET_ALLOWED_POSITIONS: Dict[str, set[str]] = {
    "passing_yards": {"QB"},
    "passing_tds": {"QB"},
    "rushing_yards": {"QB", "RB", "HB", "FB"},
    "rushing_tds": {"QB", "RB", "HB", "FB"},
    "receiving_yards": {"RB", "HB", "FB", "WR", "TE"},
    "receptions": {"RB", "HB", "FB", "WR", "TE"},
    "receiving_tds": {"RB", "HB", "FB", "WR", "TE"},
}

NON_NEGATIVE_TARGETS: set[str] = set(TARGET_ALLOWED_POSITIONS.keys())


LINEUP_STALENESS_DAYS = 7
LINEUP_MAX_AGE_BEFORE_GAME_DAYS = 21  # allow expected lineups up to 3 weeks old relative to kickoff


_NAME_PUNCT_RE = re.compile(r"[^\w\s]")
_NAME_SPACE_RE = re.compile(r"\s+")


def robust_player_name_key(value: Any) -> str:
    """Generate a resilient lowercase key for player name matching."""

    if value is None:
        text = ""
    else:
        text = str(value)

    normalized = unicodedata.normalize("NFKD", text)
    normalized = "".join(ch for ch in normalized if not unicodedata.combining(ch))
    lowered = normalized.lower()
    without_punct = _NAME_PUNCT_RE.sub(" ", lowered)
    collapsed = _NAME_SPACE_RE.sub(" ", without_punct).strip()
    return collapsed


def normalize_player_name(value: Any) -> str:
    """Return a lowercase, punctuation-free representation of a player's name."""

    if not isinstance(value, str):
        return ""

    normalized = unicodedata.normalize("NFKD", value)
    normalized = normalized.replace(",", " ")
    cleaned = [ch for ch in normalized if ch.isalpha() or ch.isspace()]
    collapsed = " ".join("".join(cleaned).lower().split())
    return collapsed


def normalize_position(value: Any) -> str:
    if value is None or (isinstance(value, float) and math.isnan(value)):
        return ""

    text = str(value).upper().strip()
    if not text:
        return ""

    # First try an exact alias match (e.g., HB -> RB).
    text = POSITION_ALIAS_MAP.get(text, text)

    # Many feeds (including MSF lineups) encode positions with prefixes such as
    # "Offense-WR-1" or "SpecialTeams-K-1".  Break the string into alpha-only
    # tokens so we can match the meaningful portion (WR, QB, etc.).
    tokens = [text]
    tokens.extend(token for token in re.split(r"[^A-Z]", text) if token)

    for token in tokens:
        # Allow alias substitution on each token (e.g., SLOT -> WR).
        if token in POSITION_ALIAS_MAP:
            return POSITION_ALIAS_MAP[token]
        for prefix, canonical in POSITION_PREFIX_MAP.items():
            if token.startswith(prefix):
                return canonical

    return text


def normalize_practice_status(value: Any) -> str:
    text = str(value or "").lower().strip()
    if not text:
        return "available"
    if re.search(r"\b(ir|injured reserve|pup|nfi|reserve)\b", text):
        return "dnp"
    if text in PRACTICE_STATUS_ALIASES:
        text = PRACTICE_STATUS_ALIASES[text]
    else:
        for keyword, canonical in (
            ("full", "full"),
            ("limited", "limited"),
            ("dnp", "dnp"),
            ("did not practice", "dnp"),
            ("rest", "rest"),
        ):
            if keyword in text:
                text = canonical
                break
    if text not in PRACTICE_STATUS_PRIORITY:
        return "available"
    return text


_PLAYING_PROBABILITY_ALIASES = {
    "prob": "probable",
    "probable": "probable",
    "likely": "probable",
    "expected": "probable",
    "game-time decision": "questionable",
    "gtd": "questionable",
    "game time decision": "questionable",
    "game-time": "questionable",
    "uncertain": "questionable",
    "na": "other",
}


def interpret_playing_probability(value: Any) -> Tuple[str, str]:
    """Return (status_bucket, practice_status) derived from MSF playingProbability labels."""

    text_raw = str(value or "").strip().lower()
    if not text_raw:
        return "other", "available"

    cleaned = re.sub(r"[^a-z\s]", " ", text_raw)
    cleaned = re.sub(r"\s+", " ", cleaned).strip()
    if not cleaned:
        return "other", "available"

    canonical = _PLAYING_PROBABILITY_ALIASES.get(cleaned, cleaned)

    keyword_rules = [
        ("suspend", ("suspended", "dnp")),
        ("doubt", ("doubtful", "limited")),
        ("question", ("questionable", "limited")),
        ("inactive", ("out", "dnp")),
        ("out", ("out", "dnp")),
        ("probable", ("probable", "available")),
        ("likely", ("probable", "available")),
        ("expect", ("probable", "available")),
        ("available", ("other", "full")),
        ("active", ("other", "full")),
    ]

    for keyword, outcome in keyword_rules:
        if keyword in canonical:
            return outcome

    return "other", "available"


def normalize_injury_status(value: Any) -> str:
    text = str(value or "").lower().strip()
    if not text:
        return "other"
    if text in INJURY_STATUS_MAP:
        return INJURY_STATUS_MAP[text]
    if re.search(r"\b(ir|pup|nfi|reserve)\b", text):
        return "out"
    if "questionable" in text:
        return "questionable"
    if "doubtful" in text:
        return "doubtful"
    if "probable" in text:
        return "probable"
    if "suspend" in text:
        return "suspended"
    for keyword in INJURY_OUT_KEYWORDS:
        if keyword in text:
            return "out"
    return "other"


def compute_injury_bucket(status: Any, description: Any = None) -> str:
    """Derive a canonical availability bucket from status and free-form notes."""

    bucket = normalize_injury_status(status)
    if bucket != "out":
        desc_text = str(description or "").lower().strip()
        for keyword in INJURY_OUT_KEYWORDS:
            if keyword in desc_text:
                bucket = "out"
                break
    return bucket


def parse_depth_rank(value: Any) -> Optional[float]:
    if value is None or (isinstance(value, float) and math.isnan(value)):
        return np.nan
    if isinstance(value, (int, float)):
        return float(value)

    text = str(value).strip().lower()
    if not text:
        return np.nan

    alias_map = {
        "starter": 1,
        "start": 1,
        "first": 1,
        "1st": 1,
        "qb1": 1,
        "rb1": 1,
        "wr1": 1,
        "te1": 1,
        "second": 2,
        "2nd": 2,
        "qb2": 2,
        "rb2": 2,
        "wr2": 2,
        "third": 3,
        "3rd": 3,
        "qb3": 3,
        "rb3": 3,
        "wr3": 3,
    }
    if text in alias_map:
        return float(alias_map[text])

    digits = "".join(ch for ch in text if ch.isdigit())
    if digits:
        try:
            return float(int(digits))
        except ValueError:
            return np.nan

    return np.nan


def ensure_lineup_players_in_latest(
    working: pd.DataFrame, lineup_df: Optional[pd.DataFrame]
) -> pd.DataFrame:
    """
    No-op: we no longer synthesize placeholder rows from lineup entries.
    We only keep players who already exist with real production rows.
    """

    return working



# ---------------------------------------------------------------------------
# Supplemental data loading
# ---------------------------------------------------------------------------


class SupplementalDataLoader:
    """Loads optional injury, depth chart, advanced metric, and weather feeds."""

    def __init__(self, config: NFLConfig):
        self.injury_records = self._load_records(config.injury_report_path)
        self.depth_chart_records = self._load_records(config.depth_chart_path)
        self.advanced_records = self._load_records(config.advanced_metrics_path)
        self.weather_records = self._load_records(config.weather_forecast_path)

        self.injuries_by_game = self._index_records(self.injury_records, "game_id")
        self.injuries_by_team = self._index_records(self.injury_records, "team")
        self.depth_by_team = self._index_records(self.depth_chart_records, "team")
        self.weather_by_game = self._index_records(self.weather_records, "game_id")
        self.advanced_by_key: Dict[Tuple[str, int, str], Dict[str, Any]] = {}
        for record in self.advanced_records:
            season = record.get("season")
            week = record.get("week")
            team = normalize_team_abbr(record.get("team"))
            if season and week is not None and team:
                self.advanced_by_key[(str(season), int(week), team)] = record

    @staticmethod
    def _load_records(path: Optional[str]) -> List[Dict[str, Any]]:
        if not path:
            return []
        file_path = Path(path)
        if not file_path.exists():
            logging.warning("Supplemental data file %s not found", file_path)
            return []
        try:
            if file_path.suffix.lower() in {".json", ".geojson"}:
                with file_path.open("r", encoding="utf-8") as f:
                    payload = json.load(f)
                if isinstance(payload, dict):
                    if "items" in payload and isinstance(payload["items"], list):
                        return [dict(item) for item in payload["items"]]
                    if "data" in payload and isinstance(payload["data"], list):
                        return [dict(item) for item in payload["data"]]
                    return [dict(payload)]
                if isinstance(payload, list):
                    return [dict(item) for item in payload]
                logging.warning("Unsupported JSON format in %s", file_path)
                return []
            frame = pd.read_csv(file_path)
            return frame.to_dict("records")
        except Exception:  # pragma: no cover - defensive logging
            logging.exception("Unable to load supplemental data from %s", file_path)
            return []

    @staticmethod
    def _index_records(records: List[Dict[str, Any]], key: str) -> Dict[str, List[Dict[str, Any]]]:
        index: Dict[str, List[Dict[str, Any]]] = {}
        for record in records:
            raw_value = record.get(key)
            if raw_value is None:
                continue
            if key == "team":
                normalized = normalize_team_abbr(raw_value)
            else:
                normalized = str(raw_value)
            if not normalized:
                continue
            index.setdefault(normalized, []).append(record)
        return index

    def injuries_for_game(
        self, game_id: str, home_team: Optional[str], away_team: Optional[str]
    ) -> Tuple[List[Dict[str, Any]], Optional[str]]:
        game_records = list(self.injuries_by_game.get(str(game_id), []))
        if not game_records:
            for team in (home_team, away_team):
                if not team:
                    continue
                team_records = self.injuries_by_team.get(normalize_team_abbr(team), [])
                game_records.extend(team_records)

        normalized_rows: List[Dict[str, Any]] = []
        for record in game_records:
            team = normalize_team_abbr(record.get("team"))
            player_name = record.get("player_name") or record.get("name")
            status = record.get("status")
            practice_status = record.get("practice_status") or record.get("practice")
            description = record.get("description") or record.get("details")
            report_time = record.get("report_time") or record.get("updated_at")
            position = normalize_position(
                record.get("position")
                or record.get("primary_position")
                or record.get("pos")
            )
            normalized_rows.append(
                {
                    "injury_id": record.get("injury_id")
                    or record.get("id")
                    or uuid.uuid4().hex,
                    "game_id": str(game_id),
                    "team": team,
                    "player_name": player_name,
                    "status": status,
                    "practice_status": practice_status,
                    "description": description,
                    "report_time": parse_dt(report_time) if report_time else None,
                    "position": position,
                }
            )

        summary_parts = [
            f"{row['player_name']}({row['status']})"
            for row in normalized_rows
            if row.get("player_name") and row.get("status")
        ]
        summary: Optional[str] = None
        if summary_parts:
            preview = summary_parts[:6]
            summary = ", ".join(preview)
            remaining = len(summary_parts) - len(preview)
            if remaining > 0:
                summary += f" +{remaining} more"
        return normalized_rows, summary

    def depth_chart_rows(self, team: str) -> List[Dict[str, Any]]:
        normalized_team = normalize_team_abbr(team)
        records = self.depth_by_team.get(normalized_team, [])
        rows: List[Dict[str, Any]] = []
        for record in records:
            rows.append(
                {
                    "depth_id": record.get("depth_id")
                    or record.get("id")
                    or uuid.uuid4().hex,
                    "team": normalized_team,
                    "position": record.get("position"),
                    "player_id": str(record.get("player_id") or record.get("id") or ""),
                    "player_name": record.get("player_name") or record.get("name"),
                    "rank": record.get("rank") or record.get("depth") or record.get("order"),
                    "updated_at": parse_dt(record.get("updated_at"))
                    if record.get("updated_at")
                    else parse_dt(record.get("timestamp")),
                }
            )
        return rows

    def advanced_metrics(
        self, season: Optional[str], week: Optional[int], team: Optional[str]
    ) -> Optional[Dict[str, Any]]:
        if not season or week is None or not team:
            return None
        return self.advanced_by_key.get((str(season), int(week), normalize_team_abbr(team)))

    def weather_override(self, game_id: str) -> Optional[Dict[str, Any]]:
        records = self.weather_by_game.get(str(game_id), [])
        if not records:
            return None
        latest = max(records, key=lambda rec: rec.get("updated_at") or "")
        output = dict(latest)
        if "temperature_f" not in output and "temperature" in output:
            output["temperature_f"] = NFLIngestor._extract_temperature_fahrenheit(
                output.get("temperature")
            )
        return output

# ---------------------------------------------------------------------------
# Data classes
# ---------------------------------------------------------------------------


def default_now_utc() -> dt.datetime:
    return dt.datetime.now(dt.timezone.utc)


def parse_dt(value: str) -> Optional[dt.datetime]:
    if not value:
        return None
    try:
        return dt.datetime.fromisoformat(value.replace("Z", "+00:00"))
    except ValueError:
        return None


_MSF_ABBR_FIX = {
    "JAC": "JAX",
    "LA": "LA",
    "WFT": "WAS",
    "WSH": "WAS",
    "ARZ": "ARI",
    "OAK": "LV",
    "SD": "LAC",
}


def _msf_team_abbr(abbr: Optional[str]) -> Optional[str]:
    if not abbr:
        return None
    value = abbr.strip().upper()
    return _MSF_ABBR_FIX.get(value, value)


_HOME_TZ = {
    "LA": "America/Los_Angeles",
    "LAC": "America/Los_Angeles",
    "LV": "America/Los_Angeles",
    "SF": "America/Los_Angeles",
    "SEA": "America/Los_Angeles",
    "ARI": "America/Phoenix",
    "DEN": "America/Denver",
    "CHI": "America/Chicago",
    "DAL": "America/Chicago",
    "GB": "America/Chicago",
    "HOU": "America/Chicago",
    "KC": "America/Chicago",
    "MIN": "America/Chicago",
    "NO": "America/Chicago",
    "TB": "America/Chicago",
    "TEN": "America/Chicago",
    "ATL": "America/New_York",
    "BAL": "America/New_York",
    "BUF": "America/New_York",
    "CAR": "America/New_York",
    "CIN": "America/New_York",
    "CLE": "America/New_York",
    "DET": "America/New_York",
    "IND": "America/New_York",
    "JAX": "America/New_York",
    "MIA": "America/New_York",
    "NE": "America/New_York",
    "NYG": "America/New_York",
    "NYJ": "America/New_York",
    "PHI": "America/New_York",
    "PIT": "America/New_York",
    "WAS": "America/New_York",
}


def _home_local_game_date(utc_start: dt.datetime, home_abbr: str) -> dt.date:
    canonical = TEAM_ABBR_ALIASES.get(home_abbr, home_abbr)
    tz_name = _HOME_TZ.get(canonical) or _HOME_TZ.get(home_abbr)
    if not tz_name:
        logging.warning(
            "Unknown home timezone for %s; defaulting to America/New_York",
            home_abbr,
        )
        tz = ZoneInfo("America/New_York")
    else:
        tz = ZoneInfo(tz_name)
    kickoff = utc_start
    if kickoff.tzinfo is None:
        kickoff = kickoff.replace(tzinfo=ZoneInfo("UTC"))
    else:
        kickoff = kickoff.astimezone(ZoneInfo("UTC"))
    return kickoff.astimezone(tz).date()


def _nfl_season_slug_for_start(start_time_utc: Optional[dt.datetime]) -> Optional[str]:
    if not start_time_utc:
        return None
    kickoff = start_time_utc
    if kickoff.tzinfo is None:
        kickoff = kickoff.replace(tzinfo=dt.timezone.utc)
    year = kickoff.year
    if kickoff.month < 8:
        start_year, end_year = year - 1, year
    else:
        start_year, end_year = year, year + 1
    return f"{start_year}-{end_year}-regular"


def _yyyy_mm_dd_from_utc(start_time_utc: dt.datetime) -> str:
    kickoff = start_time_utc
    if kickoff.tzinfo is None:
        kickoff = kickoff.replace(tzinfo=dt.timezone.utc)
    d = kickoff.date()
    return f"{d.year:04d}{d.month:02d}{d.day:02d}"


_POS_RE = re.compile(r"^([A-Za-z]+)-([A-Za-z]+)-(\d+)$", re.IGNORECASE)


def split_lineup_slot(slot: str) -> Tuple[Optional[str], Optional[str], Optional[int]]:
    """Return (side, base position, rank) extracted from lineup slot strings."""

    match = _POS_RE.match(slot or "")
    if not match:
        return None, None, None
    side_raw, base_raw, rank_raw = match.groups()
    side = side_raw.title()
    base_pos = base_raw.upper()
    try:
        rank_val = int(rank_raw)
    except ValueError:
        rank_val = None
    return side, base_pos, rank_val


def _canon_pos_and_rank(lineup_position: str) -> Tuple[Optional[str], Optional[int]]:
    _, base_pos, rank_val = split_lineup_slot(lineup_position)
    if base_pos not in {"QB", "RB", "WR", "TE"}:
        return None, None
    return base_pos, rank_val


def _prefer_actual(team_block: Dict[str, Any]) -> Tuple[List[Dict[str, Any]], str]:
    actual = (team_block.get("actual") or {}).get("lineupPositions") or []
    if actual:
        return actual, "actual"
    expected = (team_block.get("expected") or {}).get("lineupPositions") or []
    if expected:
        return expected, "expected"
    return [], ""


def _build_msf_lineup_url(
    start_time_utc: dt.datetime, away_abbr: str, home_abbr: str
) -> Optional[str]:
    season_slug = _nfl_season_slug_for_start(start_time_utc)
    if not season_slug:
        return None
    away_norm = _msf_team_abbr(away_abbr)
    home_norm = _msf_team_abbr(home_abbr)
    if not away_norm or not home_norm:
        return None
    local_date = _home_local_game_date(start_time_utc, home_norm)
    game_date = f"{local_date.year:04d}{local_date.month:02d}{local_date.day:02d}"
    return (
        f"https://api.mysportsfeeds.com/v2.1/pull/nfl/{season_slug}/games/"
        f"{game_date}-{away_norm}-{home_norm}/lineup.json"
    )


def _http_get_with_retry(
    url: str,
    auth: HTTPBasicAuth,
    *,
    params: Optional[Dict[str, Any]] = None,
    headers: Optional[Dict[str, str]] = None,
    max_tries: int = 3,
    backoff: float = 0.8,
) -> Optional[requests.Response]:
    last_exc: Optional[Exception] = None
    for attempt in range(max_tries):
        try:
            response = requests.get(
                url,
                auth=auth,
                params=params,
                headers=headers,
                timeout=15,
            )
            if response.status_code in {200, 204}:
                return response
            if response.status_code == 404:
                time.sleep(backoff)
                return response
            logging.warning(
                "MSF lineup GET %s -> %s; try %d/%d",
                url,
                response.status_code,
                attempt + 1,
                max_tries,
            )
            time.sleep(backoff * (attempt + 1))
        except Exception as exc:  # pragma: no cover - network errors
            last_exc = exc
            logging.warning(
                "MSF lineup GET exception on %s: %s (try %d/%d)",
                url,
                exc,
                attempt + 1,
                max_tries,
            )
            time.sleep(backoff * (attempt + 1))
    if last_exc is not None:
        logging.exception("MSF lineup GET failed after retries: %s", last_exc)
    return None


def _extract_lineup_rows(json_obj: Dict[str, Any]) -> List[Dict[str, Any]]:
    lineup_df = build_lineups_df(json_obj)
    if lineup_df.empty:
        return []

    results: List[Dict[str, Any]] = []
    for record in lineup_df.to_dict(orient="records"):
        team_abbr = record.get("team_abbr")
        position = record.get("pos")
        depth = record.get("depth")
        if not team_abbr or not position:
            continue
        player_name = record.get("full_name") or ""
        first = record.get("first") or ""
        last = record.get("last") or ""
        if not player_name:
            player_name = " ".join(part for part in [first, last] if part)
        if not player_name and not record.get("player_id"):
            continue

        pname_source = player_name or " ".join(part for part in [first, last] if part)
        status_bucket, practice_status = interpret_playing_probability(
            record.get("playing_probability")
        )
        entry = {
            "team": _msf_team_abbr(team_abbr),
            "player_id": str(record.get("player_id") or ""),
            "player_name": player_name,
            "first_name": first,
            "last_name": last,
            "position": position,
            "base_pos": position,
            "side": record.get("side"),
            "rank": depth,
            "source_section": record.get("source_section") or "actual",
            "player_team": _msf_team_abbr(record.get("player_team_abbr")),
            "playing_probability": record.get("playing_probability"),
            "status_bucket": status_bucket,
            "practice_status": practice_status,
            "slot": record.get("slot"),
            "__pname_key": robust_player_name_key(pname_source),
        }
        results.append(entry)
    return results


@dataclasses.dataclass
class NFLConfig:
    pg_user: str = os.getenv("PGUSER", "josh")
    pg_password: str = os.getenv("PGPASSWORD", "password")
    pg_host: str = os.getenv("PGHOST", "localhost")
    pg_port: str = os.getenv("PGPORT", "5432")
    pg_database: str = os.getenv("PGDATABASE", "nfl")

    seasons: Tuple[str, ...] = tuple(NFL_SEASONS)
    log_level: str = DEFAULT_LOG_LEVEL
    injury_report_path: Optional[str] = os.getenv("NFL_INJURY_PATH")
    depth_chart_path: Optional[str] = os.getenv("NFL_DEPTH_PATH")
    advanced_metrics_path: Optional[str] = os.getenv("NFL_ADVANCED_PATH")
    weather_forecast_path: Optional[str] = os.getenv("NFL_FORECAST_PATH")
    respect_lineups: bool = True

    @property
    def pg_url(self) -> str:
        return (
            f"postgresql+psycopg2://{self.pg_user}:{self.pg_password}"
            f"@{self.pg_host}:{self.pg_port}/{self.pg_database}"
        )


# ---------------------------------------------------------------------------
# Database schema & helpers
# ---------------------------------------------------------------------------


class NFLDatabase:
    """Encapsulates PostgreSQL persistence for NFL data."""

    def __init__(self, engine: Engine):
        self.engine = engine
        self.meta = MetaData()
        self._define_tables()
        self.meta.create_all(self.engine)
        self._apply_schema_upgrades()

    def _apply_schema_upgrades(self) -> None:
        """Ensure newly introduced columns exist on already-initialized tables."""

        inspector = inspect(self.engine)
        try:
            table_names = set(inspector.get_table_names())
        except Exception:
            table_names = set()

        try:
            game_columns = {col["name"] for col in inspector.get_columns("nfl_games")}
        except Exception:  # pragma: no cover - defensive fallback if table missing
            game_columns = set()

        statements: List[str] = []
        if "wind_mph" not in game_columns:
            statements.append("ALTER TABLE nfl_games ADD COLUMN IF NOT EXISTS wind_mph DOUBLE PRECISION")
        if "humidity" not in game_columns:
            statements.append("ALTER TABLE nfl_games ADD COLUMN IF NOT EXISTS humidity DOUBLE PRECISION")
        if "injury_summary" not in game_columns:
            statements.append("ALTER TABLE nfl_games ADD COLUMN IF NOT EXISTS injury_summary TEXT")

        if "nfl_depth_charts" in table_names:
            try:
                depth_columns = {col["name"] for col in inspector.get_columns("nfl_depth_charts")}
            except Exception:
                depth_columns = set()
            if "source" not in depth_columns:
                statements.append(
                    "ALTER TABLE nfl_depth_charts ADD COLUMN IF NOT EXISTS source TEXT"
                )

        try:
            injury_columns = {col["name"] for col in inspector.get_columns("nfl_injury_reports")}
        except Exception:  # pragma: no cover - table may not exist yet
            injury_columns = set()
        if "position" not in injury_columns:
            statements.append(
                "ALTER TABLE nfl_injury_reports ADD COLUMN IF NOT EXISTS position TEXT"
            )

        if not statements:
            return

        with self.engine.begin() as conn:
            for statement in statements:
                conn.execute(text(statement))

    def _define_tables(self) -> None:
        self.games = Table(
            "nfl_games",
            self.meta,
            Column("game_id", String, primary_key=True),
            Column("season", String, nullable=False),
            Column("week", Integer),
            Column("start_time", DateTime(timezone=True)),
            Column("venue", String),
            Column("city", String),
            Column("state", String),
            Column("country", String),
            Column("surface", String),
            Column("day_of_week", String),
            Column("referee", String),
            Column("temperature_f", Float),
            Column("weather_conditions", String),
            Column("wind_mph", Float),
            Column("humidity", Float),
            Column("injury_summary", String),
            Column("home_team", String),
            Column("away_team", String),
            Column("home_score", Integer),
            Column("away_score", Integer),
            Column("status", String),
            Column("home_moneyline", Float),
            Column("away_moneyline", Float),
            Column("home_implied_prob", Float),
            Column("away_implied_prob", Float),
            Column("odds_updated", DateTime(timezone=True)),
            Column("ingested_at", DateTime(timezone=True), default=default_now_utc),
        )

        self.player_stats = Table(
            "nfl_player_stats",
            self.meta,
            Column("game_id", String, nullable=False),
            Column("player_id", String, nullable=False),
            Column("player_name", String),
            Column("team", String),
            Column("position", String),
            Column("rushing_attempts", Float),
            Column("rushing_yards", Float),
            Column("rushing_tds", Float),
            Column("receiving_targets", Float),
            Column("receptions", Float),
            Column("receiving_yards", Float),
            Column("receiving_tds", Float),
            Column("passing_attempts", Float),
            Column("passing_completions", Float),
            Column("passing_yards", Float),
            Column("passing_tds", Float),
            Column("fantasy_points", Float),
            Column("snap_count", Float),
            Column("ingested_at", DateTime(timezone=True), default=default_now_utc),
            UniqueConstraint("game_id", "player_id", name="uq_player_game"),
        )

        self.team_unit_ratings = Table(
            "nfl_team_unit_ratings",
            self.meta,
            Column("season", String, nullable=False),
            Column("team", String, nullable=False),
            Column("week", Integer, nullable=False),
            Column("offense_pass_rating", Float),
            Column("offense_rush_rating", Float),
            Column("defense_pass_rating", Float),
            Column("defense_rush_rating", Float),
            Column("updated_at", DateTime(timezone=True), default=default_now_utc),
            UniqueConstraint("season", "team", "week", name="uq_team_week"),
        )

        self.model_predictions = Table(
            "nfl_predictions",
            self.meta,
            Column("prediction_id", String, primary_key=True),
            Column("game_id", String, nullable=False),
            Column("entity_type", String, nullable=False),
            Column("entity_id", String, nullable=False),
            Column("prediction_target", String, nullable=False),
            Column("prediction_value", Float),
            Column("model_version", String),
            Column("features", JSON),
            Column("created_at", DateTime(timezone=True), default=default_now_utc),
        )

        self.injury_reports = Table(
            "nfl_injury_reports",
            self.meta,
            Column("injury_id", String, primary_key=True),
            Column("game_id", String),
            Column("team", String, nullable=False),
            Column("player_name", String),
            Column("position", String),
            Column("status", String),
            Column("practice_status", String),
            Column("description", String),
            Column("report_time", DateTime(timezone=True)),
            Column("ingested_at", DateTime(timezone=True), default=default_now_utc),
        )

        self.depth_charts = Table(
            "nfl_depth_charts",
            self.meta,
            Column("depth_id", String, primary_key=True),
            Column("team", String, nullable=False),
            Column("position", String, nullable=False),
            Column("player_id", String),
            Column("player_name", String),
            Column("rank", Integer),
            Column("source", String),
            Column("updated_at", DateTime(timezone=True)),
            Column("ingested_at", DateTime(timezone=True), default=default_now_utc),
        )

        self.team_advanced_metrics = Table(
            "nfl_team_advanced_metrics",
            self.meta,
            Column("metric_id", String, primary_key=True),
            Column("season", String, nullable=False),
            Column("week", Integer, nullable=False),
            Column("team", String, nullable=False),
            Column("pace_seconds_per_play", Float),
            Column("offense_epa", Float),
            Column("defense_epa", Float),
            Column("offense_success_rate", Float),
            Column("defense_success_rate", Float),
            Column("travel_penalty", Float),
            Column("rest_penalty", Float),
            Column("weather_adjustment", Float),
            Column("created_at", DateTime(timezone=True), default=default_now_utc),
            UniqueConstraint("season", "week", "team", name="uq_adv_metrics_team_week"),
        )

        self.model_backtests = Table(
            "nfl_model_backtests",
            self.meta,
            Column("run_id", String, nullable=False),
            Column("model_name", String, nullable=False),
            Column("metric_name", String, nullable=False),
            Column("metric_value", Float, nullable=False),
            Column("sample_size", Integer),
            Column("created_at", DateTime(timezone=True), default=default_now_utc),
        )

    # ------------------------------------------------------------------
    # Write helpers
    # ------------------------------------------------------------------

    def upsert_rows(
        self,
        table: Table,
        rows: Iterable[Dict[str, Any]],
        conflict_cols: List[str],
        update_columns: Optional[Iterable[str]] = None,
    ) -> None:
        rows_list = list(rows)
        if not rows_list:
            return

        table_columns = set(table.c.keys())
        filtered_rows: List[Dict[str, Any]] = []
        for row in rows_list:
            if not isinstance(row, dict):
                continue
            filtered = {k: v for k, v in row.items() if k in table_columns}
            if filtered:
                filtered_rows.append(filtered)

        if not filtered_rows:
            return

        stmt = insert(table).values(filtered_rows)
        if update_columns is None:
            update_cols = {
                col.name: stmt.excluded[col.name]
                for col in table.columns
                if col.name not in conflict_cols
            }
        else:
            valid_columns = {
                col
                for col in update_columns
                if col in table.c.keys() and col not in conflict_cols
            }
            update_cols = {col: stmt.excluded[col] for col in valid_columns}

        if update_cols:
            stmt = stmt.on_conflict_do_update(index_elements=conflict_cols, set_=update_cols)
        else:
            stmt = stmt.on_conflict_do_nothing(index_elements=conflict_cols)
        try:
            with self.engine.begin() as conn:
                conn.execute(stmt)
        except SQLAlchemyError:
            logging.exception("Failed to upsert rows into %s", table.name)
            raise

    def fetch_existing_game_ids(self) -> set[str]:
        with self.engine.begin() as conn:
            rows = conn.execute(select(self.games.c.game_id)).fetchall()
        return {row[0] for row in rows}

    def fetch_games_with_player_stats(self) -> set[str]:
        """Return the set of game IDs that already have player statistics stored."""

        with self.engine.begin() as conn:
            rows = conn.execute(select(self.player_stats.c.game_id).distinct()).fetchall()
        return {row[0] for row in rows}

    def latest_team_rating_week(self, season: str) -> Optional[int]:
        with self.engine.begin() as conn:
            row = conn.execute(
                select(func.max(self.team_unit_ratings.c.week)).where(self.team_unit_ratings.c.season == season)
            ).scalar()
        return row

    def record_backtest_metrics(
        self,
        run_id: str,
        model_name: str,
        metrics: Dict[str, float],
        sample_size: Optional[int] = None,
    ) -> None:
        if not metrics:
            return
        rows: List[Dict[str, Any]] = []

        def _append_metric(metric_name: str, metric_value: Any) -> None:
            if metric_value is None:
                return
            try:
                value_float = float(metric_value)
            except (TypeError, ValueError):
                return
            if math.isnan(value_float):
                return
            rows.append(
                {
                    "run_id": run_id,
                    "model_name": model_name,
                    "metric_name": metric_name,
                    "metric_value": value_float,
                    "sample_size": sample_size,
                }
            )

        for metric, value in metrics.items():
            if isinstance(value, (tuple, list)):
                if len(value) == 2:
                    _append_metric(f"{metric}_lower", value[0])
                    _append_metric(f"{metric}_upper", value[1])
                else:
                    for idx, component in enumerate(value):
                        _append_metric(f"{metric}_{idx}", component)
            else:
                _append_metric(metric, value)

        if not rows:
            return
        with self.engine.begin() as conn:
            conn.execute(self.model_backtests.insert(), rows)


# ---------------------------------------------------------------------------
# API clients
# ---------------------------------------------------------------------------


class MySportsFeedsClient:
    def __init__(self, user: str, password: str, timeout: int = 30):
        self.user = user
        self.password = password
        self.auth = (user, password)
        self.timeout = timeout

    def _request(self, endpoint: str, *, params: Optional[Dict[str, Any]] = None) -> Dict[str, Any]:
        url = f"{API_PREFIX_NFL}/{endpoint}"
        logging.debug("Requesting MySportsFeeds endpoint %s", url)
        resp = requests.get(url, params=params, auth=self.auth, timeout=self.timeout)
        resp.raise_for_status()
        try:
            return resp.json()
        except RequestsJSONDecodeError:
            content = resp.text.strip()
            if not content:
                logging.debug(
                    "Empty response body for MySportsFeeds endpoint %s; returning empty payload",
                    url,
                )
                return {}
            logging.warning(
                "Failed to decode JSON from MySportsFeeds endpoint %s (content-type=%s)",
                url,
                resp.headers.get("Content-Type"),
            )
            raise

    def fetch_games(self, season: str) -> List[Dict[str, Any]]:
        """Fetch the schedule for a season, retrying with alternative filters."""

        base_params: Dict[str, Any] = {"limit": 500}
        attempts: Tuple[Optional[str], ...] = (
            "completed,upcoming",
            "final,inprogress,scheduled",
            None,
        )

        for status_filter in attempts:
            params = dict(base_params)
            if status_filter:
                params["status"] = status_filter

            data = self._request(f"{season}/games.json", params=params)
            games = data.get("games", [])
            if games:
                if status_filter and status_filter != attempts[0]:
                    logging.debug(
                        "Fetched %d games for %s after retrying with status filter '%s'",
                        len(games),
                        season,
                        status_filter,
                    )
                return games

        logging.debug(
            "No games returned for %s even after retrying with multiple status filters",
            season,
        )
        return []

    def fetch_game_boxscore(self, season: str, game_id: str) -> Dict[str, Any]:
        return self._request(f"{season}/games/{game_id}/boxscore.json")

    def fetch_player_gamelogs(self, season: str, game_id: str) -> List[Dict[str, Any]]:
        try:
            data = self._request(
                f"{season}/games/{game_id}/player_gamelogs.json",
                params={"stats": "Rushing,Receiving,Passing,Fumbles"},
            )
        except HTTPError as exc:
            status = getattr(exc.response, "status_code", None)
            if status == 404:
                logging.debug(
                    "No player gamelogs found for season %s game %s (HTTP 404)",
                    season,
                    game_id,
                )
                return []
            raise
        return data.get("gamelogs", [])

    def fetch_injuries(
        self, season: Optional[str] = None, date: Optional[str] = None
    ) -> Dict[str, Any]:
        params: Dict[str, Any] = {}
        if season:
            params["season"] = season
        if date:
            params["date"] = date
        data = self._request("injuries.json", params=params or None)
        if not isinstance(data, dict):
            return {"players": [], "lastUpdatedOn": None}
        data.setdefault("players", [])
        return data

    def fetch_game_lineup(self, season: str, game_key: str) -> Dict[str, Any]:
        try:
            return self._request(f"{season}/games/{game_key}/lineup.json")
        except HTTPError as exc:
            status = getattr(exc.response, "status_code", None)
            if status == 404:
                logging.debug(
                    "No lineup available for season %s game %s (HTTP 404)",
                    season,
                    game_key,
                )
                return {}
            raise


class OddsApiClient:
    def __init__(self, api_key: str, timeout: int = 30):
        self.api_key = api_key
        self.timeout = timeout

    def _request(self, endpoint: str, params: Optional[Dict[str, Any]] = None) -> List[Dict[str, Any]]:
        url = f"{ODDS_BASE}/{endpoint}"
        params = params or {}
        params.update({"apiKey": self.api_key})
        logging.debug("Requesting Odds API endpoint %s", url)
        resp = requests.get(url, params=params, timeout=self.timeout)
        resp.raise_for_status()
        remaining = resp.headers.get("x-requests-remaining")
        if remaining is not None:
            logging.debug("Odds API requests remaining: %s", remaining)
        return resp.json()

    def fetch_odds(self) -> List[Dict[str, Any]]:
        params = {
            "regions": ",".join(ODDS_REGIONS),
            "oddsFormat": ODDS_FORMAT,
            "markets": "h2h",
        }
        return self._request(f"sports/{NFL_SPORT_KEY}/odds", params=params)


# ---------------------------------------------------------------------------
# Ingestion pipeline
# ---------------------------------------------------------------------------


@dataclasses.dataclass
class MSFCreds:
    api_key: str
    password: str = "MYSPORTSFEEDS"


class NFLIngestor:
    def __init__(
        self,
        db: NFLDatabase,
        msf_client: MySportsFeedsClient,
        odds_client: OddsApiClient,
        supplemental_loader: SupplementalDataLoader,
    ):
        self.db = db
        self.msf_client = msf_client
        self.odds_client = odds_client
        self.supplemental_loader = supplemental_loader
        user = getattr(msf_client, "user", None)
        password = getattr(msf_client, "password", None)
        auth_tuple = getattr(msf_client, "auth", None)
        if not user and auth_tuple:
            try:
                user = auth_tuple[0]
            except Exception:
                user = None
        if not password and auth_tuple and len(auth_tuple) > 1:
            try:
                password = auth_tuple[1]
            except Exception:
                password = None
        self._msf_creds = MSFCreds(
            api_key=user or "",
            password=password or "MYSPORTSFEEDS",
        )

    def ingest(self, seasons: Iterable[str]) -> None:
        existing_games = self.db.fetch_existing_game_ids()
        games_with_stats = self.db.fetch_games_with_player_stats()
        logging.info("Found %d games already in database", len(existing_games))

        injuries_payload = self.msf_client.fetch_injuries()
        msf_injuries_last_updated = parse_dt(injuries_payload.get("lastUpdatedOn"))
        msf_injuries_by_team = self._group_msf_injuries(
            injuries_payload.get("players", []), msf_injuries_last_updated
        )
        lineup_cache: Dict[Tuple[str, str, str], List[Dict[str, Any]]] = {}

        injury_rows_all: List[Dict[str, Any]] = []
        advanced_rows_map: Dict[Tuple[str, int, str], Dict[str, Any]] = {}
        lineup_depth_teams: Set[str] = set()

        for season in seasons:
            games = self.msf_client.fetch_games(season)
            logging.info("Fetched %d games for season %s", len(games), season)
            if not games:
                logging.warning(
                    "No games returned from MySportsFeeds for %s. "
                    "Verify your API credentials, plan access, and season configuration.",
                    season,
                )

            new_game_rows: List[Dict[str, Any]] = []
            player_rows: List[Dict[str, Any]] = []

            for game in games:
                schedule = game.get("schedule", {})
                game_id = schedule.get("id")
                if not game_id:
                    continue

                game_id_str = str(game_id)
                have_player_stats = game_id_str in games_with_stats

                score = game.get("score") or {}
                home_score, away_score = self._extract_score_totals(score)
                start_time = parse_dt(schedule.get("startTime"))
                venue = schedule.get("venue") or {}
                weather = schedule.get("weather") or {}
                officials = schedule.get("officials") or []
                home_team_abbr = normalize_team_abbr(
                    (schedule.get("homeTeam") or {}).get("abbreviation")
                    or (schedule.get("homeTeam") or {}).get("name")
                )
                away_team_abbr = normalize_team_abbr(
                    (schedule.get("awayTeam") or {}).get("abbreviation")
                    or (schedule.get("awayTeam") or {}).get("name")
                )

                msf_injuries = self._collect_game_injuries(
                    game_id_str,
                    home_team_abbr,
                    away_team_abbr,
                    msf_injuries_by_team,
                )
                supplemental_injuries, _ = self.supplemental_loader.injuries_for_game(
                    game_id_str, home_team_abbr, away_team_abbr
                )
                injuries = self._merge_injury_rows(msf_injuries, supplemental_injuries)
                injury_summary = self._summarize_injury_rows(injuries)
                if injuries:
                    injury_rows_all.extend(injuries)

                lineup_rows = self._lineup_rows_from_msf(
                    start_time,
                    away_team_abbr,
                    home_team_abbr,
                    self._msf_creds,
                    lineup_cache,
                )
                for lineup_row in lineup_rows:
                    if lineup_row.get("game_start") is None:
                        lineup_row["game_start"] = start_time

                week_value = schedule.get("week")
                try:
                    week_int = int(week_value) if week_value is not None else None
                except (TypeError, ValueError):
                    week_int = None

                for team_code in filter(None, {home_team_abbr, away_team_abbr}):
                    advanced_payload = self.supplemental_loader.advanced_metrics(
                        season, week_int, team_code
                    )
                    if not advanced_payload:
                        continue
                    metric_id = advanced_payload.get("metric_id") or uuid.uuid4().hex
                    advanced_rows_map[(str(season), week_int or 0, team_code)] = {
                        "metric_id": metric_id,
                        "season": str(season),
                        "week": week_int,
                        "team": team_code,
                        "pace_seconds_per_play": self._safe_float(
                            advanced_payload.get("pace_seconds_per_play")
                            or advanced_payload.get("pace")
                        ),
                        "offense_epa": self._safe_float(advanced_payload.get("offense_epa")),
                        "defense_epa": self._safe_float(advanced_payload.get("defense_epa")),
                        "offense_success_rate": self._safe_float(
                            advanced_payload.get("offense_success_rate")
                        ),
                        "defense_success_rate": self._safe_float(
                            advanced_payload.get("defense_success_rate")
                        ),
                        "travel_penalty": self._safe_float(advanced_payload.get("travel_penalty")),
                        "rest_penalty": self._safe_float(advanced_payload.get("rest_penalty")),
                        "weather_adjustment": self._safe_float(
                            advanced_payload.get("weather_adjustment")
                        ),
                    }

                referee_name: Optional[str] = None
                if officials:
                    lead_official = officials[0] or {}
                    first = lead_official.get("firstName", "")
                    last = lead_official.get("lastName", "")
                    referee_name = f"{first} {last}".strip()
                    if not referee_name:
                        referee_name = lead_official.get("fullName")

                wind_mph = self._extract_wind_mph(weather.get("windSpeed"))
                humidity = self._extract_humidity(weather.get("humidity"))
                weather_override = self.supplemental_loader.weather_override(game_id_str)
                if weather_override:
                    if weather_override.get("temperature_f") is not None:
                        weather["temperature"] = weather_override.get("temperature_f")
                    if weather_override.get("conditions"):
                        weather["conditions"] = weather_override.get("conditions")
                    wind_mph = self._safe_float(weather_override.get("wind_mph") or wind_mph)
                    humidity = self._safe_float(weather_override.get("humidity") or humidity)
                    if weather_override.get("temperature_f") is not None:
                        weather_temperature = weather_override.get("temperature_f")
                    else:
                        weather_temperature = weather.get("temperature")
                else:
                    weather_temperature = weather.get("temperature")

                temperature_f = self._extract_temperature_fahrenheit(weather_temperature)
                wind_mph = self._safe_float(wind_mph)
                humidity = self._safe_float(humidity)

                new_game_rows.append(
                    {
                        "game_id": game_id_str,
                        "season": season,
                        "week": schedule.get("week"),
                        "start_time": start_time,
                        "venue": venue.get("name"),
                        "city": venue.get("city"),
                        "state": venue.get("state"),
                        "country": venue.get("country"),
                        "surface": venue.get("surface"),
                        "day_of_week": start_time.strftime("%A") if start_time else None,
                        "referee": referee_name,
                        "temperature_f": temperature_f,
                        "weather_conditions": weather.get("conditions"),
                        "wind_mph": wind_mph,
                        "humidity": humidity,
                        "injury_summary": injury_summary,
                        "home_team": home_team_abbr,
                        "away_team": away_team_abbr,
                        "home_score": home_score,
                        "away_score": away_score,
                        "status": schedule.get("status"),
                    }
                )

                status = (
                    schedule.get("status")
                    or schedule.get("playedStatus")
                    or (game.get("status") if isinstance(game, dict) else None)
                    or ""
                ).lower()
                is_completed = status.startswith("final") or status in {"completed", "postponed"}

                if have_player_stats:
                    logging.debug(
                        "Skipping player stats for already ingested game %s", game_id_str
                    )
                    continue

                if not is_completed:
                    logging.debug(
                        "Game %s in season %s has status '%s'; skipping player stats fetch until completion",
                        game_id_str,
                        season,
                        schedule.get("status"),
                    )
                    continue

                gamelog_entries = self.msf_client.fetch_player_gamelogs(season, game_id_str)
                player_entries = list(gamelog_entries)
                if not player_entries:
                    logging.debug(
                        "No player gamelog entries returned for season %s game %s", season, game_id_str
                    )
                    fallback_entries = self._fetch_boxscore_player_stats(season, game_id_str)
                    if fallback_entries:
                        logging.debug(
                            "Using boxscore fallback for season %s game %s player stats",
                            season,
                            game_id_str,
                        )
                        player_entries = fallback_entries
                if not player_entries:
                    continue
                for entry in player_entries:
                    player = entry.get("player", {})
                    team = entry.get("team", {})
                    stats = entry.get("stats", {})

                    def stat_value(stat_group: str, field: str) -> Optional[float]:
                        group = stats.get(stat_group, {})
                        value = group.get(field, {})
                        return value.get("#text") or value.get("value")

                    player_rows.append(
                        {
                            "game_id": game_id_str,
                            "player_id": str(player.get("id")),
                            "player_name": f"{player.get('firstName', '')} {player.get('lastName', '')}".strip(),
                            "team": team.get("abbreviation"),
                            "position": player.get("position"),
                            "rushing_attempts": self._safe_float(stat_value("Rushing", "RushingAttempts")),
                            "rushing_yards": self._safe_float(stat_value("Rushing", "RushingYards")),
                            "rushing_tds": self._safe_float(stat_value("Rushing", "RushingTD")),
                            "receiving_targets": self._safe_float(stat_value("Receiving", "Targets")),
                            "receptions": self._safe_float(stat_value("Receiving", "Receptions")),
                            "receiving_yards": self._safe_float(stat_value("Receiving", "ReceivingYards")),
                            "receiving_tds": self._safe_float(stat_value("Receiving", "ReceivingTD")),
                            "passing_attempts": self._safe_float(stat_value("Passing", "PassAttempts")),
                            "passing_completions": self._safe_float(stat_value("Passing", "PassCompletions")),
                            "passing_yards": self._safe_float(stat_value("Passing", "PassYards")),
                            "passing_tds": self._safe_float(stat_value("Passing", "PassTD")),
                            "fantasy_points": self._safe_float(stat_value("Fantasy", "FantasyPoints")),
                            "snap_count": self._safe_float(stat_value("Miscellaneous", "Snaps")),
                        }
                    )

            self.db.upsert_rows(self.db.games, new_game_rows, ["game_id"])
            self.db.upsert_rows(self.db.player_stats, player_rows, ["game_id", "player_id"])
            if len(new_game_rows) == 0 and len(player_rows) == 0:
                logging.warning(
                    "Ingested %d new games and %d player stat rows for %s. "
                    "If these counts are unexpectedly low, confirm that your MySportsFeeds subscription "
                    "includes detailed stats and that the targeted seasons contain completed games.",
                    len(new_game_rows),
                    len(player_rows),
                    season,
                )

        if injury_rows_all:
            self.db.upsert_rows(self.db.injury_reports, injury_rows_all, ["injury_id"])
        if advanced_rows_map:
            self.db.upsert_rows(
                self.db.team_advanced_metrics,
                list(advanced_rows_map.values()),
                ["metric_id"],
            )

        # Ingest odds separately as they change frequently (always upsert)
        self._ingest_odds()

    def _ingest_odds(self) -> None:
        odds_data = self.odds_client.fetch_odds()
        logging.info("Fetched %d odds entries", len(odds_data))

        odds_rows: List[Dict[str, Any]] = []
        for event in odds_data:
            commence_time = parse_dt(event.get("commence_time"))

            teams_list = [team for team in (event.get("teams") or []) if team]

            home_team_raw = event.get("home_team") or (teams_list[0] if teams_list else None)
            away_team_raw = event.get("away_team")
            if not away_team_raw and teams_list:
                away_team_raw = next(
                    (team for team in teams_list if team != home_team_raw),
                    teams_list[0] if teams_list else None,
                )

            home_team = normalize_team_abbr(home_team_raw)
            away_team = normalize_team_abbr(away_team_raw)

            if not home_team or not away_team:
                logging.debug(
                    "Skipping odds event %s due to unmapped team names (home=%s, away=%s)",
                    event.get("id"),
                    home_team_raw,
                    away_team_raw,
                )
                continue

            markets = event.get("bookmakers", [])
            if not markets:
                continue
            # Use the freshest bookmaker odds
            market = sorted(markets, key=lambda b: parse_dt(b.get("last_update")) or default_now_utc(), reverse=True)[0]
            last_update = parse_dt(market.get("last_update"))
            h2h = next((m for m in market.get("markets", []) if m.get("key") == "h2h"), None)
            if not h2h:
                continue

            prices = {outcome.get("name"): outcome.get("price") for outcome in h2h.get("outcomes", [])}
            home_price = prices.get(home_team)
            away_price = prices.get(away_team)

            def american_to_prob(odds: Optional[float]) -> Optional[float]:
                if odds is None:
                    return None
                odds = float(odds)
                if odds > 0:
                    return 100.0 / (odds + 100.0)
                return -odds / (-odds + 100.0)

            odds_rows.append(
                {
                    "game_id": event.get("id"),
                    "season": self._infer_season(commence_time),
                    "week": None,
                    "start_time": commence_time,
                    "venue": None,
                    "city": None,
                    "state": None,
                    "country": None,
                    "surface": None,
                    "day_of_week": commence_time.strftime("%A") if commence_time else None,
                    "referee": None,
                    "temperature_f": None,
                    "weather_conditions": None,
                    "home_team": home_team,
                    "away_team": away_team,
                    "home_score": None,
                    "away_score": None,
                    "status": "upcoming",
                    "home_moneyline": home_price,
                    "away_moneyline": away_price,
                    "home_implied_prob": american_to_prob(home_price),
                    "away_implied_prob": american_to_prob(away_price),
                    "odds_updated": last_update,
                }
            )

        self.db.upsert_rows(
            self.db.games,
            odds_rows,
            ["game_id"],
            update_columns=[
                "start_time",
                "home_moneyline",
                "away_moneyline",
                "home_implied_prob",
                "away_implied_prob",
                "odds_updated",
                "home_team",
                "away_team",
            ],
        )

    def _group_msf_injuries(
        self,
        players: List[Dict[str, Any]],
        last_updated: Optional[dt.datetime],
    ) -> Dict[str, List[Dict[str, Any]]]:
        grouped: Dict[str, List[Dict[str, Any]]] = {}
        for entry in players or []:
            team_info = entry.get("currentTeam") or entry.get("team") or {}
            team_abbr = normalize_team_abbr(
                team_info.get("abbreviation") or team_info.get("name")
            )
            if not team_abbr:
                continue

            injury_info = entry.get("currentInjury") or {}
            roster_status = entry.get("currentRosterStatus") or entry.get("rosterStatus")
            roster_status_text = str(roster_status or "").strip()
            roster_status_normalized = roster_status_text.lower()
            if not injury_info:
                if roster_status_normalized and (
                    re.search(r"\b(ir|injured|reserve|pup|nfi)\b", roster_status_normalized)
                    or any(keyword in roster_status_normalized for keyword in INJURY_OUT_KEYWORDS)
                ):
                    injury_info = {
                        "status": roster_status_text,
                        "playingProbability": roster_status_text,
                        "description": roster_status_text,
                    }
            if not injury_info:
                continue

            first = entry.get("firstName", "")
            last = entry.get("lastName", "")
            player_name = " ".join(part for part in [first, last] if part).strip()
            if not player_name:
                player_name = entry.get("displayName") or ""
            if not player_name:
                continue

            position = normalize_position(
                entry.get("primaryPosition")
                or entry.get("position")
                or (injury_info.get("position") if isinstance(injury_info, dict) else None)
            )

            status = injury_info.get("playingProbability") or injury_info.get("status")
            practice_status = (
                injury_info.get("practiceStatus")
                or injury_info.get("practice")
                or entry.get("currentPracticeStatus")
                or roster_status_text
            )
            description = injury_info.get("description")

            reported_at: Optional[dt.datetime]
            updated_raw = injury_info.get("updatedOn") if isinstance(injury_info, dict) else None
            if updated_raw:
                reported_at = parse_dt(updated_raw)
            else:
                reported_at = last_updated

            grouped.setdefault(team_abbr, []).append(
                {
                    "injury_id": f"msf-{entry.get('id') or uuid.uuid4().hex}",
                    "team": team_abbr,
                    "player_name": player_name,
                    "status": status,
                    "practice_status": practice_status,
                    "description": description,
                    "report_time": reported_at,
                    "position": position,
                }
            )

        return grouped

    def _collect_game_injuries(
        self,
        game_id: str,
        home_team: Optional[str],
        away_team: Optional[str],
        grouped: Dict[str, List[Dict[str, Any]]],
    ) -> List[Dict[str, Any]]:
        rows: List[Dict[str, Any]] = []
        for team_code in filter(None, {normalize_team_abbr(home_team), normalize_team_abbr(away_team)}):
            for base_row in grouped.get(team_code, []):
                player_key = normalize_player_name(base_row.get("player_name"))
                if not player_key:
                    continue
                row = dict(base_row)
                row["team"] = team_code
                row["game_id"] = str(game_id)
                base_id = row.get("injury_id") or uuid.uuid4().hex
                row["injury_id"] = f"{game_id}:{base_id}"
                if row.get("report_time") and not isinstance(row["report_time"], dt.datetime):
                    row["report_time"] = parse_dt(row["report_time"])
                row["position"] = normalize_position(row.get("position"))
                rows.append(row)
        return rows

    def _merge_injury_rows(
        self,
        msf_rows: List[Dict[str, Any]],
        supplemental_rows: List[Dict[str, Any]],
    ) -> List[Dict[str, Any]]:
        merged: Dict[Tuple[str, str], Dict[str, Any]] = {}

        def _ingest(rows: List[Dict[str, Any]], priority: int) -> None:
            for row in rows or []:
                team = normalize_team_abbr(row.get("team"))
                player_name = row.get("player_name")
                player_key = normalize_player_name(player_name)
                if not team or not player_key:
                    continue

                record = dict(row)
                record["team"] = team
                record["player_name"] = player_name
                record["position"] = normalize_position(record.get("position"))
                record.setdefault("game_id", row.get("game_id"))
                record.setdefault("injury_id", uuid.uuid4().hex)
                if record.get("injury_id") and record.get("game_id"):
                    if not str(record["injury_id"]).startswith(str(record["game_id"])):
                        record["injury_id"] = f"{record['game_id']}:{record['injury_id']}"

                if record.get("report_time") and not isinstance(record["report_time"], dt.datetime):
                    record["report_time"] = parse_dt(record["report_time"])

                key = (team, player_key)
                existing = merged.get(key)
                if not existing:
                    record["_priority"] = priority
                    merged[key] = record
                    continue

                # prefer lower priority value (0 beats 1) but always merge fresh details
                if existing.get("_priority", priority) > priority:
                    for field in ("status", "practice_status", "description", "position", "report_time"):
                        if not record.get(field) and existing.get(field):
                            record[field] = existing[field]
                    record["_priority"] = priority
                    merged[key] = record
                else:
                    for field in ("status", "practice_status", "description", "position"):
                        if not existing.get(field) and record.get(field):
                            existing[field] = record[field]
                    if record.get("report_time") and (
                        not existing.get("report_time")
                        or (
                            isinstance(existing.get("report_time"), dt.datetime)
                            and isinstance(record.get("report_time"), dt.datetime)
                            and record["report_time"] > existing["report_time"]
                        )
                    ):
                        existing["report_time"] = record["report_time"]

        _ingest(msf_rows, 0)
        _ingest(supplemental_rows, 1)

        output: List[Dict[str, Any]] = []
        for record in merged.values():
            record.pop("_priority", None)
            game_id = record.get("game_id")
            if not game_id:
                continue
            bucket = compute_injury_bucket(record.get("status"), record.get("description"))
            practice_bucket = normalize_practice_status(record.get("practice_status"))
            if bucket == "other" and practice_bucket == "available":
                continue
            record["practice_status"] = record.get("practice_status")
            record["status"] = record.get("status")
            output.append(record)
        return output

    def _summarize_injury_rows(self, injuries: List[Dict[str, Any]]) -> Optional[str]:
        if not injuries:
            return None
        parts: List[str] = []
        for row in injuries:
            player_name = row.get("player_name")
            if not player_name:
                continue
            bucket = compute_injury_bucket(row.get("status"), row.get("description"))
            practice_bucket = normalize_practice_status(row.get("practice_status"))
            if bucket == "other" and practice_bucket == "available":
                continue
            label = bucket if bucket != "other" else practice_bucket
            if not label:
                continue
            parts.append(f"{player_name}({label})")
        if not parts:
            return None
        preview = parts[:6]
        summary = ", ".join(preview)
        remaining = len(parts) - len(preview)
        if remaining > 0:
            summary += f" +{remaining} more"
        return summary

    def _lineup_rows_from_msf(
        self,
        start_time_utc: Optional[dt.datetime],
        away_team_abbr: Optional[str],
        home_team_abbr: Optional[str],
        msf_creds: MSFCreds,
        lineup_cache: Dict[Tuple[str, str, str], List[Dict[str, Any]]],
    ) -> List[Dict[str, Any]]:
        if isinstance(start_time_utc, str):
            start_dt = parse_dt(start_time_utc)
        else:
            start_dt = start_time_utc
        if not start_dt or not away_team_abbr or not home_team_abbr:
            logging.info(
                "lineup: missing keys start=%s away=%s home=%s",
                start_time_utc,
                away_team_abbr,
                home_team_abbr,
            )
            return []

        if start_dt.tzinfo is None:
            start_dt = start_dt.replace(tzinfo=dt.timezone.utc)

        away_norm = _msf_team_abbr(away_team_abbr)
        home_norm = _msf_team_abbr(home_team_abbr)
        if not away_norm or not home_norm:
            logging.info(
                "lineup: could not normalize abbreviations away=%s home=%s",
                away_team_abbr,
                home_team_abbr,
            )
            return []

        local_date = _home_local_game_date(start_dt, home_norm)
        utc_date = start_dt.astimezone(dt.timezone.utc).date()

        season_slug = _nfl_season_slug_for_start(start_dt)
        if not season_slug:
            logging.info("lineup: unable to determine season slug for %s", start_dt)
            return []

        date_candidates: List[str] = []
        local_key = f"{local_date.year:04d}{local_date.month:02d}{local_date.day:02d}"
        date_candidates.append(local_key)
        utc_key = f"{utc_date.year:04d}{utc_date.month:02d}{utc_date.day:02d}"
        if utc_key not in date_candidates:
            date_candidates.append(utc_key)

        if not msf_creds or not msf_creds.api_key:
            logging.warning("lineup: missing MySportsFeeds credentials; skipping fetch")
            return []
        auth = HTTPBasicAuth(msf_creds.api_key, msf_creds.password or "MYSPORTSFEEDS")
        accept_headers = {"Accept": "application/json"}

        last_payload: Optional[Dict[str, Any]] = None

        collected_by_team: Dict[str, List[Dict[str, Any]]] = {}
        found_payload = False

        for date_key in date_candidates:
            for lineup_type in (None, "expected"):
                cache_token = f"{season_slug}|{date_key}|{lineup_type or 'default'}"
                cache_key = (cache_token, away_norm, home_norm)
                if cache_key in lineup_cache:
                    cached = lineup_cache[cache_key]
                    if cached:
                        for rec in cached:
                            collected_by_team.setdefault(rec.get("team"), []).append(rec)
                        found_payload = True
                        break
                    continue

                url = (
                    f"https://api.mysportsfeeds.com/v2.1/pull/nfl/{season_slug}/games/"
                    f"{date_key}-{away_norm}-{home_norm}/lineup.json"
                )

                params = {"lineupType": lineup_type} if lineup_type else None
                response = _http_get_with_retry(
                    url,
                    auth,
                    params=params,
                    headers=accept_headers,
                )

                if response is None:
                    logging.info("lineup: HTTP failed for %s", url)
                    lineup_cache[cache_key] = []
                    continue

                if response.status_code == 404:
                    logging.info(
                        "lineup: 404 not found for %s (season slug or date/abbr mismatch)",
                        url,
                    )
                    lineup_cache[cache_key] = []
                    continue

                if response.status_code == 401:
                    logging.warning(
                        "lineup: 401 unauthorized for %s (check MSF credentials)",
                        url,
                    )
                    lineup_cache[cache_key] = []
                    return []

                if response.status_code == 204:
                    logging.info(
                        "lineup: 204 empty response for %s (type=%s)",
                        url,
                        lineup_type or "actual",
                    )
                    lineup_cache[cache_key] = []
                    continue

                if response.status_code != 200:
                    logging.warning(
                        "lineup: %s returned %s",
                        url,
                        response.status_code,
                    )
                    lineup_cache[cache_key] = []
                    continue

                try:
                    payload = response.json()
                except Exception:
                    logging.exception("lineup: JSON decode failed for %s", url)
                    lineup_cache[cache_key] = []
                    continue

                last_payload = payload if isinstance(payload, dict) else None
                last_updated = (
                    parse_dt(payload.get("lastUpdatedOn"))
                    if isinstance(payload, dict)
                    else None
                )
                rows = _extract_lineup_rows(payload if isinstance(payload, dict) else {})

                if not rows:
                    team_blocks = (
                        payload.get("teamLineups")
                        if isinstance(payload, dict)
                        else None
                    ) or []
                    details: List[str] = []
                    for block in team_blocks:
                        team_label = (block.get("team") or {}).get("abbreviation")
                        actual = (block.get("actual") or {}).get("lineupPositions") or []
                        expected = (block.get("expected") or {}).get("lineupPositions") or []
                        details.append(
                            f"{team_label}: actual={len(actual)} expected={len(expected)}"
                        )
                    logging.info(
                        "lineup: empty lineupPositions for %s; %s",
                        url,
                        "; ".join(details) if details else "no teamLineups",
                    )

                enriched_rows: List[Dict[str, Any]] = []
                for record in rows:
                    team = record.get("team")
                    position = record.get("position")
                    if not team or not position:
                        continue
                    player_name = record.get("player_name") or ""
                    player_id = record.get("player_id") or ""
                    first_name = record.get("first_name") or ""
                    last_name = record.get("last_name") or ""
                    name_for_key = " ".join(part for part in [first_name, last_name] if part) or player_name
                    player_key = record.get("__pname_key") or robust_player_name_key(name_for_key)
                    if not player_key:
                        continue
                    depth_id = (
                        f"msf-lineup:{team}:{position}:{player_id}"
                        if player_id
                        else f"msf-lineup:{team}:{position}:{player_key}"
                    )
                    enriched_rows.append(
                        {
                            "team": team,
                            "position": position,
                            "player_id": player_id,
                            "player_name": player_name,
                            "first_name": first_name,
                            "last_name": last_name,
                            "rank": record.get("rank"),
                            "depth_id": depth_id,
                            "updated_at": last_updated,
                            "source": "msf-lineup",
                            "player_team": record.get("player_team"),
                            "game_start": start_dt,
                            "__pname_key": player_key,
                            "side": record.get("side"),
                            "base_pos": record.get("base_pos") or position,
                            "playing_probability": record.get("playing_probability"),
                            "status_bucket": record.get("status_bucket"),
                            "practice_status": record.get("practice_status"),
                        }
                    )

                lineup_cache[cache_key] = enriched_rows
                if enriched_rows:
                    found_payload = True
                    for rec in enriched_rows:
                        collected_by_team.setdefault(rec.get("team"), []).append(rec)
                    break
            if found_payload:
                break

        def _lineup_needs_team(team_code: str) -> bool:
            team_rows = collected_by_team.get(team_code) or []
            if not team_rows:
                return True
            if not any(normalize_position(r.get("base_pos")) == "QB" for r in team_rows):
                return True
            for pos_key, max_count in _OFFENSE_KEEP.items():
                pos_rows = [
                    r
                    for r in team_rows
                    if normalize_position(r.get("base_pos")) == pos_key
                ]
                if not pos_rows:
                    return True
                if len(pos_rows) < max_count:
                    return True
            return False

        def _merge_records(existing: List[Dict[str, Any]], incoming: List[Dict[str, Any]]) -> List[Dict[str, Any]]:
            if not incoming:
                return existing
            merged = (existing or []) + incoming

            def priority(rec: Dict[str, Any]) -> Tuple[int, int]:
                source = rec.get("source") or ""
                source_rank = 0 if str(source).startswith("msf-lineup") else 1
                depth_val = rec.get("rank")
                if depth_val is None:
                    depth_val = 99
                return (source_rank, depth_val)

            deduped: Dict[Tuple[str, str], Dict[str, Any]] = {}
            for rec in sorted(merged, key=priority):
                team = rec.get("team")
                pos = normalize_position(rec.get("base_pos"))
                key = (team, f"{pos}:{rec.get('__pname_key')}")
                if key not in deduped:
                    deduped[key] = rec
            return list(deduped.values())

        def _fetch_team_depth(team_code: str) -> List[Dict[str, Any]]:
            team_rows: List[Dict[str, Any]] = []
            team_cache_prefix = f"{season_slug}|team|{team_code}"
            for lineup_type in (None, "expected"):
                cache_token = f"{team_cache_prefix}|{lineup_type or 'default'}"
                cache_key = (cache_token, team_code, team_code)
                if cache_key in lineup_cache:
                    cached_rows = lineup_cache[cache_key]
                    if cached_rows:
                        team_rows = cached_rows
                        break
                    continue
                url = (
                    f"https://api.mysportsfeeds.com/v2.1/pull/nfl/{season_slug}/teams/"
                    f"{team_code}/lineup.json"
                )
                params = {"lineupType": lineup_type} if lineup_type else None
                response = _http_get_with_retry(
                    url,
                    auth,
                    params=params,
                    headers=accept_headers,
                )
                if response is None:
                    lineup_cache[cache_key] = []
                    continue
                if response.status_code in {401, 404}:
                    lineup_cache[cache_key] = []
                    if response.status_code == 401:
                        logging.warning(
                            "lineup: 401 unauthorized for %s (check MSF credentials)",
                            url,
                        )
                        return []
                    continue
                if response.status_code == 204:
                    lineup_cache[cache_key] = []
                    continue
                if response.status_code != 200:
                    logging.info("lineup: %s returned %s", url, response.status_code)
                    lineup_cache[cache_key] = []
                    continue
                try:
                    payload = response.json()
                except Exception:
                    logging.exception("lineup: JSON decode failed for %s", url)
                    lineup_cache[cache_key] = []
                    continue
                rows = _extract_lineup_rows(payload if isinstance(payload, dict) else {})
                enriched: List[Dict[str, Any]] = []
                updated_at = (
                    parse_dt(payload.get("lastUpdatedOn"))
                    if isinstance(payload, dict)
                    else None
                )
                for rec in rows:
                    if _msf_team_abbr(rec.get("team")) != team_code:
                        continue
                    enriched.append(
                        {
                            "team": team_code,
                            "position": rec.get("position"),
                            "player_id": rec.get("player_id") or "",
                            "player_name": rec.get("player_name"),
                            "first_name": rec.get("first_name"),
                            "last_name": rec.get("last_name"),
                            "rank": rec.get("rank"),
                            "depth_id": (
                                f"msf-team-lineup:{team_code}:{rec.get('position')}:{rec.get('player_id') or rec.get('__pname_key')}"
                            ),
                            "updated_at": updated_at,
                            "source": "msf-team-lineup",
                            "player_team": rec.get("player_team"),
                            "game_start": start_dt,
                            "__pname_key": rec.get("__pname_key"),
                            "side": rec.get("side"),
                            "base_pos": rec.get("base_pos") or rec.get("position"),
                            "playing_probability": rec.get("playing_probability"),
                            "status_bucket": rec.get("status_bucket"),
                            "practice_status": rec.get("practice_status"),
                        }
                    )
                lineup_cache[cache_key] = enriched
                if enriched:
                    team_rows = enriched
                    break
            return team_rows

        for team_code in (away_norm, home_norm):
            if _lineup_needs_team(team_code):
                supplemental = _fetch_team_depth(team_code)
                if supplemental:
                    collected_by_team[team_code] = _merge_records(
                        collected_by_team.get(team_code, []), supplemental
                    )

        flattened: List[Dict[str, Any]] = []
        for team_code, team_rows in collected_by_team.items():
            if not team_rows:
                continue
            grouped: Dict[str, List[Dict[str, Any]]] = {}
            for rec in team_rows:
                pos = normalize_position(rec.get("base_pos"))
                if pos not in _OFFENSE_KEEP:
                    continue
                grouped.setdefault(pos, []).append(rec)
            for pos, recs in grouped.items():
                recs_sorted = sorted(
                    recs,
                    key=lambda r: (
                        0 if str(r.get("source", "")).startswith("msf-lineup") else 1,
                        r.get("rank") if r.get("rank") is not None else 99,
                        r.get("player_name") or r.get("__pname_key") or "",
                    ),
                )
                keep = _OFFENSE_KEEP.get(pos, 0)
                for rec in recs_sorted[:keep]:
                    if rec.get("game_start") is None:
                        rec["game_start"] = start_dt
                    flattened.append(rec)

        if flattened:
            return flattened

        if last_payload is not None:
            logging.debug(
                "lineup: no usable rows after attempts for %s @ %s (payload timestamp=%s)",
                away_norm,
                home_norm,
                last_payload.get("lastUpdatedOn") if isinstance(last_payload, dict) else None,
            )

        return []

    def _skill_pos(self, pos: str) -> bool:
        return normalize_position(pos) in {"QB", "RB", "WR", "TE"}

    def _is_starter_label(self, base_pos: str, rank: Optional[int]) -> bool:
        if base_pos == "QB":
            return (rank or 99) == 1
        if base_pos == "RB":
            return (rank or 99) == 1
        if base_pos == "WR":
            return (rank or 99) in {1, 2, 3}
        if base_pos == "TE":
            return (rank or 99) == 1
        return False

    def fetch_lineup_rows(
        self,
        start_time: Optional[Union[dt.datetime, str]],
        away_team: Optional[str],
        home_team: Optional[str],
        cache: Optional[Dict[Tuple[str, str, str], List[Dict[str, Any]]]] = None,
    ) -> List[Dict[str, Any]]:
        """Public helper to retrieve MSF lineup rows for the given matchup."""

        cache = cache or {}
        return self._lineup_rows_from_msf(
            start_time,
            away_team,
            home_team,
            self._msf_creds,
            cache,
        )

    @staticmethod
    def _safe_float(value: Any) -> Optional[float]:
        if value in (None, ""):
            return None
        try:
            return float(value)
        except (TypeError, ValueError):
            return None

    @staticmethod
    def _extract_temperature_fahrenheit(value: Any) -> Optional[float]:
        """Normalize temperature payloads into a Fahrenheit float."""

        if value is None:
            return None

        if isinstance(value, dict):
            candidates = [
                value.get("fahrenheit"),
                value.get("F"),
                value.get("tempF"),
                value.get("value"),
            ]
            for candidate in candidates:
                result = NFLIngestor._safe_float(candidate)
                if result is not None:
                    return result
            return None

        if isinstance(value, (list, tuple)):
            for item in value:
                result = NFLIngestor._extract_temperature_fahrenheit(item)
                if result is not None:
                    return result
            return None

        return NFLIngestor._safe_float(value)

    @staticmethod
    def _infer_season(start_time: Optional[dt.datetime]) -> Optional[str]:
        if not start_time:
            return None
        year = start_time.year
        if start_time.month < 3:
            year -= 1
        return f"{year}-regular"

    @staticmethod
    def _extract_wind_mph(value: Any) -> Optional[float]:
        if value is None:
            return None
        if isinstance(value, dict):
            for key in ("milesPerHour", "mph", "value", "speed", "#text"):
                if key in value:
                    result = NFLIngestor._safe_float(value[key])
                    if result is not None:
                        return result
        return NFLIngestor._safe_float(value)

    @staticmethod
    def _extract_humidity(value: Any) -> Optional[float]:
        if value is None:
            return None
        if isinstance(value, dict):
            for key in ("percent", "humidity", "value", "#text"):
                if key in value:
                    result = NFLIngestor._safe_float(value[key])
                    if result is not None:
                        return result
        return NFLIngestor._safe_float(value)

    def _fetch_boxscore_player_stats(self, season: str, game_id: str) -> List[Dict[str, Any]]:
        """Fallback to boxscore endpoint when detailed gamelogs are unavailable."""

        try:
            boxscore = self.msf_client.fetch_game_boxscore(season, game_id)
        except HTTPError as exc:
            status = getattr(exc.response, "status_code", None)
            if status == 404:
                logging.debug(
                    "Boxscore not available for season %s game %s (HTTP 404)",
                    season,
                    game_id,
                )
                return []
            logging.debug(
                "Failed to fetch boxscore for season %s game %s: %s",
                season,
                game_id,
                exc,
            )
            return []

        game_info = boxscore.get("game", {}) or {}
        team_lookup = {
            "home": (game_info.get("homeTeam") or {}).get("abbreviation"),
            "away": (game_info.get("awayTeam") or {}).get("abbreviation"),
        }

        stats_root = boxscore.get("stats") or {}
        normalized: List[Dict[str, Any]] = []
        for side in ("home", "away"):
            side_payload = stats_root.get(side) or {}
            players = side_payload.get("players") or []
            team_abbr = team_lookup.get(side)
            for player_entry in players:
                if not isinstance(player_entry, dict):
                    continue
                player_stats = self._normalize_boxscore_stat_groups(player_entry.get("playerStats"))
                normalized.append(
                    {
                        "player": player_entry.get("player", {}) or {},
                        "team": {"abbreviation": team_abbr} if team_abbr else {},
                        "stats": player_stats,
                    }
                )

        return normalized

    @staticmethod
    def _normalize_boxscore_stat_groups(raw_groups: Any) -> Dict[str, Dict[str, Dict[str, Any]]]:
        """Convert boxscore player stat groups to the gamelog-style schema."""

        if not isinstance(raw_groups, list):
            return {}

        normalized: Dict[str, Dict[str, Dict[str, Any]]] = {}

        def assign(group: str, target: str, value: Any) -> None:
            if value in (None, ""):
                return
            normalized.setdefault(group, {})[target] = {"value": value}

        for group_entry in raw_groups:
            if not isinstance(group_entry, dict):
                continue
            for group_name, metrics in group_entry.items():
                if not isinstance(metrics, dict):
                    continue
                key = group_name.lower()
                if key == "rushing":
                    assign("Rushing", "RushingAttempts", metrics.get("rushAttempts"))
                    assign("Rushing", "RushingYards", metrics.get("rushYards"))
                    assign("Rushing", "RushingTD", metrics.get("rushTD"))
                elif key == "receiving":
                    assign("Receiving", "Targets", metrics.get("targets"))
                    assign("Receiving", "Receptions", metrics.get("receptions"))
                    assign("Receiving", "ReceivingYards", metrics.get("recYards"))
                    assign("Receiving", "ReceivingTD", metrics.get("recTD"))
                elif key == "passing":
                    assign("Passing", "PassAttempts", metrics.get("passAttempts"))
                    assign("Passing", "PassCompletions", metrics.get("passCompletions"))
                    assign("Passing", "PassYards", metrics.get("passYards"))
                    assign("Passing", "PassTD", metrics.get("passTD"))
                elif key == "fumbles":
                    assign("Fumbles", "Fumbles", metrics.get("fumbles"))
                elif key == "snapcounts":
                    offense_snaps = metrics.get("offenseSnaps")
                    if offense_snaps is not None:
                        assign("Miscellaneous", "Snaps", offense_snaps)

        return normalized

    @staticmethod
    def _extract_score_totals(score_payload: Any) -> Tuple[Optional[float], Optional[float]]:
        """Extract final home and away scores from the flexible MSF schedule payload."""

        if not isinstance(score_payload, dict):
            return None, None

        def first_numeric(mapping: Dict[str, Any], candidates: Tuple[str, ...]) -> Optional[float]:
            for key in candidates:
                if key not in mapping or mapping[key] in (None, ""):
                    continue
                value = mapping[key]
                if isinstance(value, dict):
                    for inner_key in ("#text", "value", "total", "score", "amount"):
                        inner_val = value.get(inner_key)
                        parsed = NFLIngestor._safe_float(inner_val)
                        if parsed is not None:
                            return parsed
                    parsed = NFLIngestor._safe_float(value)
                    if parsed is not None:
                        return parsed
                else:
                    parsed = NFLIngestor._safe_float(value)
                    if parsed is not None:
                        return parsed
            return None

        home_candidates = (
            "homeScore",
            "homeScoreTotal",
            "homeScoreFinal",
            "homePoints",
            "homeScoreValue",
        )
        away_candidates = (
            "awayScore",
            "awayScoreTotal",
            "awayScoreFinal",
            "awayPoints",
            "awayScoreValue",
        )

        return first_numeric(score_payload, home_candidates), first_numeric(score_payload, away_candidates)


# ---------------------------------------------------------------------------
# Feature engineering & modeling
# ---------------------------------------------------------------------------


class FeatureBuilder:
    """Transforms raw database tables into model-ready feature sets."""

    def __init__(self, engine: Engine):
        self.engine = engine
        self.games_frame: Optional[pd.DataFrame] = None
        self.player_feature_frame: Optional[pd.DataFrame] = None
        self.team_strength_frame: Optional[pd.DataFrame] = None
        self.team_strength_latest_by_season: Optional[pd.DataFrame] = None
        self.team_strength_latest_overall: Optional[pd.DataFrame] = None
        self.team_history_frame: Optional[pd.DataFrame] = None
        self.team_history_latest_by_season: Optional[pd.DataFrame] = None
        self.team_history_latest_overall: Optional[pd.DataFrame] = None
        self.context_feature_frame: Optional[pd.DataFrame] = None
        self.injury_frame: Optional[pd.DataFrame] = None
        self.depth_chart_frame: Optional[pd.DataFrame] = None
        self.advanced_metrics_frame: Optional[pd.DataFrame] = None
        self.latest_odds_lookup: Optional[pd.DataFrame] = None

    @staticmethod
    def _american_to_prob_series(series: pd.Series) -> pd.Series:
        odds = pd.to_numeric(series, errors="coerce")
        prob = pd.Series(np.nan, index=odds.index, dtype=float)
        if odds is None:
            return prob
        positive = odds >= 0
        prob.loc[positive] = 100.0 / (odds.loc[positive] + 100.0)
        prob.loc[~positive] = (-odds.loc[~positive]) / ((-odds.loc[~positive]) + 100.0)
        return prob

    @staticmethod
    def _merge_odds_snapshot(
        frame: pd.DataFrame,
        lookup: pd.DataFrame,
        key_cols: List[str],
        value_cols: List[str],
        sort_cols: Optional[List[str]] = None,
    ) -> pd.DataFrame:
        if lookup is None or lookup.empty:
            return frame

        available_values = [col for col in value_cols if col in lookup.columns]
        if not available_values:
            return frame

        for col in key_cols:
            if col not in frame.columns or col not in lookup.columns:
                return frame

        subset = lookup.dropna(subset=[col for col in available_values if "moneyline" in col])
        if subset.empty:
            return frame

        ordering = sort_cols or []
        ordering = [col for col in ordering if col in subset.columns]
        if ordering:
            subset = subset.sort_values(ordering, ascending=[False] * len(ordering))
        subset = subset.drop_duplicates(subset=key_cols, keep="first")

        merge_cols = key_cols + available_values
        snapshot = subset[merge_cols]

        merged = frame.merge(snapshot, on=key_cols, how="left", suffixes=("", "_lookup"))
        for col in available_values:
            lookup_col = f"{col}_lookup"
            if lookup_col in merged.columns:
                merged[col] = merged[col].combine_first(merged[lookup_col])
                merged.drop(columns=[lookup_col], inplace=True)
        return merged

    def _backfill_game_odds(self, games: pd.DataFrame) -> pd.DataFrame:
        if games is None or games.empty:
            return games

        working = games.copy()
        if "start_time" in working.columns:
            working["start_time"] = pd.to_datetime(working["start_time"], errors="coerce")
            working["_start_date"] = working["start_time"].dt.normalize()

        odds_cols = [
            "home_moneyline",
            "away_moneyline",
            "home_implied_prob",
            "away_implied_prob",
            "odds_updated",
        ]

        lookup_source = working.dropna(subset=["home_moneyline", "away_moneyline"], how="any")
        if not lookup_source.empty:
            if "odds_updated" in lookup_source.columns:
                sort_columns = ["odds_updated", "start_time"]
            else:
                sort_columns = ["start_time"]

            key_sets: List[List[str]] = []
            if "game_id" in working.columns:
                key_sets.append(["game_id"])
            if {"season", "week", "home_team", "away_team"}.issubset(working.columns):
                key_sets.append(["season", "week", "home_team", "away_team"])
            if {"home_team", "away_team", "_start_date"}.issubset(working.columns):
                key_sets.append(["home_team", "away_team", "_start_date"])
            if {"season", "home_team", "away_team"}.issubset(working.columns):
                key_sets.append(["season", "home_team", "away_team"])

            for keys in key_sets:
                working = self._merge_odds_snapshot(
                    working, lookup_source, keys, odds_cols, sort_cols=sort_columns
                )

        for side in ("home", "away"):
            money_col = f"{side}_moneyline"
            prob_col = f"{side}_implied_prob"
            if money_col in working.columns:
                derived = self._american_to_prob_series(working[money_col])
                if prob_col in working.columns:
                    working[prob_col] = working[prob_col].combine_first(derived)
                else:
                    working[prob_col] = derived

        working.drop(columns=["_start_date"], inplace=True, errors="ignore")
        return working

    def load_dataframes(
        self,
    ) -> Tuple[
        pd.DataFrame,
        pd.DataFrame,
        pd.DataFrame,
        pd.DataFrame,
        pd.DataFrame,
        pd.DataFrame,
    ]:
        games = pd.read_sql_table("nfl_games", self.engine)
        player_stats = pd.read_sql_table("nfl_player_stats", self.engine)
        team_ratings = pd.read_sql_table("nfl_team_unit_ratings", self.engine)
        injuries = pd.read_sql_table("nfl_injury_reports", self.engine)
        depth_charts = pd.DataFrame()
        advanced_metrics = pd.read_sql_table("nfl_team_advanced_metrics", self.engine)

        # Normalize column names to plain strings so downstream pipelines see
        # consistent labels regardless of database dialect.
        games = games.rename(columns=lambda col: str(col))
        player_stats = player_stats.rename(columns=lambda col: str(col))
        team_ratings = team_ratings.rename(columns=lambda col: str(col))
        injuries = injuries.rename(columns=lambda col: str(col))
        depth_charts = depth_charts.rename(columns=lambda col: str(col))
        advanced_metrics = advanced_metrics.rename(columns=lambda col: str(col))
        if "position" in player_stats.columns:
            player_stats["position"] = player_stats["position"].apply(normalize_position)
        if "practice_status" in player_stats.columns:
            player_stats["practice_status"] = player_stats["practice_status"].apply(
                normalize_practice_status
            )
        if "position" in depth_charts.columns:
            depth_charts["position"] = depth_charts["position"].apply(normalize_position)
        if "practice_status" in injuries.columns:
            injuries["practice_status_raw"] = injuries["practice_status"]
            injuries["practice_status"] = injuries["practice_status"].apply(
                normalize_practice_status
            )
        if "status" in injuries.columns:
            injuries["status_original"] = injuries["status"]
            injuries["status"] = injuries["status"].apply(normalize_injury_status)

        return games, player_stats, team_ratings, injuries, depth_charts, advanced_metrics

    def build_features(self) -> Dict[str, pd.DataFrame]:
        (
            games,
            player_stats,
            team_ratings,
            injuries,
            depth_charts,
            advanced_metrics,
        ) = self.load_dataframes()

        if games.empty:
            logging.warning("No games available in the database. Skipping model training.")
            return {}

        games = games.copy()
        games = self._backfill_game_odds(games)
        if "home_moneyline" in games.columns and "away_moneyline" in games.columns:
            odds_lookup = games.dropna(subset=["home_moneyline", "away_moneyline"], how="any").copy()
            if not odds_lookup.empty:
                odds_lookup["start_time"] = pd.to_datetime(odds_lookup["start_time"], errors="coerce")
                odds_lookup["_start_date"] = odds_lookup["start_time"].dt.normalize()
                sort_cols = [col for col in ["odds_updated", "start_time"] if col in odds_lookup.columns]
                if sort_cols:
                    odds_lookup = odds_lookup.sort_values(sort_cols, ascending=[False] * len(sort_cols))
                odds_lookup = odds_lookup.drop_duplicates(
                    subset=["home_team", "away_team", "_start_date"], keep="first"
                )
                self.latest_odds_lookup = odds_lookup[
                    [
                        "home_team",
                        "away_team",
                        "_start_date",
                        "home_moneyline",
                        "away_moneyline",
                        "home_implied_prob",
                        "away_implied_prob",
                        "odds_updated",
                    ]
                ].rename(columns={"_start_date": "start_date"})
            else:
                self.latest_odds_lookup = pd.DataFrame()
        else:
            self.latest_odds_lookup = pd.DataFrame()

        player_stats = player_stats.copy()
        injuries = injuries.copy()
        depth_charts = depth_charts.copy()
        advanced_metrics = advanced_metrics.copy()

        if "position" in player_stats.columns:
            player_stats["position"] = player_stats["position"].apply(normalize_position)
        self.games_frame = games
        self.injury_frame = injuries
        self.depth_chart_frame = depth_charts
        self.advanced_metrics_frame = advanced_metrics

        # Basic cleanup
        games["start_time"] = pd.to_datetime(games["start_time"])
        games["day_of_week"] = games["day_of_week"].fillna(
            games["start_time"].dt.day_name()
        )
        games["game_result"] = np.where(
            games["home_score"] > games["away_score"], "home",
            np.where(games["home_score"] < games["away_score"], "away", "push"),
        )

        if not injuries.empty:
            injuries["team"] = injuries["team"].apply(normalize_team_abbr)
            injuries["player_name_norm"] = injuries["player_name"].apply(normalize_player_name)
            if "status_original" not in injuries.columns:
                injuries["status_original"] = injuries.get("status")
            injuries["status_bucket"] = injuries.apply(
                lambda row: compute_injury_bucket(
                    row.get("status_original") or row.get("status"),
                    row.get("description"),
                ),
                axis=1,
            )
            injuries["practice_status"] = injuries["practice_status"].fillna("")
            injuries["report_time"] = pd.to_datetime(injuries["report_time"], errors="coerce")
            injury_counts = (
                injuries.groupby(["game_id", "team", "status_bucket"]).size().unstack(fill_value=0).reset_index()
            )
            value_columns = [col for col in injury_counts.columns if col not in {"game_id", "team"}]
            injury_counts["injury_total"] = injury_counts[value_columns].sum(axis=1)

            home_injuries = injury_counts.rename(columns={"team": "home_team"})
            home_injuries = home_injuries.rename(
                columns={col: f"home_injury_{col}" for col in home_injuries.columns if col not in {"game_id", "home_team"}}
            )
            games = games.merge(home_injuries, on=["game_id", "home_team"], how="left")

            away_injuries = injury_counts.rename(columns={"team": "away_team"})
            away_injuries = away_injuries.rename(
                columns={col: f"away_injury_{col}" for col in away_injuries.columns if col not in {"game_id", "away_team"}}
            )
            games = games.merge(away_injuries, on=["game_id", "away_team"], how="left")

            injury_feature_columns = [col for col in games.columns if col.endswith("_injury_total") or "_injury_" in col]
            for col in injury_feature_columns:
                games[col] = games[col].fillna(0.0)

        # Derive rolling scoring, rest, and win-rate indicators from historical games.
        team_game_history = self._compute_team_game_rolling_stats(games)
        self.team_history_frame = team_game_history
        penalties_by_week = pd.DataFrame()
        if not team_game_history.empty:
            penalties_by_week = (
                team_game_history.groupby(["season", "week", "team"], as_index=False)[
                    ["travel_penalty", "rest_penalty", "timezone_diff_hours"]
                ]
                .mean()
                .rename(columns={"timezone_diff_hours": "avg_timezone_diff_hours"})
            )
        if not team_game_history.empty:
            history_sorted = team_game_history.sort_values(["team", "season", "start_time"])
            self.team_history_latest_by_season = history_sorted.drop_duplicates(
                subset=["team", "season"], keep="last"
            )
            self.team_history_latest_overall = history_sorted.drop_duplicates(
                subset=["team"], keep="last"
            )
        else:
            empty_history = team_game_history.iloc[0:0]
            self.team_history_latest_by_season = empty_history
            self.team_history_latest_overall = empty_history

        datasets: Dict[str, pd.DataFrame] = {}
        team_strength: pd.DataFrame

        def _merge_penalties_into_strength(strength: pd.DataFrame) -> pd.DataFrame:
            if strength is None or strength.empty or penalties_by_week.empty:
                return strength
            merged_strength = strength.merge(
                penalties_by_week,
                on=["season", "week", "team"],
                how="left",
                suffixes=("", "_hist"),
            )
            for col in ["travel_penalty", "rest_penalty", "avg_timezone_diff_hours"]:
                hist_col = f"{col}_hist"
                if hist_col in merged_strength:
                    merged_strength[col] = merged_strength[col].combine_first(
                        merged_strength[hist_col]
                    )
                    merged_strength.drop(columns=[hist_col], inplace=True)
            return merged_strength

        if player_stats.empty:
            logging.warning(
                "Player statistics table is empty. Player-level models will not be trained."
            )
            team_strength = self._compute_team_unit_strength(player_stats, advanced_metrics)
            team_strength = _merge_penalties_into_strength(team_strength)
            self.team_strength_frame = team_strength
        else:
            enrichment_columns = [
                "game_id",
                "season",
                "week",
                "start_time",
                "venue",
                "city",
                "state",
                "day_of_week",
                "referee",
                "weather_conditions",
                "temperature_f",
                "home_team",
                "away_team",
            ]
            player_stats = player_stats.merge(
                games[enrichment_columns],
                on="game_id",
                how="left",
            )

            team_strength = self._compute_team_unit_strength(player_stats, advanced_metrics)
            team_strength = _merge_penalties_into_strength(team_strength)

            player_stats = player_stats.merge(
                team_strength,
                on=["team", "season", "week"],
                how="left",
                suffixes=("", "_team"),
            )

            opponent_strength = team_strength.rename(
                columns={
                    "team": "opponent",
                    "offense_pass_rating": "opp_offense_pass_rating",
                    "offense_rush_rating": "opp_offense_rush_rating",
                    "defense_pass_rating": "opp_defense_pass_rating",
                    "defense_rush_rating": "opp_defense_rush_rating",
                    "pace_seconds_per_play": "opp_pace_seconds_per_play",
                    "offense_epa": "opp_offense_epa",
                    "defense_epa": "opp_defense_epa",
                    "offense_success_rate": "opp_offense_success_rate",
                    "defense_success_rate": "opp_defense_success_rate",
                    "travel_penalty": "opp_travel_penalty",
                    "rest_penalty": "opp_rest_penalty",
                    "weather_adjustment": "opp_weather_adjustment",
                    "avg_timezone_diff_hours": "opp_timezone_diff_hours",
                }
            )

            player_stats = player_stats.merge(
                games[["game_id", "home_team", "away_team"]],
                on="game_id",
                how="left",
                suffixes=("", "_game"),
            )

            player_stats["opponent"] = np.where(
                player_stats["team"] == player_stats["home_team"],
                player_stats["away_team"],
                player_stats["home_team"],
            )

            player_stats = player_stats.merge(
                opponent_strength,
                on=["opponent", "season", "week"],
                how="left",
            )

            context_features = self._compute_contextual_averages(player_stats)
            self.context_feature_frame = context_features
            player_stats = player_stats.merge(
                context_features,
                on=["team", "venue", "day_of_week", "referee"],
                how="left",
            )

            player_stats["player_name_norm"] = player_stats["player_name"].apply(
                normalize_player_name
            )

            if not injuries.empty:
                injuries_latest = injuries.copy()
                if "player_name_norm" not in injuries_latest.columns:
                    injuries_latest["player_name_norm"] = injuries_latest["player_name"].apply(
                        normalize_player_name
                    )
                injuries_latest = injuries_latest[injuries_latest["player_name_norm"] != ""]
                injuries_latest = injuries_latest.sort_values("report_time")
                injuries_latest = injuries_latest.drop_duplicates(
                    subset=["game_id", "team", "player_name_norm"], keep="last"
                )
                injuries_subset = injuries_latest[
                    [
                        "game_id",
                        "team",
                        "player_name_norm",
                        "status_bucket",
                        "status",
                        "practice_status",
                    ]
                ]
                player_stats = player_stats.merge(
                    injuries_subset,
                    on=["game_id", "team", "player_name_norm"],
                    how="left",
                )
            else:
                player_stats["status_bucket"] = np.nan
                player_stats["practice_status"] = np.nan

            if not depth_charts.empty:
                depth_latest = depth_charts.copy()
                depth_latest["team"] = depth_latest["team"].apply(normalize_team_abbr)
                depth_latest["position"] = depth_latest["position"].astype(str).str.upper().str.strip()
                depth_latest["player_name_norm"] = depth_latest["player_name"].apply(
                    normalize_player_name
                )
                depth_latest = depth_latest[depth_latest["player_name_norm"] != ""]
                depth_latest["updated_at"] = pd.to_datetime(
                    depth_latest["updated_at"], errors="coerce"
                )
                depth_latest = depth_latest.sort_values("updated_at")
                depth_latest["rank"] = depth_latest["rank"].apply(parse_depth_rank)
                depth_latest = depth_latest.drop_duplicates(
                    subset=["team", "position", "player_name_norm"], keep="last"
                )
                player_stats = player_stats.merge(
                    depth_latest[["team", "position", "player_name_norm", "rank"]],
                    on=["team", "position", "player_name_norm"],
                    how="left",
                )
                player_stats = player_stats.rename(columns={"rank": "depth_rank"})
            else:
                player_stats["depth_rank"] = np.nan

            player_stats["status_bucket"] = (
                player_stats["status_bucket"].fillna("other").apply(normalize_injury_status)
            )
            player_stats["practice_status"] = (
                player_stats["practice_status"].fillna("available").apply(normalize_practice_status)
            )
            player_stats["injury_priority"] = player_stats["status_bucket"].map(
                INJURY_STATUS_PRIORITY
            ).fillna(INJURY_STATUS_PRIORITY.get("other", 1))
            player_stats["practice_priority"] = player_stats["practice_status"].map(
                PRACTICE_STATUS_PRIORITY
            ).fillna(1)
            player_stats["depth_rank"] = pd.to_numeric(
                player_stats["depth_rank"], errors="coerce"
            )
            player_stats["depth_rank"] = player_stats["depth_rank"].fillna(99.0)
            player_stats = player_stats.drop(columns=["player_name_norm"], errors="ignore")

            def add_dataset(target: str, positions: Iterable[str]) -> None:
                subset_all = player_stats[
                    player_stats["position"].isin(list(positions))
                ].copy()
                if subset_all.empty:
                    logging.debug(
                        "Skipping %s dataset because no positional rows are available", target
                    )
                    return

                subset_all["team"] = subset_all["team"].apply(normalize_team_abbr)
                subset_all["position"] = subset_all["position"].apply(normalize_position)
                subset_all["_usage_weight"] = compute_recency_usage_weights(subset_all)
                subset_all["_usage_weight"] = (
                    subset_all["_usage_weight"].replace([np.inf, -np.inf], np.nan).fillna(1.0)
                )

                labeled = subset_all[subset_all[target].notna()].copy()
                if labeled.empty:
                    logging.debug(
                        "Skipping %s dataset because no labeled rows are available", target
                    )
                    return

                labeled["is_synthetic"] = False
                labeled["sample_weight"] = labeled["_usage_weight"].clip(lower=1e-4)

                def _group_stats(frame: pd.DataFrame, cols: List[str]) -> Dict[Any, Dict[str, float]]:
                    if frame.empty:
                        return {}
                    stats: Dict[Any, Dict[str, float]] = {}
                    for key, group in frame.groupby(cols):
                        weights = group["_usage_weight"].clip(lower=1e-4)
                        values = group[target].astype(float)
                        if weights.sum() <= 0:
                            weights = pd.Series(1.0, index=values.index)
                        mean_val = float(np.average(values, weights=weights))
                        stats[key if isinstance(key, tuple) else key] = {
                            "mean": mean_val,
                            "weight": float(weights.sum()),
                        }
                    return stats

                team_pos_prior = _group_stats(labeled, ["team", "position"])
                pos_prior = _group_stats(labeled, ["position"])
                league_weights = labeled["_usage_weight"].clip(lower=1e-4)
                league_mean = float(np.average(labeled[target].astype(float), weights=league_weights))
                league_weight = float(league_weights.sum())

                placeholders = subset_all[subset_all[target].isna()].copy()
                synthetic_rows: List[Dict[str, Any]] = []
                if not placeholders.empty:
                    for _, row in placeholders.iterrows():
                        team_key = (row.get("team"), row.get("position"))
                        pos_key = row.get("position")
                        numerator = 0.0
                        weight_sum = 0.0
                        effective_weight = 0.0

                        team_stats = team_pos_prior.get(team_key)
                        if team_stats:
                            w = max(team_stats["weight"], 1e-4)
                            numerator += team_stats["mean"] * w
                            weight_sum += w
                            effective_weight += w

                        pos_stats = pos_prior.get(pos_key)
                        if pos_stats:
                            w = max(pos_stats["weight"] * 0.5, 1e-4)
                            numerator += pos_stats["mean"] * w
                            weight_sum += w
                            effective_weight += pos_stats["weight"]

                        if league_weight > 0:
                            league_w = max(league_weight * 0.25, 1e-4)
                            numerator += league_mean * league_w
                            weight_sum += league_w
                            effective_weight += league_weight

                        if weight_sum <= 0:
                            continue

                        target_estimate = numerator / weight_sum
                        synthetic = row.to_dict()
                        synthetic[target] = float(target_estimate)
                        synthetic["is_synthetic"] = True
                        influence = effective_weight / (effective_weight + 25.0)
                        synthetic["sample_weight"] = float(np.clip(influence, 0.05, 0.4))
                        synthetic_rows.append(synthetic)

                if synthetic_rows:
                    logging.debug(
                        "Generated %d prior rows for %s but leaving them out of model training",
                        len(synthetic_rows),
                        target,
                    )

                combined = labeled.drop(columns=["_usage_weight"], errors="ignore")
                datasets[target] = combined

            ordered_targets = [
                "passing_yards",
                "passing_tds",
                "rushing_yards",
                "rushing_tds",
                "receiving_yards",
                "receptions",
                "receiving_tds",
            ]

            for target in ordered_targets:
                positions = TARGET_ALLOWED_POSITIONS.get(target)
                if not positions:
                    continue
                add_dataset(target, positions)

        if self.team_strength_frame is None:
            self.team_strength_frame = team_strength
        if self.team_strength_frame is not None and not self.team_strength_frame.empty:
            sorted_strength = self.team_strength_frame.sort_values(["team", "season", "week"])
            self.team_strength_latest_by_season = sorted_strength.drop_duplicates(
                subset=["team", "season"], keep="last"
            )
            self.team_strength_latest_overall = sorted_strength.drop_duplicates(
                subset=["team"], keep="last"
            )
        else:
            empty_strength = team_strength.iloc[0:0]
            self.team_strength_latest_by_season = empty_strength
            self.team_strength_latest_overall = empty_strength

        if self.context_feature_frame is None:
            self.context_feature_frame = pd.DataFrame(
                columns=[
                    "team",
                    "venue",
                    "day_of_week",
                    "referee",
                    "avg_rush_yards",
                    "avg_rec_yards",
                    "avg_receptions",
                    "avg_rush_tds",
                    "avg_rec_tds",
                ]
            )

        if player_stats.empty:
            self.player_feature_frame = pd.DataFrame(columns=player_stats.columns)
        else:
            self.player_feature_frame = player_stats

        home_strength = team_strength.rename(
            columns={
                "team": "home_team",
                "offense_pass_rating": "home_offense_pass_rating",
                "offense_rush_rating": "home_offense_rush_rating",
                "defense_pass_rating": "home_defense_pass_rating",
                "defense_rush_rating": "home_defense_rush_rating",
                "pace_seconds_per_play": "home_pace_seconds_per_play",
                "offense_epa": "home_offense_epa",
                "defense_epa": "home_defense_epa",
                "offense_success_rate": "home_offense_success_rate",
                "defense_success_rate": "home_defense_success_rate",
                "travel_penalty": "home_travel_penalty",
                "rest_penalty": "home_rest_penalty",
                "weather_adjustment": "home_weather_adjustment",
                "avg_timezone_diff_hours": "home_timezone_diff_hours",
            }
        )
        away_strength = team_strength.rename(
            columns={
                "team": "away_team",
                "offense_pass_rating": "away_offense_pass_rating",
                "offense_rush_rating": "away_offense_rush_rating",
                "defense_pass_rating": "away_defense_pass_rating",
                "defense_rush_rating": "away_defense_rush_rating",
                "pace_seconds_per_play": "away_pace_seconds_per_play",
                "offense_epa": "away_offense_epa",
                "defense_epa": "away_defense_epa",
                "offense_success_rate": "away_offense_success_rate",
                "defense_success_rate": "away_defense_success_rate",
                "travel_penalty": "away_travel_penalty",
                "rest_penalty": "away_rest_penalty",
                "weather_adjustment": "away_weather_adjustment",
                "avg_timezone_diff_hours": "away_timezone_diff_hours",
            }
        )

        home_history = team_game_history[team_game_history["is_home"]].drop(
            columns=["team", "is_home"]
        )
        home_history = home_history.rename(
            columns={
                "game_id": "game_id",
                "rolling_points_for": "home_points_for_avg",
                "rolling_points_against": "home_points_against_avg",
                "rolling_point_diff": "home_point_diff_avg",
                "rolling_win_pct": "home_win_pct_recent",
                "prev_points_for": "home_prev_points_for",
                "prev_points_against": "home_prev_points_against",
                "prev_point_diff": "home_prev_point_diff",
                "rest_days": "home_rest_days",
                "rest_penalty": "home_rest_penalty",
                "travel_penalty": "home_travel_penalty_hist",
                "timezone_diff_hours": "home_timezone_diff_hours",
            }
        )

        away_history = team_game_history[~team_game_history["is_home"]].drop(
            columns=["team", "is_home"]
        )
        away_history = away_history.rename(
            columns={
                "game_id": "game_id",
                "rolling_points_for": "away_points_for_avg",
                "rolling_points_against": "away_points_against_avg",
                "rolling_point_diff": "away_point_diff_avg",
                "rolling_win_pct": "away_win_pct_recent",
                "prev_points_for": "away_prev_points_for",
                "prev_points_against": "away_prev_points_against",
                "prev_point_diff": "away_prev_point_diff",
                "rest_days": "away_rest_days",
                "rest_penalty": "away_rest_penalty",
                "travel_penalty": "away_travel_penalty_hist",
                "timezone_diff_hours": "away_timezone_diff_hours",
            }
        )

        games_context = (
            games.merge(
                home_strength,
                on=["home_team", "season", "week"],
                how="left",
            )
            .merge(
                away_strength,
                on=["away_team", "season", "week"],
                how="left",
            )
            .merge(home_history, on="game_id", how="left")
            .merge(away_history, on="game_id", how="left")
        )

        if "home_travel_penalty_hist" in games_context.columns:
            games_context["home_travel_penalty"] = games_context["home_travel_penalty"].combine_first(
                games_context["home_travel_penalty_hist"]
            )
            games_context.drop(columns=["home_travel_penalty_hist"], inplace=True)
        if "away_travel_penalty_hist" in games_context.columns:
            games_context["away_travel_penalty"] = games_context["away_travel_penalty"].combine_first(
                games_context["away_travel_penalty_hist"]
            )
            games_context.drop(columns=["away_travel_penalty_hist"], inplace=True)

        penalty_fill_cols = [
            "home_travel_penalty",
            "home_rest_penalty",
            "home_timezone_diff_hours",
            "home_rest_days",
            "away_travel_penalty",
            "away_rest_penalty",
            "away_timezone_diff_hours",
            "away_rest_days",
        ]
        for col in penalty_fill_cols:
            if col in games_context.columns:
                games_context[col] = games_context[col].fillna(0.0)

        games_context["moneyline_diff"] = games_context["home_moneyline"] - games_context["away_moneyline"]
        games_context["implied_prob_diff"] = (
            games_context["home_implied_prob"] - games_context["away_implied_prob"]
        )
        games_context["implied_prob_sum"] = (
            games_context["home_implied_prob"] + games_context["away_implied_prob"]
        )

        games_context["point_diff"] = games_context["home_score"] - games_context["away_score"]
        games_labeled = games_context.dropna(subset=["home_score", "away_score"])
        if games_labeled.empty:
            logging.warning(
                "No completed games with scores available. Game outcome model will be skipped."
            )
        else:
            datasets["game_outcome"] = games_labeled

        return datasets

    # ------------------------------------------------------------------
    # Upcoming feature preparation
    # ------------------------------------------------------------------

    def _get_latest_team_strength(self, team: str, season: Optional[str]) -> Optional[pd.Series]:
        if self.team_strength_latest_by_season is not None and not self.team_strength_latest_by_season.empty:
            if season:
                match = self.team_strength_latest_by_season[
                    (self.team_strength_latest_by_season["team"] == team)
                    & (self.team_strength_latest_by_season["season"] == season)
                ]
                if not match.empty:
                    return match.iloc[0]
        if self.team_strength_latest_overall is not None and not self.team_strength_latest_overall.empty:
            match = self.team_strength_latest_overall[
                self.team_strength_latest_overall["team"] == team
            ]
            if not match.empty:
                return match.iloc[0]
        return None

    def _get_latest_team_history(self, team: str, season: Optional[str]) -> Optional[pd.Series]:
        if self.team_history_latest_by_season is not None and not self.team_history_latest_by_season.empty:
            if season:
                match = self.team_history_latest_by_season[
                    (self.team_history_latest_by_season["team"] == team)
                    & (self.team_history_latest_by_season["season"] == season)
                ]
                if not match.empty:
                    return match.iloc[0]
        if self.team_history_latest_overall is not None and not self.team_history_latest_overall.empty:
            match = self.team_history_latest_overall[
                self.team_history_latest_overall["team"] == team
            ]
            if not match.empty:
                return match.iloc[0]
        return None

    def prepare_upcoming_game_features(self, upcoming_games: pd.DataFrame) -> pd.DataFrame:
        if upcoming_games.empty:
            return upcoming_games.copy()

        features = upcoming_games.copy()
        features["start_time"] = pd.to_datetime(features["start_time"])
        if "day_of_week" not in features.columns or features["day_of_week"].isna().any():
            features["day_of_week"] = features["start_time"].dt.day_name()

        # Reuse the latest odds snapshot harvested during feature assembly so upcoming
        # games inherit backfilled closing numbers even when the source table is sparse.
        lookup = self.latest_odds_lookup
        if lookup is not None and not lookup.empty:
            odds_lookup = lookup.copy()
            odds_lookup["start_date"] = pd.to_datetime(
                odds_lookup["start_date"], errors="coerce"
            )
            features["_start_date"] = features["start_time"].dt.normalize()
            features = self._merge_odds_snapshot(
                features,
                odds_lookup,
                ["home_team", "away_team", "_start_date"],
                [
                    "home_moneyline",
                    "away_moneyline",
                    "home_implied_prob",
                    "away_implied_prob",
                    "odds_updated",
                ],
                sort_cols=["odds_updated"],
            )
            features.drop(columns=["_start_date"], inplace=True, errors="ignore")

        numeric_placeholders = {
            "home_moneyline": np.nan,
            "away_moneyline": np.nan,
            "home_implied_prob": np.nan,
            "away_implied_prob": np.nan,
            "home_offense_pass_rating": np.nan,
            "home_offense_rush_rating": np.nan,
            "home_defense_pass_rating": np.nan,
            "home_defense_rush_rating": np.nan,
            "home_pace_seconds_per_play": np.nan,
            "home_offense_epa": np.nan,
            "home_defense_epa": np.nan,
            "home_offense_success_rate": np.nan,
            "home_defense_success_rate": np.nan,
            "home_travel_penalty": np.nan,
            "home_rest_penalty": np.nan,
            "home_weather_adjustment": np.nan,
            "home_timezone_diff_hours": np.nan,
            "away_offense_pass_rating": np.nan,
            "away_offense_rush_rating": np.nan,
            "away_defense_pass_rating": np.nan,
            "away_defense_rush_rating": np.nan,
            "away_pace_seconds_per_play": np.nan,
            "away_offense_epa": np.nan,
            "away_defense_epa": np.nan,
            "away_offense_success_rate": np.nan,
            "away_defense_success_rate": np.nan,
            "away_travel_penalty": np.nan,
            "away_rest_penalty": np.nan,
            "away_weather_adjustment": np.nan,
            "away_timezone_diff_hours": np.nan,
            "home_points_for_avg": np.nan,
            "home_points_against_avg": np.nan,
            "home_point_diff_avg": np.nan,
            "home_win_pct_recent": np.nan,
            "home_prev_points_for": np.nan,
            "home_prev_points_against": np.nan,
            "home_prev_point_diff": np.nan,
            "home_rest_days": np.nan,
            "home_injury_total": 0.0,
            "away_points_for_avg": np.nan,
            "away_points_against_avg": np.nan,
            "away_point_diff_avg": np.nan,
            "away_win_pct_recent": np.nan,
            "away_prev_points_for": np.nan,
            "away_prev_points_against": np.nan,
            "away_prev_point_diff": np.nan,
            "away_rest_days": np.nan,
            "away_injury_total": 0.0,
            "wind_mph": np.nan,
            "humidity": np.nan,
        }
        for col, default in numeric_placeholders.items():
            if col not in features.columns:
                features[col] = default

        for idx, row in features.iterrows():
            season = row.get("season")
            home_team = row.get("home_team")
            away_team = row.get("away_team")

            if home_team:
                strength = self._get_latest_team_strength(home_team, season)
                if strength is not None:
                    features.at[idx, "home_offense_pass_rating"] = strength.get("offense_pass_rating")
                    features.at[idx, "home_offense_rush_rating"] = strength.get("offense_rush_rating")
                    features.at[idx, "home_defense_pass_rating"] = strength.get("defense_pass_rating")
                    features.at[idx, "home_defense_rush_rating"] = strength.get("defense_rush_rating")
                    features.at[idx, "home_pace_seconds_per_play"] = strength.get("pace_seconds_per_play")
                    features.at[idx, "home_offense_epa"] = strength.get("offense_epa")
                    features.at[idx, "home_defense_epa"] = strength.get("defense_epa")
                    features.at[idx, "home_offense_success_rate"] = strength.get("offense_success_rate")
                    features.at[idx, "home_defense_success_rate"] = strength.get("defense_success_rate")
                    features.at[idx, "home_travel_penalty"] = strength.get("travel_penalty")
                    features.at[idx, "home_rest_penalty"] = strength.get("rest_penalty")
                    features.at[idx, "home_weather_adjustment"] = strength.get("weather_adjustment")
                    features.at[idx, "home_timezone_diff_hours"] = strength.get("avg_timezone_diff_hours")
                history = self._get_latest_team_history(home_team, season)
                if history is not None:
                    features.at[idx, "home_points_for_avg"] = history.get("rolling_points_for")
                    features.at[idx, "home_points_against_avg"] = history.get("rolling_points_against")
                    features.at[idx, "home_point_diff_avg"] = history.get("rolling_point_diff")
                    features.at[idx, "home_win_pct_recent"] = history.get("rolling_win_pct")
                    features.at[idx, "home_prev_points_for"] = history.get("prev_points_for")
                    features.at[idx, "home_prev_points_against"] = history.get("prev_points_against")
                    features.at[idx, "home_prev_point_diff"] = history.get("prev_point_diff")
                    features.at[idx, "home_rest_days"] = history.get("rest_days")
                    if pd.isna(features.at[idx, "home_rest_penalty"]):
                        features.at[idx, "home_rest_penalty"] = history.get("rest_penalty")
                    if pd.isna(features.at[idx, "home_travel_penalty"]):
                        features.at[idx, "home_travel_penalty"] = history.get("travel_penalty")
                    if pd.isna(features.at[idx, "home_timezone_diff_hours"]):
                        features.at[idx, "home_timezone_diff_hours"] = history.get("timezone_diff_hours")

            if away_team:
                strength = self._get_latest_team_strength(away_team, season)
                if strength is not None:
                    features.at[idx, "away_offense_pass_rating"] = strength.get("offense_pass_rating")
                    features.at[idx, "away_offense_rush_rating"] = strength.get("offense_rush_rating")
                    features.at[idx, "away_defense_pass_rating"] = strength.get("defense_pass_rating")
                    features.at[idx, "away_defense_rush_rating"] = strength.get("defense_rush_rating")
                    features.at[idx, "away_pace_seconds_per_play"] = strength.get("pace_seconds_per_play")
                    features.at[idx, "away_offense_epa"] = strength.get("offense_epa")
                    features.at[idx, "away_defense_epa"] = strength.get("defense_epa")
                    features.at[idx, "away_offense_success_rate"] = strength.get("offense_success_rate")
                    features.at[idx, "away_defense_success_rate"] = strength.get("defense_success_rate")
                    features.at[idx, "away_travel_penalty"] = strength.get("travel_penalty")
                    features.at[idx, "away_rest_penalty"] = strength.get("rest_penalty")
                    features.at[idx, "away_weather_adjustment"] = strength.get("weather_adjustment")
                    features.at[idx, "away_timezone_diff_hours"] = strength.get("avg_timezone_diff_hours")
                history = self._get_latest_team_history(away_team, season)
                if history is not None:
                    features.at[idx, "away_points_for_avg"] = history.get("rolling_points_for")
                    features.at[idx, "away_points_against_avg"] = history.get("rolling_points_against")
                    features.at[idx, "away_point_diff_avg"] = history.get("rolling_point_diff")
                    features.at[idx, "away_win_pct_recent"] = history.get("rolling_win_pct")
                    features.at[idx, "away_prev_points_for"] = history.get("prev_points_for")
                    features.at[idx, "away_prev_points_against"] = history.get("prev_points_against")
                    features.at[idx, "away_prev_point_diff"] = history.get("prev_point_diff")
                    features.at[idx, "away_rest_days"] = history.get("rest_days")
                    if pd.isna(features.at[idx, "away_rest_penalty"]):
                        features.at[idx, "away_rest_penalty"] = history.get("rest_penalty")
                    if pd.isna(features.at[idx, "away_travel_penalty"]):
                        features.at[idx, "away_travel_penalty"] = history.get("travel_penalty")
                    if pd.isna(features.at[idx, "away_timezone_diff_hours"]):
                        features.at[idx, "away_timezone_diff_hours"] = history.get("timezone_diff_hours")

        fill_defaults = {col: 0.0 for col in numeric_placeholders.keys()}
        features[list(fill_defaults.keys())] = features[list(fill_defaults.keys())].fillna(fill_defaults)

        features["moneyline_diff"] = features["home_moneyline"] - features["away_moneyline"]
        features["implied_prob_diff"] = features["home_implied_prob"] - features["away_implied_prob"]
        features["implied_prob_sum"] = features["home_implied_prob"] + features["away_implied_prob"]

        return features

    def prepare_upcoming_player_features(
        self,
        upcoming_games: pd.DataFrame,
        starters_per_position: Optional[Dict[str, int]] = None,
        lineup_rows: Optional[pd.DataFrame] = None,
    ) -> pd.DataFrame:
        base_players = self.player_feature_frame

        if base_players is None:
            return pd.DataFrame()

        if (
            base_players.empty
            or upcoming_games.empty
        ):
            return pd.DataFrame()

        if starters_per_position is None:
            starters_per_position = {"QB": 1, "RB": 2, "WR": 3, "TE": 1}

        position_groups = {
            "QB": {"QB"},
            "RB": {"RB", "HB", "FB"},
            "WR": {"WR"},
            "TE": {"TE"},
        }

        def _is_stale_lineup_entry(row: Any, now: Optional[Union[str, dt.datetime]] = None) -> bool:
            if isinstance(row, pd.Series):
                series = row
            elif isinstance(row, dict):
                series = pd.Series(row)
            elif hasattr(row, "_asdict"):
                series = pd.Series(row._asdict())
            else:
                series = pd.Series({"updated_at": row})

            now_ts = (
                pd.Timestamp.now(tz="UTC")
                if now is None
                else pd.to_datetime(now, utc=True, errors="coerce")
            )
            if pd.isna(now_ts):
                now_ts = pd.Timestamp.now(tz="UTC")

            updated_at = pd.to_datetime(series.get("updated_at"), utc=True, errors="coerce")
            if pd.isna(updated_at):
                return False

            game_start = pd.to_datetime(series.get("game_start"), utc=True, errors="coerce")
            if not pd.isna(game_start):
                return updated_at < (
                    game_start - pd.Timedelta(days=LINEUP_MAX_AGE_BEFORE_GAME_DAYS)
                )

            return (now_ts - updated_at) > pd.Timedelta(days=LINEUP_STALENESS_DAYS)

        base_players = base_players.copy()

        latest_players = (
            base_players.sort_values("start_time")
            .groupby("player_id", as_index=False)
            .tail(1)
        )

        latest_players = latest_players.drop(columns=["player_key"], errors="ignore")

        if "position" in latest_players.columns:
            latest_players["position"] = latest_players["position"].apply(
                normalize_position
            )

        season_source = base_players.copy()
        season_source["team"] = season_source["team"].apply(normalize_team_abbr)
        season_source = season_source[season_source["team"].isin(TEAM_ABBR_CANONICAL.keys())]

        if not season_source.empty:
            aggregate_candidates = [
                "passing_attempts",
                "passing_yards",
                "passing_tds",
                "rushing_attempts",
                "rushing_yards",
                "rushing_tds",
                "receiving_targets",
                "receiving_yards",
                "receptions",
                "receiving_tds",
                "fantasy_points",
                "snap_count",
            ]
            present_metrics = [
                col for col in aggregate_candidates if col in season_source.columns
            ]
            if present_metrics:
                season_totals = (
                    season_source.groupby(["player_id", "team"], as_index=False)[
                        present_metrics
                    ].sum(min_count=1)
                )
                rename_map = {col: f"season_{col}" for col in present_metrics}
                season_totals = season_totals.rename(columns=rename_map)
                latest_players = latest_players.merge(
                    season_totals,
                    on=["player_id", "team"],
                    how="left",
                )

        injuries_latest = pd.DataFrame()
        if self.injury_frame is not None and not self.injury_frame.empty:
            injuries_latest = self.injury_frame.copy()
            injuries_latest["team"] = injuries_latest["team"].apply(normalize_team_abbr)
            injuries_latest["player_name_norm"] = injuries_latest["player_name"].apply(
                normalize_player_name
            )
            injuries_latest = injuries_latest[injuries_latest["player_name_norm"] != ""]

            if "status_original" not in injuries_latest.columns:
                injuries_latest["status_original"] = injuries_latest.get("status")
            injuries_latest["status_bucket"] = injuries_latest.apply(
                lambda row: compute_injury_bucket(
                    row.get("status_original") or row.get("status"),
                    row.get("description"),
                ),
                axis=1,
            )

            practice_source = injuries_latest.get("practice_status_raw")
            if practice_source is None:
                practice_source = injuries_latest.get("practice_status")
            if practice_source is None:
                practice_source = pd.Series("", index=injuries_latest.index)
            injuries_latest["_has_practice_report"] = (
                practice_source.astype(str).str.strip() != ""
            )
            injuries_latest["practice_status"] = practice_source.apply(
                normalize_practice_status
            )

            injuries_latest["report_time"] = pd.to_datetime(
                injuries_latest["report_time"], errors="coerce"
            )
            injuries_latest = injuries_latest.sort_values("report_time")
            injuries_latest = injuries_latest.drop_duplicates(
                subset=["team", "player_name_norm"], keep="last"
            )

            active_mask = (
                injuries_latest["_has_practice_report"]
                & injuries_latest["practice_status"].isin({"full", "available", "rest"})
            )
            injuries_latest.loc[
                active_mask & ~injuries_latest["status_bucket"].isin({"suspended"}),
                "status_bucket",
            ] = "other"
            injuries_latest = injuries_latest.drop(columns=["_has_practice_report"], errors="ignore")

        depth_latest = pd.DataFrame()
        if self.depth_chart_frame is not None and not self.depth_chart_frame.empty:
            depth_latest = self.depth_chart_frame.copy()
            depth_latest["team"] = depth_latest["team"].apply(normalize_team_abbr)
            depth_latest["position"] = depth_latest["position"].apply(normalize_position)
            depth_latest["player_name_norm"] = depth_latest["player_name"].apply(
                normalize_player_name
            )
            depth_latest = depth_latest[
                (depth_latest["player_name_norm"] != "")
                & (depth_latest["position"] != "")
            ]
            depth_latest["updated_at"] = pd.to_datetime(
                depth_latest["updated_at"], errors="coerce"
            )
            depth_latest["rank"] = depth_latest["rank"].apply(parse_depth_rank)
            if "depth_id" in depth_latest.columns:
                depth_latest["_lineup_entry"] = depth_latest["depth_id"].astype(str).str.startswith(
                    "msf-lineup:"
                )
            else:
                depth_latest["_lineup_entry"] = False

        if lineup_rows is not None and not lineup_rows.empty:
            lineup_latest = lineup_rows.copy()
            lineup_latest["team"] = lineup_latest["team"].apply(normalize_team_abbr)
            lineup_latest["position"] = lineup_latest["position"].apply(normalize_position)
            lineup_latest["player_name_norm"] = lineup_latest["player_name"].apply(
                normalize_player_name
            )
            lineup_latest = lineup_latest[
                (lineup_latest["player_name_norm"] != "")
                & (lineup_latest["position"] != "")
            ]
            lineup_latest["updated_at"] = pd.to_datetime(
                lineup_latest["updated_at"], errors="coerce"
            )
            if "game_start" in lineup_latest.columns:
                lineup_latest["game_start"] = pd.to_datetime(
                    lineup_latest["game_start"], errors="coerce", utc=True
                )
            lineup_latest["rank"] = lineup_latest["rank"].apply(parse_depth_rank)
            if "depth_id" in lineup_latest.columns:
                lineup_latest["_lineup_entry"] = True
            else:
                lineup_latest["depth_id"] = lineup_latest.apply(
                    lambda row: f"msf-lineup:{row['team']}:{row['position']}:{row['player_name_norm']}",
                    axis=1,
                )
                lineup_latest["_lineup_entry"] = True

            if depth_latest.empty:
                depth_latest = lineup_latest
            else:
                frames = [
                    frame
                    for frame in (depth_latest, lineup_latest)
                    if frame is not None and not frame.empty
                ]
                if frames:
                    depth_latest = safe_concat(frames, ignore_index=True, sort=False)

        if not depth_latest.empty:
            lineup_entry_mask = depth_latest.get("_lineup_entry")
            if lineup_entry_mask is not None:
                lineup_entry_mask = lineup_entry_mask.fillna(False)
                lineup_entry_mask = lineup_entry_mask.infer_objects(copy=False)
                lineup_entry_mask = lineup_entry_mask.astype(bool)
                if lineup_entry_mask.any():
                    stale_entries = depth_latest.apply(_is_stale_lineup_entry, axis=1)
                    stale_mask = lineup_entry_mask & stale_entries
                    if stale_mask.any():
                        logging.debug(
                            "Discarding %d stale lineup entries based on age relative to kickoff",
                            int(stale_mask.sum()),
                        )
                        depth_latest = depth_latest.loc[~stale_mask].copy()

            depth_latest = depth_latest.sort_values(
                ["_lineup_entry", "updated_at"], ascending=[True, True]
            )
            depth_latest = depth_latest.drop_duplicates(
                subset=["team", "position", "player_name_norm"], keep="last"
            )
            if "depth_id" in depth_latest.columns:
                depth_latest["_lineup_entry"] = depth_latest["depth_id"].astype(str).str.startswith(
                    "msf-lineup:"
                )
            else:
                depth_latest["_lineup_entry"] = False

        latest_players["player_name_norm"] = latest_players["player_name"].apply(
            normalize_player_name
        )
        latest_players["__pname_key"] = latest_players["player_name"].map(
            robust_player_name_key
        )

        if "depth_rank" not in latest_players.columns:
            latest_players["depth_rank"] = np.nan

        if "status_bucket" not in latest_players.columns:
            latest_players["status_bucket"] = np.nan
        if "practice_status" not in latest_players.columns:
            latest_players["practice_status"] = np.nan

        template_columns = latest_players.columns.tolist()

        existing_keys: set[Tuple[str, str]] = set(
            zip(latest_players["team"], latest_players["player_name_norm"])
        )

        additional_rows: List[Dict[str, Any]] = []

        if not depth_latest.empty:
            for depth_row in depth_latest.itertuples():
                key = (depth_row.team, depth_row.player_name_norm)
                if key in existing_keys:
                    continue

                row_series = pd.Series(depth_row._asdict())
                lineup_flag = row_series.get("_lineup_entry")
                if (
                    pd.notna(lineup_flag)
                    and bool(lineup_flag)
                    and _is_stale_lineup_entry(row_series)
                ):
                    continue

                placeholder: Dict[str, Any] = {
                    col: np.nan for col in template_columns if col not in {"player_id", "team", "position"}
                }
                placeholder.setdefault("status_bucket", "other")
                placeholder.setdefault("practice_status", "available")
                placeholder.setdefault(
                    "injury_priority", INJURY_STATUS_PRIORITY.get("other", 1)
                )

                # Ensure base identifiers exist even when the player has not logged stats yet.
                placeholder.update(
                    {
                        "player_id": f"depth_{depth_row.team}_{depth_row.player_name_norm}",
                        "player_name": getattr(depth_row, "player_name", ""),
                        "team": depth_row.team,
                        "position": depth_row.position,
                        "player_name_norm": depth_row.player_name_norm,
                        "depth_rank": getattr(depth_row, "rank", np.nan),
                    }
                )

                season_metric_defaults = {
                    col: 0.0
                    for col in template_columns
                    if col.startswith("season_")
                }
                placeholder.update(season_metric_defaults)

                additional_rows.append(placeholder)

        if additional_rows:
            additional_df = pd.DataFrame(additional_rows)
            missing_cols = set(template_columns) - set(additional_df.columns)
            for col in missing_cols:
                additional_df[col] = np.nan
            frames = [
                frame
                for frame in (
                    latest_players,
                    additional_df[template_columns],
                )
                if frame is not None and not frame.empty
            ]
            if frames:
                latest_players = safe_concat(
                    frames,
                    ignore_index=True,
                    sort=False,
                )
            existing_keys = set(
                zip(latest_players["team"], latest_players["player_name_norm"])
            )

        if not injuries_latest.empty:
            injury_placeholders: List[Dict[str, Any]] = []
            for injury_row in injuries_latest.itertuples():
                key = (injury_row.team, injury_row.player_name_norm)
                if key in existing_keys:
                    continue
                status_bucket = getattr(injury_row, "status_bucket", "other")
                if status_bucket in INACTIVE_INJURY_BUCKETS:
                    continue
                position = normalize_position(getattr(injury_row, "position", ""))
                if not position:
                    continue
                placeholder: Dict[str, Any] = {
                    col: np.nan
                    for col in template_columns
                    if col not in {"player_id", "team", "position"}
                }
                placeholder.update(
                    {
                        "player_id": f"injury_{injury_row.team}_{injury_row.player_name_norm}",
                        "player_name": getattr(injury_row, "player_name", ""),
                        "team": injury_row.team,
                        "position": position,
                        "player_name_norm": injury_row.player_name_norm,
                        "status_bucket": status_bucket,
                        "practice_status": getattr(
                            injury_row, "practice_status", "available"
                        ),
                    }
                )
                season_metric_defaults = {
                    col: 0.0
                    for col in template_columns
                    if col.startswith("season_")
                }
                placeholder.update(season_metric_defaults)
                placeholder.setdefault(
                    "injury_priority",
                    INJURY_STATUS_PRIORITY.get(
                        status_bucket, INJURY_STATUS_PRIORITY.get("other", 1)
                    ),
                )
                injury_placeholders.append(placeholder)

            if injury_placeholders:
                injury_df = pd.DataFrame(injury_placeholders)
                missing_cols = set(template_columns) - set(injury_df.columns)
                for col in missing_cols:
                    injury_df[col] = np.nan
                latest_players = safe_concat(
                    [latest_players, injury_df[template_columns]],
                    ignore_index=True,
                    sort=False,
                )
                existing_keys = set(
                    zip(latest_players["team"], latest_players["player_name_norm"])
                )

        if not injuries_latest.empty:
            latest_players = latest_players.merge(
                injuries_latest[
                    ["team", "player_name_norm", "status_bucket", "status", "practice_status"]
                ],
                on=["team", "player_name_norm"],
                how="left",
                suffixes=("", "_inj"),
            )

            if "status_bucket_inj" in latest_players.columns:
                latest_players["status_bucket"] = latest_players[
                    "status_bucket_inj"
                ].combine_first(latest_players.get("status_bucket"))
                latest_players = latest_players.drop(
                    columns=["status_bucket_inj"], errors="ignore"
                )

            if "practice_status_inj" in latest_players.columns:
                latest_players["practice_status"] = latest_players[
                    "practice_status_inj"
                ].combine_first(latest_players.get("practice_status"))
                latest_players = latest_players.drop(
                    columns=["practice_status_inj"], errors="ignore"
                )

            if "status_inj" in latest_players.columns and "status" not in latest_players:
                latest_players = latest_players.rename(
                    columns={"status_inj": "status"}
                )
        else:
            latest_players["status_bucket"] = latest_players.get("status_bucket", np.nan)
            latest_players["practice_status"] = latest_players.get(
                "practice_status", np.nan
            )

        if not depth_latest.empty:
            merge_columns = ["team", "position", "player_name_norm", "rank"]
            for optional in ("_lineup_entry", "depth_id", "updated_at"):
                if optional in depth_latest.columns:
                    merge_columns.append(optional)

            latest_players = latest_players.merge(
                depth_latest[merge_columns],
                on=["team", "position", "player_name_norm"],
                how="left",
                suffixes=("", "_depth"),
            )

            depth_rank_sources = [
                col
                for col in ("depth_rank", "rank_depth", "rank")
                if col in latest_players.columns
            ]

            if depth_rank_sources:
                latest_players["depth_rank"] = (
                    latest_players[depth_rank_sources]
                    .bfill(axis=1)
                    .iloc[:, 0]
                )
            else:
                latest_players["depth_rank"] = np.nan

            columns_to_drop = [
                col
                for col in ("rank_depth", "rank", "depth_id", "updated_at")
                if col in latest_players.columns and col != "depth_rank"
            ]
            if columns_to_drop:
                latest_players = latest_players.drop(
                    columns=columns_to_drop, errors="ignore"
                )
        else:
            latest_players["depth_rank"] = latest_players.get("depth_rank", np.nan)

        latest_players = ensure_lineup_players_in_latest(latest_players, lineup_rows)

        # --- Begin: require real production history (career/preseason/college allowed) ---
        base_players = self.player_feature_frame  # includes historical per-game rows
        if (
            base_players is None
            or "player_id" not in base_players.columns
            or "game_id" not in base_players.columns
        ):
            hist_counts = pd.DataFrame({"player_id": [], "hist_game_count": []})
        else:
            hist_counts = (
                base_players.groupby("player_id")["game_id"]
                .nunique(dropna=True)
                .rename("hist_game_count")
                .reset_index()
            )

        latest_players = latest_players.merge(hist_counts, on="player_id", how="left")
        latest_players["hist_game_count"] = latest_players["hist_game_count"].fillna(0).astype(int)

        # Sum any season_* totals we just merged earlier; benign if absent
        season_total_cols = [c for c in latest_players.columns if c.startswith("season_")]
        if season_total_cols:
            latest_players["_season_total_sum"] = latest_players[season_total_cols].sum(axis=1, numeric_only=True)
        else:
            latest_players["_season_total_sum"] = 0.0

        # Optional: include preseason / college if you add those tables later
        def _safe_read(name: str) -> pd.DataFrame:
            try:
                return pd.read_sql_table(name, self.engine).rename(columns=lambda c: str(c))
            except Exception:
                return pd.DataFrame()

        pre_cols = _safe_read("nfl_preseason_stats")
        col_cols = _safe_read("nfl_college_stats")

        def _count_hist(df: pd.DataFrame) -> pd.DataFrame:
            if df.empty or "player_id" not in df.columns:
                return pd.DataFrame({"player_id": [], "extra_hist_game_count": []})
            return (
                df.groupby("player_id")["game_id"].nunique(dropna=True)
                .rename("extra_hist_game_count")
                .reset_index()
            )

        extra_hist = []
        for df in (pre_cols, col_cols):
            part = _count_hist(df)
            if not part.empty:
                extra_hist.append(part)
        if extra_hist:
            extra_hist = pd.concat(extra_hist, ignore_index=True)
            extra_hist = extra_hist.groupby("player_id")["extra_hist_game_count"].sum().reset_index()
            latest_players = latest_players.merge(extra_hist, on="player_id", how="left")
            latest_players["extra_hist_game_count"] = latest_players["extra_hist_game_count"].fillna(0).astype(int)
        else:
            latest_players["extra_hist_game_count"] = 0

        # Final production gate:
        latest_players = latest_players[
            (latest_players["hist_game_count"] > 0)
            | (latest_players["extra_hist_game_count"] > 0)
            | (latest_players["_season_total_sum"] > 0)
        ].copy()

        # Clean up helper columns
        latest_players.drop(columns=["_season_total_sum"], inplace=True, errors="ignore")
        # --- End: require real production history ---

        latest_players["status_bucket"] = (
            latest_players["status_bucket"].fillna("other").apply(normalize_injury_status)
        )
        latest_players["practice_status"] = (
            latest_players["practice_status"].fillna("available").apply(normalize_practice_status)
        )
        latest_players["injury_priority"] = latest_players["status_bucket"].map(
            INJURY_STATUS_PRIORITY
        ).fillna(INJURY_STATUS_PRIORITY.get("other", 1))
        latest_players["practice_priority"] = latest_players["practice_status"].map(
            PRACTICE_STATUS_PRIORITY
        ).fillna(1)
        latest_players["depth_rank"] = pd.to_numeric(
            latest_players["depth_rank"], errors="coerce"
        )
        if "_lineup_entry" in latest_players.columns:
            lineup_mask = latest_players["_lineup_entry"].infer_objects(copy=False)
            lineup_mask = coerce_boolean_mask(lineup_mask)

            if lineup_mask.dtype != bool:
                lineup_mask = lineup_mask.astype(bool)
            starter_allowance = (
                latest_players["position"].fillna("").map(starters_per_position).fillna(1)
            )
            starter_mask = lineup_mask & (
                latest_players["depth_rank"].isna()
                | (latest_players["depth_rank"] <= starter_allowance)
            )
            latest_players["is_projected_starter"] = starter_mask
            latest_players = latest_players.drop(
                columns=["_lineup_entry"], errors="ignore"
            )
        else:
            latest_players["is_projected_starter"] = False
        latest_players["depth_rank"] = latest_players["depth_rank"].fillna(99.0)

        games = upcoming_games.copy()
        games["start_time"] = pd.to_datetime(games["start_time"], utc=True, errors="coerce")
        games = games[games["start_time"].notna()]
        eastern = ZoneInfo("America/New_York")
        if "local_start_time" in games.columns:
            games["local_start_time"] = pd.to_datetime(
                games["local_start_time"], utc=True, errors="coerce"
            ).dt.tz_convert(eastern)
        else:
            games["local_start_time"] = games["start_time"].dt.tz_convert(eastern)

        if "day_of_week" in games.columns:
            games["day_of_week"] = games["day_of_week"].where(
                games["day_of_week"].notna(), games["local_start_time"].dt.day_name()
            )
        else:
            games["day_of_week"] = games["local_start_time"].dt.day_name()
        games["home_team"] = games["home_team"].apply(normalize_team_abbr)
        games["away_team"] = games["away_team"].apply(normalize_team_abbr)

        selected_rows: List[pd.Series] = []

        for game in games.itertuples():
            game_id = getattr(game, "game_id")
            season = getattr(game, "season", None)
            week = getattr(game, "week", None)
            start_time = getattr(game, "start_time")
            venue = getattr(game, "venue", None)
            city = getattr(game, "city", None)
            state = getattr(game, "state", None)
            day_of_week = getattr(game, "day_of_week", None)
            referee = getattr(game, "referee", None)
            weather = getattr(game, "weather_conditions", None)
            temperature = getattr(game, "temperature_f", None)
            home_team = getattr(game, "home_team", None)
            away_team = getattr(game, "away_team", None)

            for team, opponent in ((away_team, home_team), (home_team, away_team)):
                if not team or not opponent:
                    continue

                candidates = latest_players[latest_players["team"] == team]
                if candidates.empty:
                    continue

                chosen_players: List[pd.Series] = []
                used_player_ids: set[str] = set()

                for pos_key, count in starters_per_position.items():
                    allowed_positions = position_groups.get(pos_key, {pos_key})
                    position_candidates = candidates[
                        candidates["position"].isin(allowed_positions)
                    ]
                    if position_candidates.empty:
                        continue
                    position_candidates = position_candidates.copy()

                    if "status_bucket" in position_candidates.columns:
                        filtered_candidates = position_candidates[
                            ~position_candidates["status_bucket"].isin(INACTIVE_INJURY_BUCKETS)
                        ]
                        if not filtered_candidates.empty:
                            position_candidates = filtered_candidates

                    if "injury_priority" not in position_candidates.columns:
                        position_candidates["injury_priority"] = INJURY_STATUS_PRIORITY.get(
                            "other", 1
                        )
                    else:
                        position_candidates["injury_priority"] = position_candidates[
                            "injury_priority"
                        ].fillna(INJURY_STATUS_PRIORITY.get("other", 1))

                    if "is_projected_starter" not in position_candidates.columns:
                        position_candidates["is_projected_starter"] = False
                    else:
                        position_candidates["is_projected_starter"] = (
                            position_candidates["is_projected_starter"].fillna(False).astype(bool)
                        )

                    position_candidates["practice_status"] = position_candidates[
                        "practice_status"
                    ].apply(normalize_practice_status)
                    practice_priority = position_candidates["practice_status"].map(
                        PRACTICE_STATUS_PRIORITY
                    ).fillna(1)
                    position_candidates["practice_priority"] = practice_priority

                    if pos_key == "QB":
                        sort_cols = [
                            "season_passing_attempts",
                            "season_passing_yards",
                            "season_fantasy_points",
                            "season_snap_count",
                            "passing_attempts",
                            "passing_yards",
                            "fantasy_points",
                            "snap_count",
                        ]
                    elif pos_key == "RB":
                        sort_cols = [
                            "season_rushing_attempts",
                            "season_rushing_yards",
                            "season_receiving_targets",
                            "season_snap_count",
                            "season_fantasy_points",
                            "rushing_attempts",
                            "rushing_yards",
                            "receiving_targets",
                            "snap_count",
                            "fantasy_points",
                        ]
                    elif pos_key == "WR":
                        sort_cols = [
                            "season_receiving_targets",
                            "season_receiving_yards",
                            "season_receptions",
                            "season_fantasy_points",
                            "receiving_targets",
                            "receiving_yards",
                            "receptions",
                            "fantasy_points",
                        ]
                    elif pos_key == "TE":
                        sort_cols = [
                            "season_receiving_targets",
                            "season_receptions",
                            "season_receiving_yards",
                            "season_fantasy_points",
                            "receiving_targets",
                            "receptions",
                            "receiving_yards",
                            "fantasy_points",
                        ]
                    else:
                        sort_cols = [
                            "season_snap_count",
                            "season_fantasy_points",
                            "snap_count",
                            "fantasy_points",
                        ]

                    sort_columns: List[str] = []
                    ascending_flags: List[bool] = []

                    if "is_projected_starter" in position_candidates.columns:
                        position_candidates["is_projected_starter"] = (
                            position_candidates["is_projected_starter"].fillna(False).astype(bool)
                        )
                        sort_columns.append("is_projected_starter")
                        ascending_flags.append(False)

                    if "depth_rank" in position_candidates.columns:
                        sort_columns.append("depth_rank")
                        ascending_flags.append(True)

                    sort_columns.append("injury_priority")
                    ascending_flags.append(False)
                    sort_columns.append("practice_priority")
                    ascending_flags.append(False)

                    for col in sort_cols:
                        if col not in position_candidates.columns:
                            position_candidates[col] = 0.0
                        else:
                            position_candidates[col] = position_candidates[col].fillna(0.0)
                        sort_columns.append(col)
                        ascending_flags.append(False)

                    position_candidates = position_candidates.sort_values(
                        sort_columns, ascending=ascending_flags
                    )

                    starters_first = position_candidates[
                        position_candidates["is_projected_starter"]
                    ]
                    backups_after = position_candidates[
                        ~position_candidates["is_projected_starter"]
                    ]
                    pos_selected = 0
                    for pool in (starters_first, backups_after):
                        if pos_selected >= count:
                            break
                        for _, player_row in pool.iterrows():
                            player_id = player_row.get("player_id")
                            if player_id in used_player_ids:
                                continue
                            chosen_players.append(player_row)
                            used_player_ids.add(player_id)
                            pos_selected += 1
                            if pos_selected >= count:
                                break

                if not chosen_players:
                    continue

                for player_row in chosen_players:
                    row_copy = player_row.copy()
                    row_copy["game_id"] = game_id
                    row_copy["season"] = season
                    row_copy["week"] = week
                    row_copy["start_time"] = start_time
                    row_copy["local_start_time"] = getattr(game, "local_start_time", pd.NaT)
                    row_copy["venue"] = venue
                    row_copy["city"] = city
                    row_copy["state"] = state
                    row_copy["day_of_week"] = day_of_week
                    row_copy["referee"] = referee
                    row_copy["weather_conditions"] = weather
                    row_copy["temperature_f"] = temperature
                    row_copy["home_team"] = home_team
                    row_copy["away_team"] = away_team
                    row_copy["opponent"] = opponent

                    strength = self._get_latest_team_strength(team, season)
                    if strength is not None:
                        row_copy["offense_pass_rating"] = strength.get("offense_pass_rating")
                        row_copy["offense_rush_rating"] = strength.get("offense_rush_rating")
                        row_copy["defense_pass_rating"] = strength.get("defense_pass_rating")
                        row_copy["defense_rush_rating"] = strength.get("defense_rush_rating")
                        row_copy["pace_seconds_per_play"] = strength.get("pace_seconds_per_play")
                        row_copy["offense_epa"] = strength.get("offense_epa")
                        row_copy["defense_epa"] = strength.get("defense_epa")
                        row_copy["offense_success_rate"] = strength.get("offense_success_rate")
                        row_copy["defense_success_rate"] = strength.get("defense_success_rate")
                        row_copy["travel_penalty"] = strength.get("travel_penalty")
                        row_copy["rest_penalty"] = strength.get("rest_penalty")
                        row_copy["weather_adjustment"] = strength.get("weather_adjustment")
                        row_copy["avg_timezone_diff_hours"] = strength.get("avg_timezone_diff_hours")

                    history = self._get_latest_team_history(team, season)
                    if history is not None:
                        if pd.isna(row_copy.get("rest_penalty")):
                            row_copy["rest_penalty"] = history.get("rest_penalty")
                        if pd.isna(row_copy.get("travel_penalty")):
                            row_copy["travel_penalty"] = history.get("travel_penalty")
                        if pd.isna(row_copy.get("avg_timezone_diff_hours")):
                            row_copy["avg_timezone_diff_hours"] = history.get("timezone_diff_hours")

                    opp_strength = self._get_latest_team_strength(opponent, season)
                    if opp_strength is not None:
                        row_copy["opp_offense_pass_rating"] = opp_strength.get("offense_pass_rating")
                        row_copy["opp_offense_rush_rating"] = opp_strength.get("offense_rush_rating")
                        row_copy["opp_defense_pass_rating"] = opp_strength.get("defense_pass_rating")
                        row_copy["opp_defense_rush_rating"] = opp_strength.get("defense_rush_rating")
                        row_copy["opp_pace_seconds_per_play"] = opp_strength.get("pace_seconds_per_play")
                        row_copy["opp_offense_epa"] = opp_strength.get("offense_epa")
                        row_copy["opp_defense_epa"] = opp_strength.get("defense_epa")
                        row_copy["opp_offense_success_rate"] = opp_strength.get("offense_success_rate")
                        row_copy["opp_defense_success_rate"] = opp_strength.get("defense_success_rate")
                        row_copy["opp_travel_penalty"] = opp_strength.get("travel_penalty")
                        row_copy["opp_rest_penalty"] = opp_strength.get("rest_penalty")
                        row_copy["opp_weather_adjustment"] = opp_strength.get("weather_adjustment")
                        row_copy["opp_timezone_diff_hours"] = opp_strength.get("avg_timezone_diff_hours")

                    opp_history = self._get_latest_team_history(opponent, season)
                    if opp_history is not None:
                        if pd.isna(row_copy.get("opp_rest_penalty")):
                            row_copy["opp_rest_penalty"] = opp_history.get("rest_penalty")
                        if pd.isna(row_copy.get("opp_travel_penalty")):
                            row_copy["opp_travel_penalty"] = opp_history.get("travel_penalty")
                        if pd.isna(row_copy.get("opp_timezone_diff_hours")):
                            row_copy["opp_timezone_diff_hours"] = opp_history.get("timezone_diff_hours")

                    selected_rows.append(row_copy)

        if not selected_rows:
            return pd.DataFrame()

        player_features = pd.DataFrame(selected_rows)

        # Merge contextual averages for updated venue/day/ref when available.
        if self.context_feature_frame is not None and not self.context_feature_frame.empty:
            contextual = self.context_feature_frame.rename(
                columns={
                    "avg_rush_yards": "avg_rush_yards_ctx",
                    "avg_rec_yards": "avg_rec_yards_ctx",
                    "avg_receptions": "avg_receptions_ctx",
                    "avg_rush_tds": "avg_rush_tds_ctx",
                    "avg_rec_tds": "avg_rec_tds_ctx",
                }
            )
            player_features = player_features.merge(
                contextual,
                on=["team", "venue", "day_of_week", "referee"],
                how="left",
            )
            for src, dest in [
                ("avg_rush_yards_ctx", "avg_rush_yards"),
                ("avg_rec_yards_ctx", "avg_rec_yards"),
                ("avg_receptions_ctx", "avg_receptions"),
                ("avg_rush_tds_ctx", "avg_rush_tds"),
                ("avg_rec_tds_ctx", "avg_rec_tds"),
            ]:
                if src in player_features.columns:
                    player_features[dest] = player_features[dest].where(
                        player_features[dest].notna(), player_features[src]
                    )
                    player_features = player_features.drop(columns=[src])

        penalty_cols = [
            "travel_penalty",
            "rest_penalty",
            "avg_timezone_diff_hours",
            "opp_travel_penalty",
            "opp_rest_penalty",
            "opp_timezone_diff_hours",
        ]
        for col in penalty_cols:
            if col in player_features.columns:
                player_features[col] = player_features[col].fillna(0.0)

        player_features = player_features.drop(columns=["player_name_norm"], errors="ignore")

        return player_features

    def _compute_team_unit_strength(
        self, player_stats: pd.DataFrame, advanced_metrics: Optional[pd.DataFrame] = None
    ) -> pd.DataFrame:
        base_columns = [
            "season",
            "week",
            "team",
            "offense_pass_rating",
            "offense_rush_rating",
            "defense_pass_rating",
            "defense_rush_rating",
            "pace_seconds_per_play",
            "offense_epa",
            "defense_epa",
            "offense_success_rate",
            "defense_success_rate",
            "travel_penalty",
            "rest_penalty",
            "weather_adjustment",
            "avg_timezone_diff_hours",
        ]

        if player_stats.empty and (advanced_metrics is None or advanced_metrics.empty):
            return pd.DataFrame(columns=base_columns)

        stats = player_stats.copy()
        numeric_cols = [
            "rushing_yards",
            "rushing_attempts",
            "receiving_yards",
            "receiving_targets",
            "passing_yards",
            "passing_attempts",
            "rushing_tds",
            "passing_tds",
        ]
        for col in numeric_cols:
            if col not in stats.columns:
                stats[col] = 0.0
            stats[col] = stats[col].fillna(0.0)

        if "home_team" in stats.columns and "away_team" in stats.columns:
            stats = stats.copy()
            stats["opponent"] = np.where(
                stats["team"] == stats["home_team"], stats["away_team"], stats["home_team"]
            )
        else:
            stats["opponent"] = np.nan

        offense = (
            stats.dropna(subset=["team", "season", "week"])
            .groupby(["season", "week", "team"], as_index=False)
            .agg(
                rushing_yards=pd.NamedAgg(column="rushing_yards", aggfunc="sum"),
                rushing_attempts=pd.NamedAgg(column="rushing_attempts", aggfunc="sum"),
                receiving_yards=pd.NamedAgg(column="receiving_yards", aggfunc="sum"),
                receiving_targets=pd.NamedAgg(column="receiving_targets", aggfunc="sum"),
                passing_yards=pd.NamedAgg(column="passing_yards", aggfunc="sum"),
                passing_attempts=pd.NamedAgg(column="passing_attempts", aggfunc="sum"),
                rushing_tds=pd.NamedAgg(column="rushing_tds", aggfunc="sum"),
                passing_tds=pd.NamedAgg(column="passing_tds", aggfunc="sum"),
            )
        )

        defense = (
            stats.dropna(subset=["opponent", "season", "week"])
            .groupby(["season", "week", "opponent"], as_index=False)
            .agg(
                opp_rushing_yards=pd.NamedAgg(column="rushing_yards", aggfunc="sum"),
                opp_rushing_attempts=pd.NamedAgg(column="rushing_attempts", aggfunc="sum"),
                opp_receiving_yards=pd.NamedAgg(column="receiving_yards", aggfunc="sum"),
                opp_receiving_targets=pd.NamedAgg(column="receiving_targets", aggfunc="sum"),
                opp_passing_yards=pd.NamedAgg(column="passing_yards", aggfunc="sum"),
                opp_passing_attempts=pd.NamedAgg(column="passing_attempts", aggfunc="sum"),
            )
            .rename(columns={"opponent": "team"})
        )

        merged = offense.merge(defense, on=["season", "week", "team"], how="left")
        merged["plays"] = merged["rushing_attempts"] + merged["passing_attempts"]
        merged["yards_per_play"] = np.where(
            merged["plays"] > 0,
            (merged["rushing_yards"] + merged["passing_yards"]) / merged["plays"],
            np.nan,
        )
        merged["rush_per_attempt"] = np.where(
            merged["rushing_attempts"] > 0,
            merged["rushing_yards"] / merged["rushing_attempts"],
            np.nan,
        )
        merged["pass_per_attempt"] = np.where(
            merged["passing_attempts"] > 0,
            merged["passing_yards"] / merged["passing_attempts"],
            np.nan,
        )
        merged["pace_seconds_per_play"] = np.where(
            merged["plays"] > 0,
            3600.0 / merged["plays"],
            np.nan,
        )

        merged["offense_success_rate"] = np.clip(
            np.where(
                merged["plays"] > 0,
                (merged["rushing_yards"] + merged["passing_yards"]) / (merged["plays"] * 4.0),
                np.nan,
            ),
            0,
            1,
        )

        merged["allowed_rush_per_attempt"] = np.where(
            merged["opp_rushing_attempts"] > 0,
            merged["opp_rushing_yards"] / merged["opp_rushing_attempts"],
            np.nan,
        )
        merged["allowed_pass_per_attempt"] = np.where(
            merged["opp_passing_attempts"] > 0,
            merged["opp_passing_yards"] / merged["opp_passing_attempts"],
            np.nan,
        )
        merged["defense_success_rate"] = np.clip(
            np.where(
                merged["opp_rushing_attempts"] + merged["opp_passing_attempts"] > 0,
                1
                - (
                    (merged["opp_rushing_yards"] + merged["opp_passing_yards"]) /
                    ((merged["opp_rushing_attempts"] + merged["opp_passing_attempts"]) * 4.0)
                ),
                np.nan,
            ),
            0,
            1,
        )

        league = (
            merged.groupby(["season", "week"], as_index=False)[
                ["rush_per_attempt", "pass_per_attempt", "allowed_rush_per_attempt", "allowed_pass_per_attempt", "yards_per_play"]
            ]
            .mean()
            .rename(
                columns={
                    "rush_per_attempt": "league_rush_per_attempt",
                    "pass_per_attempt": "league_pass_per_attempt",
                    "allowed_rush_per_attempt": "league_allowed_rush_per_attempt",
                    "allowed_pass_per_attempt": "league_allowed_pass_per_attempt",
                    "yards_per_play": "league_yards_per_play",
                }
            )
        )

        merged = merged.merge(league, on=["season", "week"], how="left")
        merged["offense_rush_rating"] = (
            merged["rush_per_attempt"] - merged["league_rush_per_attempt"]
        )
        merged["offense_pass_rating"] = (
            merged["pass_per_attempt"] - merged["league_pass_per_attempt"]
        )
        merged["defense_rush_rating"] = (
            merged["league_allowed_rush_per_attempt"] - merged["allowed_rush_per_attempt"]
        )
        merged["defense_pass_rating"] = (
            merged["league_allowed_pass_per_attempt"] - merged["allowed_pass_per_attempt"]
        )

        merged["offense_epa"] = merged["offense_pass_rating"] + merged["offense_rush_rating"]
        merged["defense_epa"] = merged["defense_pass_rating"] + merged["defense_rush_rating"]
        merged["travel_penalty"] = np.nan
        merged["rest_penalty"] = np.nan
        merged["weather_adjustment"] = np.nan

        if "timezone_diff_hours" not in merged.columns:
            merged["timezone_diff_hours"] = np.nan

        result = merged[[
            "season",
            "week",
            "team",
            "offense_pass_rating",
            "offense_rush_rating",
            "defense_pass_rating",
            "defense_rush_rating",
            "pace_seconds_per_play",
            "offense_epa",
            "defense_epa",
            "offense_success_rate",
            "defense_success_rate",
            "travel_penalty",
            "rest_penalty",
            "weather_adjustment",
            "timezone_diff_hours",
        ]]

        result = result.rename(columns={"timezone_diff_hours": "avg_timezone_diff_hours"})

        if advanced_metrics is not None and not advanced_metrics.empty:
            adv_subset = advanced_metrics[[
                "season",
                "week",
                "team",
                "pace_seconds_per_play",
                "offense_epa",
                "defense_epa",
                "offense_success_rate",
                "defense_success_rate",
                "travel_penalty",
                "rest_penalty",
                "weather_adjustment",
            ]].drop_duplicates()
            if result.empty:
                result = adv_subset
                for col in [
                    "offense_pass_rating",
                    "offense_rush_rating",
                    "defense_pass_rating",
                    "defense_rush_rating",
                ]:
                    if col not in result:
                        result[col] = np.nan
            else:
                result = result.merge(
                    adv_subset,
                    on=["season", "week", "team"],
                    how="left",
                    suffixes=("", "_adv"),
                )
                for col in [
                    "pace_seconds_per_play",
                    "offense_epa",
                    "defense_epa",
                    "offense_success_rate",
                    "defense_success_rate",
                    "travel_penalty",
                    "rest_penalty",
                    "weather_adjustment",
                ]:
                    adv_col = f"{col}_adv"
                    if adv_col in result:
                        result[col] = result[col].combine_first(result[adv_col])
                        result.drop(columns=[adv_col], inplace=True)

        return result[base_columns]

    def _compute_contextual_averages(self, player_stats: pd.DataFrame) -> pd.DataFrame:
        if player_stats.empty:
            return pd.DataFrame(
                columns=
                [
                    "team",
                    "venue",
                    "day_of_week",
                    "referee",
                    "avg_rush_yards",
                    "avg_rec_yards",
                    "avg_receptions",
                    "avg_rush_tds",
                    "avg_rec_tds",
                ]
            )

        context = (
            player_stats.groupby(["team", "venue", "day_of_week", "referee"])
            .agg(
                avg_rush_yards=pd.NamedAgg(column="rushing_yards", aggfunc="mean"),
                avg_rec_yards=pd.NamedAgg(column="receiving_yards", aggfunc="mean"),
                avg_receptions=pd.NamedAgg(column="receptions", aggfunc="mean"),
                avg_rush_tds=pd.NamedAgg(column="rushing_tds", aggfunc="mean"),
                avg_rec_tds=pd.NamedAgg(column="receiving_tds", aggfunc="mean"),
            )
            .reset_index()
        )
        return context

    def _compute_team_game_rolling_stats(self, games: pd.DataFrame) -> pd.DataFrame:
        """Create rolling scoring, travel, and rest indicators for each team game."""

        base_columns = [
            "game_id",
            "season",
            "week",
            "start_time",
            "team",
            "opponent",
            "is_home",
            "rolling_points_for",
            "rolling_points_against",
            "rolling_point_diff",
            "rolling_win_pct",
            "prev_points_for",
            "prev_points_against",
            "prev_point_diff",
            "rest_days",
            "rest_penalty",
            "timezone_diff_hours",
            "travel_penalty",
        ]

        if games.empty:
            return pd.DataFrame(columns=base_columns)

        games = games.copy()
        games["start_time"] = pd.to_datetime(games["start_time"], utc=True, errors="coerce")
        games = games[games["start_time"].notna()]
        games["home_team"] = games["home_team"].apply(normalize_team_abbr)
        games["away_team"] = games["away_team"].apply(normalize_team_abbr)
        games = games.dropna(subset=["home_team", "away_team"])

        def _team_zone(team: Optional[str]) -> ZoneInfo:
            tz_name = TEAM_TIMEZONES.get(team or "", "UTC")
            try:
                return ZoneInfo(tz_name)
            except Exception:
                return ZoneInfo("UTC")

        def _tz_offset_hours(ts: dt.datetime, team: Optional[str]) -> float:
            if ts is None or pd.isna(ts):
                return 0.0
            if ts.tzinfo is None:
                ts = ts.replace(tzinfo=dt.timezone.utc)
            zone = _team_zone(team)
            offset = ts.astimezone(zone).utcoffset()
            if offset is None:
                return 0.0
            return offset.total_seconds() / 3600.0

        home = games[[
            "game_id",
            "season",
            "week",
            "start_time",
            "home_team",
            "away_team",
            "home_score",
            "away_score",
        ]].rename(
            columns={
                "home_team": "team",
                "away_team": "opponent",
                "home_score": "points_for",
                "away_score": "points_against",
            }
        )
        home["is_home"] = True
        home["venue_team"] = home["team"]

        away = games[[
            "game_id",
            "season",
            "week",
            "start_time",
            "away_team",
            "home_team",
            "away_score",
            "home_score",
        ]].rename(
            columns={
                "away_team": "team",
                "home_team": "opponent",
                "away_score": "points_for",
                "home_score": "points_against",
            }
        )
        away["is_home"] = False
        away["venue_team"] = away["opponent"]

        team_games = safe_concat([home, away], ignore_index=True)
        team_games = team_games.dropna(subset=["team", "opponent"])

        team_games["team"] = team_games["team"].apply(normalize_team_abbr)
        team_games["opponent"] = team_games["opponent"].apply(normalize_team_abbr)
        team_games = team_games.dropna(subset=["team", "opponent"])

        team_games["timezone_diff_hours"] = team_games.apply(
            lambda row: abs(
                _tz_offset_hours(row["start_time"], row["team"]) -
                _tz_offset_hours(row["start_time"], row.get("venue_team"))
            ),
            axis=1,
        )

        team_games = team_games.sort_values([
            "team",
            "season",
            "start_time",
            "game_id",
        ]).reset_index(drop=True)

        def compute_group(group: pd.DataFrame) -> pd.DataFrame:
            group = group.sort_values("start_time").copy()
            win_flag = np.where(
                group["points_for"].notna() & group["points_against"].notna(),
                (group["points_for"] > group["points_against"]).astype(float),
                np.nan,
            )

            group["prev_points_for"] = group["points_for"].shift(1)
            group["prev_points_against"] = group["points_against"].shift(1)
            group["prev_point_diff"] = (
                group["prev_points_for"] - group["prev_points_against"]
            )

            rolling_points_for = (
                group["points_for"].rolling(window=5, min_periods=1).mean()
            )
            rolling_points_against = (
                group["points_against"].rolling(window=5, min_periods=1).mean()
            )
            rolling_point_diff = (
                (group["points_for"] - group["points_against"]).rolling(window=5, min_periods=1).mean()
            )
            rolling_win_pct = (
                pd.Series(win_flag, index=group.index)
                .rolling(window=5, min_periods=1)
                .mean()
            )

            group["rolling_points_for"] = rolling_points_for.shift(1)
            group["rolling_points_against"] = rolling_points_against.shift(1)
            group["rolling_point_diff"] = rolling_point_diff.shift(1)
            group["rolling_win_pct"] = rolling_win_pct.shift(1)

            rest_days = group["start_time"].diff().dt.total_seconds() / 86400.0
            group["rest_days"] = rest_days
            group["rest_penalty"] = rest_days.apply(
                lambda value: max(0.0, 6.0 - value) if pd.notna(value) else np.nan
            )
            group["travel_penalty"] = np.where(
                group["is_home"],
                0.0,
                group["timezone_diff_hours"].fillna(0.0) / 3.0,
            )

            return group

        grouped_frames: List[pd.DataFrame] = []
        for _, group in team_games.groupby(["team", "season"], sort=False):
            grouped_frames.append(compute_group(group))

        if grouped_frames:
            team_games = safe_concat(grouped_frames, ignore_index=True)
        else:
            team_games = team_games.iloc[0:0]

        team_games = team_games.drop(columns=["venue_team"], errors="ignore")

        return team_games[base_columns]


# ---------------------------------------------------------------------------
# Modeling pipeline
# ---------------------------------------------------------------------------


class ModelTrainer:
    def __init__(self, engine: Engine, db: NFLDatabase, run_id: Optional[str] = None):
        self.engine = engine
        self.db = db
        self.feature_builder = FeatureBuilder(engine)
        self.run_id = run_id or uuid.uuid4().hex
        self.model_uncertainty: Dict[str, Dict[str, float]] = {}
        self.target_priors: Dict[str, Dict[str, Any]] = {}
        self.prior_engines: Dict[str, Optional[Dict[str, Any]]] = {}
        self.special_models: Dict[str, Dict[str, Any]] = {}
        self.feature_column_map: Dict[str, List[str]] = {}

    @staticmethod
    def _is_lineup_starter(position: str, rank: Optional[int]) -> bool:
        pos = normalize_position(position)
        if pos == "QB":
            return (rank or 99) == 1
        if pos == "RB":
            return (rank or 99) == 1
        if pos == "WR":
            return (rank or 99) in {1, 2, 3}
        if pos == "TE":
            return (rank or 99) == 1
        return False

    def apply_lineup_gate(
        self,
        player_df: pd.DataFrame,
        respect_lineups: bool = True,
        lineup_df: Optional[pd.DataFrame] = None,
    ) -> pd.DataFrame:
        if player_df.empty:
            return player_df

        game_ids = sorted(set(map(str, player_df["game_id"].astype(str).tolist())))
        roster_frames: List[pd.DataFrame] = []
        allowed_lineup_keys: Set[Tuple[str, str, str, str]] = set()
        lineup_audit_frame = pd.DataFrame()
        lineup_roster_full = pd.DataFrame()

        if lineup_df is not None and not lineup_df.empty:
            lineup_roster = lineup_df.copy()
            lineup_roster["game_id"] = lineup_roster["game_id"].astype(str)
            lineup_roster["team"] = lineup_roster["team"].apply(normalize_team_abbr)
            lineup_roster["position"] = lineup_roster["position"].apply(normalize_position)
            lineup_roster = lineup_roster[
                lineup_roster["position"].isin({"QB", "RB", "WR", "TE"})
            ]
            if not lineup_roster.empty:
                lineup_roster["player_id"] = lineup_roster["player_id"].fillna("").astype(str)
                lineup_roster["player_name"] = lineup_roster["player_name"].fillna("")
                if "__pname_key" not in lineup_roster.columns:
                    lineup_roster["__pname_key"] = ""
                name_seed = (
                    lineup_roster.get("first_name", "").fillna("")
                    + " "
                    + lineup_roster.get("last_name", "").fillna("")
                ).str.strip()
                fallback_name = lineup_roster["player_name"]
                lineup_roster["__pname_key"] = lineup_roster["__pname_key"].fillna("")
                need_key = lineup_roster["__pname_key"] == ""
                lineup_roster.loc[need_key, "__pname_key"] = name_seed.where(
                    name_seed != "", fallback_name
                )[need_key].map(robust_player_name_key)
                lineup_roster["__pname_key"] = lineup_roster["__pname_key"].fillna("")
                lineup_roster = lineup_roster[lineup_roster["__pname_key"] != ""].copy()
                lineup_roster["depth_rank"] = lineup_roster["rank"].apply(parse_depth_rank)
                lineup_roster["depth_rank"] = lineup_roster["depth_rank"].apply(
                    lambda val: int(val) if pd.notna(val) else None
                )
                lineup_roster["is_starter"] = lineup_roster.apply(
                    lambda row: 1
                    if self._is_lineup_starter(row["position"], row["depth_rank"])
                    else 0,
                    axis=1,
                )
                lineup_roster["source"] = "msf-lineup"
                if respect_lineups:
                    allowed_lineup_keys_all = {
                        (str(gid), team, name, pos)
                        for gid, team, name, pos in zip(
                            lineup_roster["game_id"],
                            lineup_roster["team"],
                            lineup_roster["__pname_key"],
                            lineup_roster["position"],
                        )
                        if name
                    }
                    allowed_lineup_keys_starters = {
                        key
                        for key, starter in zip(
                            zip(
                                lineup_roster["game_id"],
                                lineup_roster["team"],
                                lineup_roster["__pname_key"],
                                lineup_roster["position"],
                            ),
                            lineup_roster["is_starter"],
                        )
                        if starter == 1 and key[2]
                    }
                    allowed_lineup_keys_starters = {
                        (str(gid), team, name, pos)
                        for gid, team, name, pos in allowed_lineup_keys_starters
                    }
                else:
                    allowed_lineup_keys_all = {
                        (str(gid), team, name, pos)
                        for gid, team, name, pos in zip(
                            lineup_roster["game_id"],
                            lineup_roster["team"],
                            lineup_roster["__pname_key"],
                            lineup_roster["position"],
                        )
                        if name
                    }
                    allowed_lineup_keys_starters = allowed_lineup_keys_all.copy()
                lineup_roster_full = lineup_roster.copy()
                lineup_audit_frame = lineup_roster.copy()
                lineup_export = lineup_roster.drop(columns=["__pname_key"], errors="ignore")
                needed_cols = [
                    "game_id",
                    "team",
                    "player_id",
                    "player_name",
                    "position",
                    "depth_rank",
                    "is_starter",
                    "source",
                ]
                for col in needed_cols:
                    if col not in lineup_export.columns:
                        lineup_export[col] = np.nan
                roster_frames.append(lineup_export[needed_cols])

        if not roster_frames:
            logging.info(
                "No lineup rows supplied for %d games; leaving player pool unchanged",
                len(game_ids),
            )
            return player_df

        roster = safe_concat(roster_frames, ignore_index=True)
        roster["game_id"] = roster["game_id"].astype(str)

        if "source" in roster.columns:
            roster["_lineup_priority"] = roster["source"].apply(
                lambda src: 0 if str(src).startswith("msf-lineup") else 1
            )
        else:
            roster["_lineup_priority"] = 1
        roster = roster.sort_values(
            ["game_id", "team", "player_id", "player_name", "_lineup_priority"]
        )
        roster = roster.drop_duplicates(
            subset=["game_id", "team", "player_id", "player_name"], keep="first"
        )
        roster = roster.drop(columns=["_lineup_priority"], errors="ignore")

        def _nname(series: pd.Series) -> pd.Series:
            return series.fillna("").map(robust_player_name_key)

        player_df = player_df.copy()
        if "game_id" not in player_df.columns:
            player_df["game_id"] = ""
        player_df["game_id"] = player_df["game_id"].astype(str)
        player_df["player_id"] = player_df["player_id"].fillna("").astype(str)
        player_df["team"] = player_df["team"].apply(normalize_team_abbr)
        if "position" in player_df.columns:
            player_df["position"] = player_df["position"].apply(normalize_position)
        else:
            player_df["position"] = ""
        player_df["__pname_key"] = _nname(player_df["player_name"])

        if not lineup_roster_full.empty:
            overrides = lineup_roster_full[
                ["game_id", "team", "player_id", "__pname_key", "position"]
            ].copy()
            overrides["game_id"] = overrides["game_id"].astype(str)
            overrides["team"] = overrides["team"].apply(normalize_team_abbr)
            overrides["player_id"] = overrides["player_id"].fillna("").astype(str)
            overrides["__pname_key"] = overrides["__pname_key"].fillna("")
            overrides["position"] = overrides["position"].apply(normalize_position)

            pid_override: Dict[Tuple[str, str], Tuple[str, str]] = {}
            name_override: Dict[Tuple[str, str], Tuple[str, str]] = {}

            for _, row in overrides.iterrows():
                team_pos = (row["team"], row["position"])

                player_id_value = row.get("player_id", "")
                if isinstance(player_id_value, str):
                    player_id_value = player_id_value.strip()
                if player_id_value:
                    pid_override[(row["game_id"], player_id_value)] = team_pos

                name_key_value = row.get("__pname_key", "")
                if isinstance(name_key_value, str):
                    name_key_value = name_key_value.strip()
                if name_key_value:
                    name_override[(row["game_id"], name_key_value)] = team_pos

            player_df["_gid"] = player_df["game_id"].astype(str)
            player_df["_pid"] = player_df.get("player_id", "").fillna("").astype(str)

            team_overrides: List[Optional[str]] = []
            pos_overrides: List[Optional[str]] = []

            name_keys = player_df["__pname_key"].fillna("")
            for gid, pid, name_key in zip(player_df["_gid"], player_df["_pid"], name_keys):
                override = pid_override.get((gid, pid)) if pid else None
                if override is None and name_key:
                    override = name_override.get((gid, name_key))
                if override is None:
                    team_overrides.append(None)
                    pos_overrides.append(None)
                else:
                    team_overrides.append(override[0])
                    pos_overrides.append(override[1])

            team_overrides_series = pd.Series(team_overrides, index=player_df.index)
            pos_overrides_series = pd.Series(pos_overrides, index=player_df.index)

            team_mask = team_overrides_series.notna()
            if team_mask.any():
                player_df.loc[team_mask, "team"] = team_overrides_series[team_mask]

            pos_mask = pos_overrides_series.notna()
            if pos_mask.any():
                player_df.loc[pos_mask, "position"] = pos_overrides_series[pos_mask]

            player_df.drop(columns=["_gid", "_pid"], inplace=True)

        player_df["team"] = player_df["team"].apply(normalize_team_abbr)
        roster = roster.copy()
        roster["player_id"] = roster["player_id"].fillna("").astype(str)
        roster["team"] = roster["team"].apply(normalize_team_abbr)
        roster["position"] = roster["position"].apply(normalize_position)
        roster["__pname_key"] = _nname(roster["player_name"])

        roster_subset = roster[[
            "game_id",
            "team",
            "player_id",
            "__pname_key",
            "position",
            "depth_rank",
            "is_starter",
        ]]

        merged = player_df.merge(
            roster_subset.drop(columns=["__pname_key"], errors="ignore"),
            how="left",
            left_on=["game_id", "team", "player_id"],
            right_on=["game_id", "team", "player_id"],
            suffixes=("", "_r"),
        ).copy()

        merged["game_id"] = merged["game_id"].astype(str)
        merged["team"] = merged["team"].apply(normalize_team_abbr)
        merged["position"] = merged["position"].apply(normalize_position)
        if "is_placeholder" not in merged.columns:
            merged["is_placeholder"] = False
        else:
            merged["is_placeholder"] = merged["is_placeholder"].fillna(False)

        numeric_columns: List[str] = [
            col
            for col in merged.columns
            if pd.api.types.is_numeric_dtype(merged[col])
            and col not in {"depth_rank", "is_starter", "_lineup_hit"}
        ]

        merged["_placeholder_weight"] = compute_recency_usage_weights(merged)

        def _compute_weighted_baseline(
            frame: pd.DataFrame, group_cols: List[str]
        ) -> pd.DataFrame:
            if frame.empty or not numeric_columns:
                return pd.DataFrame()

            def _agg(group: pd.DataFrame) -> pd.Series:
                weights = group["_placeholder_weight"].fillna(0.0)
                positive_weight = float(weights[weights > 0].sum())
                result: Dict[str, float] = {}
                for column in numeric_columns:
                    values = group[column]
                    mask = values.notna()
                    if mask.any():
                        use_weights = weights[mask]
                        if use_weights.sum() > 0:
                            result[column] = float(
                                np.average(values[mask], weights=use_weights)
                            )
                        else:
                            result[column] = float(values[mask].mean())
                    else:
                        result[column] = np.nan
                if positive_weight <= 0:
                    positive_weight = float(len(group))
                result["_weight"] = positive_weight
                return pd.Series(result)

            baseline = (
                frame.groupby(group_cols, dropna=False, group_keys=False)
                .apply(_agg, include_groups=False)
                .sort_index()
            )
            baseline.index = baseline.index.set_names(group_cols)
            return baseline

        if numeric_columns:
            game_team_pos_baseline = _compute_weighted_baseline(
                merged, ["game_id", "team", "position"]
            )
            team_context_baseline = _compute_weighted_baseline(merged, ["game_id", "team"])
            team_pos_baseline = _compute_weighted_baseline(merged, ["team", "position"])
            pos_baseline = _compute_weighted_baseline(merged, ["position"])

            weights_all = merged["_placeholder_weight"].fillna(0.0)
            league_stats: Dict[str, float] = {}
            for column in numeric_columns:
                values = merged[column]
                mask = values.notna()
                if mask.any():
                    use_weights = weights_all[mask]
                    if use_weights.sum() > 0:
                        league_stats[column] = float(
                            np.average(values[mask], weights=use_weights)
                        )
                    else:
                        league_stats[column] = float(values[mask].mean())
                else:
                    league_stats[column] = np.nan
            positive_weight = float(weights_all[weights_all > 0].sum())
            if positive_weight <= 0:
                positive_weight = float(len(merged))
            league_stats["_weight"] = positive_weight
            league_baseline = pd.Series(league_stats)
        else:
            game_team_pos_baseline = pd.DataFrame()
            team_context_baseline = pd.DataFrame()
            team_pos_baseline = pd.DataFrame()
            pos_baseline = pd.DataFrame()
            league_baseline = pd.Series(dtype=float)

        mask_missing = merged["depth_rank"].isna()
        if mask_missing.any():
            fallback = (
                merged.loc[mask_missing, ["game_id", "team", "__pname_key", "position"]]
                .merge(
                    roster_subset,
                    how="left",
                    on=["game_id", "team", "__pname_key", "position"],
                )[["depth_rank", "is_starter"]]
            )
            fallback.index = merged.index[mask_missing]
            for column in ("depth_rank", "is_starter"):
                merged.loc[fallback.index, column] = fallback[column]

        merged["_lineup_hit"] = merged["depth_rank"].notna()

        def _assign_numeric_defaults(
            placeholder: Dict[str, Any], values: Optional[pd.Series]
        ) -> None:
            if values is None or not numeric_columns:
                return
            for column in numeric_columns:
                if column not in values:
                    continue
                value = values[column]
                if pd.isna(value):
                    continue
                if column not in placeholder or pd.isna(placeholder[column]):
                    placeholder[column] = value

        def _build_placeholder_row(lineup_row: pd.Series) -> Optional[Dict[str, Any]]:
            game_id_value = str(lineup_row.get("game_id", "")).strip()
            team_value = normalize_team_abbr(lineup_row.get("team"))
            position_value = normalize_position(lineup_row.get("position"))
            if not game_id_value or not team_value or not position_value:
                return None

            name_key = lineup_row.get("__pname_key", "") or ""
            if not name_key:
                name_seed = " ".join(
                    part
                    for part in [
                        str(lineup_row.get("first_name", "")).strip(),
                        str(lineup_row.get("last_name", "")).strip(),
                    ]
                    if part
                ) or str(lineup_row.get("player_name", "")).strip()
                name_key = robust_player_name_key(name_seed)
            if not name_key:
                return None

            template_pool = merged[
                (merged["game_id"].astype(str) == game_id_value)
                & (merged["team"] == team_value)
            ]
            if template_pool.empty:
                template_pool = merged[merged["game_id"].astype(str) == game_id_value]
            position_pool = pd.DataFrame()
            if template_pool.empty:
                base_values = {col: np.nan for col in merged.columns}
            else:
                position_pool = template_pool[template_pool["position"] == position_value]
                if position_pool.empty:
                    position_pool = template_pool
                base_row = position_pool.iloc[0]
                base_values = {col: base_row.get(col, np.nan) for col in merged.columns}
            fallback_candidates: List[pd.Series] = []
            if numeric_columns:
                if not position_pool.empty:
                    numeric_defaults = position_pool[numeric_columns].mean()
                    numeric_defaults = numeric_defaults.reindex(numeric_columns)
                    try:
                        pool_weight = float(
                            position_pool["_placeholder_weight"].fillna(0.0).sum()
                        )
                    except KeyError:
                        pool_weight = float(len(position_pool))
                    numeric_defaults.loc["_weight"] = pool_weight
                    fallback_candidates.append(numeric_defaults)

                def _append_baseline(
                    source: pd.DataFrame, key: Tuple[Any, ...]
                ) -> None:
                    if source is None or getattr(source, "empty", True):
                        return
                    try:
                        series = source.loc[key]
                    except KeyError:
                        return
                    if isinstance(series, pd.DataFrame):
                        if series.empty:
                            return
                        series = series.iloc[0]
                    fallback_candidates.append(series)

                _append_baseline(
                    team_context_baseline, (game_id_value, team_value)
                )
                _append_baseline(
                    game_team_pos_baseline, (game_id_value, team_value, position_value)
                )
                _append_baseline(team_pos_baseline, (team_value, position_value))
                _append_baseline(pos_baseline, (position_value,))
                if isinstance(league_baseline, pd.Series) and not league_baseline.empty:
                    fallback_candidates.append(league_baseline)

            player_name_value = str(lineup_row.get("player_name", "")).strip()
            if not player_name_value:
                first = str(lineup_row.get("first_name", "")).strip()
                last = str(lineup_row.get("last_name", "")).strip()
                player_name_value = " ".join(part for part in [first, last] if part)

            placeholder: Dict[str, Any] = dict(base_values)
            placeholder.pop("_placeholder_weight", None)
            placeholder["game_id"] = game_id_value
            placeholder["team"] = team_value
            if "opponent" in placeholder and pd.isna(placeholder["opponent"]):
                opp_pool = merged[
                    (merged["game_id"].astype(str) == game_id_value)
                    & (merged["team"] != team_value)
                ]
                if not opp_pool.empty:
                    placeholder["opponent"] = opp_pool.iloc[0].get("team")
            placeholder["position"] = position_value
            placeholder["player_name"] = player_name_value
            if "player_name_norm" in placeholder:
                placeholder["player_name_norm"] = normalize_player_name(
                    player_name_value
                )
            placeholder["__pname_key"] = name_key

            raw_player_id = lineup_row.get("player_id")
            if isinstance(raw_player_id, str) and raw_player_id.strip():
                player_id_value = raw_player_id.strip()
            else:
                player_id_value = f"lineup_{team_value}_{name_key}"
            placeholder["player_id"] = player_id_value

            depth_rank_value = parse_depth_rank(lineup_row.get("rank"))
            placeholder["depth_rank"] = depth_rank_value
            starter_flag = 1 if self._is_lineup_starter(position_value, depth_rank_value) else 0
            placeholder["is_starter"] = starter_flag
            placeholder["_lineup_hit"] = True
            placeholder["is_placeholder"] = True

            for defaults in fallback_candidates:
                _assign_numeric_defaults(placeholder, defaults)

            status_bucket = lineup_row.get("status_bucket")
            practice_status = lineup_row.get("practice_status")
            if status_bucket:
                status_bucket = normalize_injury_status(status_bucket)
                practice_status = normalize_practice_status(practice_status)
            else:
                status_bucket, practice_status = interpret_playing_probability(
                    lineup_row.get("playing_probability")
                )
                status_bucket = normalize_injury_status(status_bucket)
                practice_status = normalize_practice_status(practice_status)
            placeholder["status_bucket"] = status_bucket
            placeholder["practice_status"] = practice_status
            if "injury_priority" in placeholder:
                placeholder["injury_priority"] = INJURY_STATUS_PRIORITY.get(
                    status_bucket, INJURY_STATUS_PRIORITY.get("other", 1)
                )
            if "practice_priority" in placeholder:
                placeholder["practice_priority"] = PRACTICE_STATUS_PRIORITY.get(
                    practice_status, PRACTICE_STATUS_PRIORITY.get("available", 1)
                )

            updated_at = lineup_row.get("updated_at")
            if "updated_at" in placeholder:
                placeholder["updated_at"] = updated_at
            game_start_value = lineup_row.get("game_start")
            if "game_start" in placeholder:
                placeholder["game_start"] = game_start_value
            if "first_name" in placeholder:
                placeholder["first_name"] = lineup_row.get("first_name", "")
            if "last_name" in placeholder:
                placeholder["last_name"] = lineup_row.get("last_name", "")
            if "source" in placeholder and not placeholder.get("source"):
                placeholder["source"] = "msf-lineup"
            if "is_projected_starter" in placeholder:
                placeholder["is_projected_starter"] = True

            return placeholder

        if respect_lineups and not lineup_roster_full.empty:
            normalized_lineup = lineup_roster_full.copy()
            normalized_lineup["game_id"] = normalized_lineup["game_id"].astype(str)
            normalized_lineup["team"] = normalized_lineup["team"].apply(normalize_team_abbr)
            normalized_lineup["position"] = normalized_lineup["position"].apply(normalize_position)
            if "__pname_key" not in normalized_lineup.columns:
                normalized_lineup["__pname_key"] = normalized_lineup["player_name"].map(
                    robust_player_name_key
                )
            normalized_lineup["__pname_key"] = normalized_lineup["__pname_key"].fillna("")
            normalized_lineup = normalized_lineup[normalized_lineup["__pname_key"] != ""]

            existing_lineup_keys: Set[Tuple[str, str, str, str]] = set(
                zip(
                    merged["game_id"].astype(str),
                    merged["team"],
                    merged["__pname_key"],
                    merged["position"].apply(normalize_position),
                )
            )

            placeholder_rows: List[Dict[str, Any]] = []
            for _, lineup_row in normalized_lineup.iterrows():
                key = (
                    lineup_row.get("game_id", ""),
                    lineup_row.get("team"),
                    lineup_row.get("__pname_key", ""),
                    normalize_position(lineup_row.get("position")),
                )
                if key in existing_lineup_keys:
                    continue
                placeholder = _build_placeholder_row(lineup_row)
                if placeholder is None:
                    continue
                placeholder_rows.append(placeholder)
                existing_lineup_keys.add(key)

            if placeholder_rows:
                placeholder_df = pd.DataFrame(placeholder_rows)
                merged = safe_concat([merged, placeholder_df], ignore_index=True, sort=False)

        merged["_lineup_hit"] = merged["depth_rank"].notna()

        if respect_lineups and not lineup_audit_frame.empty:
            self._audit_lineup_matches(lineup_audit_frame, player_df, merged)

        candidate_pool = merged.copy()
        initial_candidate_count = len(candidate_pool)

        allowed_lineup_keys = locals().get("allowed_lineup_keys_all", set())
        starter_lineup_keys = locals().get("allowed_lineup_keys_starters", set())

        if respect_lineups and allowed_lineup_keys:
            key_series = pd.Series(
                list(
                    zip(
                        merged["game_id"].astype(str),
                        merged["team"],
                        merged["__pname_key"],
                        merged["position"].apply(normalize_position),
                    )
                ),
                index=merged.index,
            )
            allowed_mask = key_series.isin(allowed_lineup_keys) | merged["position"].isin(
                ["K", "DEF"]
            )
            merged = merged[allowed_mask]
        else:
            key_series = pd.Series(
                list(
                    zip(
                        merged["game_id"].astype(str),
                        merged["team"],
                        merged["__pname_key"],
                        merged["position"].apply(normalize_position),
                    )
                ),
                index=merged.index,
            )

        merged.loc[:, "depth_rank"] = merged["depth_rank"].fillna(9).astype(int)
        merged.loc[:, "is_starter"] = merged["is_starter"].fillna(0).astype(int)

        merged_before_filter = merged.copy()

        if respect_lineups:
            matched_count = int(merged_before_filter["_lineup_hit"].sum())
            logging.info(
                "Roster gate respected lineups: kept %d of %d players (matched=%d)",
                len(merged_before_filter[merged_before_filter["_lineup_hit"]]),
                initial_candidate_count,
                matched_count,
            )
            merged = merged_before_filter[merged_before_filter["_lineup_hit"]].copy()
        else:
            merged = merged_before_filter

        merged["_usage_confidence"] = compute_recency_usage_weights(merged)
        merged = merged.drop(columns=["_placeholder_weight"], errors="ignore")
        return merged.drop(columns=["__pname_key", "_lineup_hit"], errors="ignore")

    def _audit_lineup_matches(
        self,
        lineup_df: pd.DataFrame,
        player_df: pd.DataFrame,
        merged_df: pd.DataFrame,
    ) -> None:
        if lineup_df.empty or merged_df.empty:
            return

        try:
            lineup = lineup_df.copy()
            lineup["game_id"] = lineup["game_id"].astype(str)
            lineup["team"] = lineup["team"].apply(normalize_team_abbr)
            lineup["position"] = lineup["position"].apply(normalize_position)
            lineup = lineup[lineup["position"].isin({"QB", "RB", "WR", "TE"})]
            if lineup.empty:
                return

            if "__pname_key" not in lineup.columns:
                lineup["__pname_key"] = ""
            name_seed = (
                lineup.get("first_name", "").fillna("")
                + " "
                + lineup.get("last_name", "").fillna("")
            ).str.strip()
            fallback = lineup.get("player_name", "").fillna("")
            need_key = lineup["__pname_key"].fillna("") == ""
            lineup.loc[need_key, "__pname_key"] = name_seed.where(
                name_seed != "", fallback
            )[need_key].map(robust_player_name_key)
            lineup["__pname_key"] = lineup["__pname_key"].fillna("")
            lineup = lineup[lineup["__pname_key"] != ""]
            if lineup.empty:
                return

            players = player_df.copy()
            players["game_id"] = players["game_id"].astype(str)
            players["team"] = players["team"].apply(normalize_team_abbr)
            players["position"] = players["position"].apply(normalize_position)
            if "__pname_key" not in players.columns:
                players["__pname_key"] = players["player_name"].map(
                    robust_player_name_key
                )

            matched_keys = set(
                zip(
                    merged_df.loc[merged_df["_lineup_hit"], "game_id"].astype(str),
                    merged_df.loc[merged_df["_lineup_hit"], "team"],
                    merged_df.loc[merged_df["_lineup_hit"], "__pname_key"],
                    merged_df.loc[merged_df["_lineup_hit"], "position"].apply(
                        normalize_position
                    ),
                )
            )

            reported: Set[Tuple[str, str, str]] = set()
            for _, row in lineup.iterrows():
                game_id_value = str(row.get("game_id"))
                team_value = row.get("team")
                pname_key_value = row.get("__pname_key", "")
                position_value = normalize_position(row.get("position", ""))

                key = (game_id_value, team_value, pname_key_value, position_value)
                if key in matched_keys:
                    continue
                summary_key = (game_id_value, team_value, pname_key_value)
                if summary_key in reported:
                    continue
                team_pool = players[
                    (players["game_id"] == game_id_value)
                    & (players["team"] == team_value)
                ]
                reasons: List[str] = []
                if team_pool.empty:
                    reasons.append("team missing in features")
                else:
                    name_pool = team_pool[team_pool["__pname_key"] == pname_key_value]
                    if name_pool.empty:
                        reasons.append("not in latest_players")
                    else:
                        pos_pool = name_pool[
                            name_pool["position"].apply(normalize_position)
                            == position_value
                        ]
                        if pos_pool.empty:
                            reasons.append("position mismatch")
                        else:
                            inactive_mask = pd.Series(False, index=pos_pool.index)
                            if "status_bucket" in pos_pool.columns:
                                inactive_mask = pos_pool["status_bucket"].isin(
                                    INACTIVE_INJURY_BUCKETS
                                )
                                if inactive_mask.any():
                                    reasons.append("inactive status filtered")
                            if not inactive_mask.any():
                                reasons.append("present but filtered")

                if not reasons:
                    reasons.append("unmatched")

                player_label = str(row.get("player_name", "")).strip()
                if not player_label:
                    first = str(row.get("first_name", "")).strip()
                    last = str(row.get("last_name", "")).strip()
                    player_label = " ".join(
                        part for part in [first, last] if part
                    ).strip()
                player_label = player_label or pname_key_value or "(unknown)"

                logging.warning(
                    "[%s %s %s-%s] %s: %s",
                    game_id_value,
                    team_value,
                    position_value,
                    row.get("rank", ""),
                    player_label,
                    ", ".join(reasons),
                )
                reported.add(summary_key)
        except Exception:
            logging.debug("Lineup audit diagnostics failed", exc_info=True)

    def _compute_target_priors(self, df: pd.DataFrame, target: str) -> Dict[str, Any]:
        priors: Dict[str, Any] = {
            "league": {"mean": np.nan, "weight": 0.0},
            "position": {},
            "team_position": {},
        }
        if df.empty or target not in df.columns:
            return priors

        working = df.copy()
        if "team" in working.columns:
            working["team"] = working["team"].apply(normalize_team_abbr)
        if "position" in working.columns:
            working["position"] = working["position"].apply(normalize_position)

        mask_actual = working[target].notna()
        if "is_synthetic" in working.columns:
            mask_actual &= ~working["is_synthetic"].astype(bool)
        actual = working[mask_actual]
        if actual.empty:
            return priors

        weights_all = (
            actual.get("sample_weight", pd.Series(1.0, index=actual.index))
            .astype(float)
            .clip(lower=1e-4)
        )
        values_all = actual[target].astype(float)
        priors["league"] = {
            "mean": float(np.average(values_all, weights=weights_all)),
            "weight": float(weights_all.sum()),
        }

        for (team, position), group in actual.groupby(["team", "position"]):
            group_weights = (
                group.get("sample_weight", pd.Series(1.0, index=group.index))
                .astype(float)
                .clip(lower=1e-4)
            )
            group_values = group[target].astype(float)
            priors["team_position"][(team, position)] = {
                "mean": float(np.average(group_values, weights=group_weights)),
                "weight": float(group_weights.sum()),
            }

        for position, group in actual.groupby(["position"]):
            group_weights = (
                group.get("sample_weight", pd.Series(1.0, index=group.index))
                .astype(float)
                .clip(lower=1e-4)
            )
            group_values = group[target].astype(float)
            priors["position"][position] = {
                "mean": float(np.average(group_values, weights=group_weights)),
                "weight": float(group_weights.sum()),
            }

        return priors

    def _resolve_prior(
        self,
        target: str,
        team: Optional[str],
        position: Optional[str],
    ) -> Tuple[float, float]:
        priors = self.target_priors.get(target)
        if not priors:
            return (np.nan, 0.0)

        team_norm = normalize_team_abbr(team) if team else None
        pos_norm = normalize_position(position) if position else None

        if team_norm and pos_norm:
            entry = priors["team_position"].get((team_norm, pos_norm))
            if entry:
                return (entry.get("mean", np.nan), entry.get("weight", 0.0))

        if pos_norm:
            entry = priors["position"].get(pos_norm)
            if entry:
                return (entry.get("mean", np.nan), entry.get("weight", 0.0))

        league_entry = priors.get("league", {})
        return (
            league_entry.get("mean", np.nan),
            league_entry.get("weight", 0.0),
        )

    def _build_neighbor_engine(
        self,
        transformer: ColumnTransformer,
        X_train: pd.DataFrame,
        y_train: pd.Series,
        train_df: pd.DataFrame,
        feature_columns: List[str],
        train_weights: pd.Series,
        target: str,
    ) -> Optional[Dict[str, Any]]:
        try:
            mask = (~train_df.get("is_synthetic", False).astype(bool)) & y_train.notna()
        except Exception:
            mask = y_train.notna()

        if not mask.any():
            return None

        feature_subset = X_train.loc[mask, feature_columns]
        if feature_subset.empty:
            return None

        try:
            transformed = transformer.transform(feature_subset)
        except Exception:
            logging.debug("Failed to transform features for neighbor prior on %s", target, exc_info=True)
            return None

        if hasattr(transformed, "toarray"):
            matrix = transformed.toarray()
        else:
            matrix = np.asarray(transformed)

        if matrix.shape[0] < 3:
            return None

        neighbor_count = int(min(25, matrix.shape[0]))
        try:
            nn = NearestNeighbors(n_neighbors=neighbor_count)
            nn.fit(matrix)
        except Exception:
            logging.debug("Unable to fit neighbor model for %s", target, exc_info=True)
            return None

        weight_array = (
            train_weights.loc[mask]
            .astype(float)
            .replace([np.inf, -np.inf], np.nan)
            .fillna(1.0)
            .clip(lower=1e-4)
            .to_numpy()
        )
        target_array = y_train.loc[mask].astype(float).to_numpy()

        smoothing = float(np.median(weight_array) * neighbor_count)
        smoothing = max(smoothing, 5.0)

        return {
            "transformer": transformer,
            "feature_columns": list(feature_columns),
            "nn": nn,
            "targets": target_array,
            "weights": weight_array,
            "smoothing": smoothing,
            "n_neighbors": neighbor_count,
        }

    def calibrate_player_predictions(
        self,
        target: str,
        feature_slice: pd.DataFrame,
        predictions: np.ndarray,
    ) -> np.ndarray:
        if feature_slice is None or feature_slice.empty:
            return predictions

        preds = np.asarray(predictions, dtype=float)
        if preds.size == 0:
            return preds

        special_entry = self.special_models.get(target, {}) if hasattr(self, "special_models") else {}
        calibration_info = special_entry.get("calibration") if isinstance(special_entry, dict) else None
        if calibration_info and calibration_info.get("method") == "logistic":
            try:
                model = calibration_info.get("model")
                if model is not None:
                    preds = model.predict_proba(preds.reshape(-1, 1))[:, 1]
            except Exception:
                logging.debug("Unable to apply stored calibration for %s", target, exc_info=True)

        features = feature_slice.copy()
        if "team" in features.columns:
            features["team"] = features["team"].apply(normalize_team_abbr)
        if "position" in features.columns:
            features["position"] = features["position"].apply(normalize_position)

        usage_conf = features.get("_usage_confidence", pd.Series(0.5, index=features.index))
        usage_conf = pd.to_numeric(usage_conf, errors="coerce").fillna(0.5).clip(0.0, 1.0)
        is_placeholder = features.get("is_placeholder", pd.Series(False, index=features.index))
        is_placeholder = coerce_boolean_mask(is_placeholder)

        neighbor_engine = self.prior_engines.get(target)
        neighbor_means = np.full(len(features), np.nan, dtype=float)
        neighbor_supports = np.zeros(len(features), dtype=float)
        neighbor_strengths = np.zeros(len(features), dtype=float)

        if neighbor_engine:
            required_cols = neighbor_engine.get("feature_columns", [])
            if required_cols:
                aligned = features.reindex(columns=required_cols, fill_value=np.nan)
                try:
                    transformed = neighbor_engine["transformer"].transform(aligned)
                    if hasattr(transformed, "toarray"):
                        matrix = transformed.toarray()
                    else:
                        matrix = np.asarray(transformed)
                    distances, indices = neighbor_engine["nn"].kneighbors(
                        matrix, return_distance=True
                    )
                    neighbor_targets = neighbor_engine["targets"][indices]
                    base_weights = neighbor_engine["weights"][indices]
                    inv_distance = 1.0 / (distances + 1e-6)
                    weighted = base_weights * inv_distance
                    weight_sums = weighted.sum(axis=1)
                    valid_mask = weight_sums > 0
                    if np.any(valid_mask):
                        neighbor_means[valid_mask] = (
                            (weighted[valid_mask] * neighbor_targets[valid_mask]).sum(axis=1)
                            / weight_sums[valid_mask]
                        )
                        neighbor_supports[valid_mask] = weight_sums[valid_mask]
                        smoothing = float(neighbor_engine.get("smoothing", 10.0))
                        neighbor_strengths[valid_mask] = neighbor_supports[valid_mask] / (
                            neighbor_supports[valid_mask] + smoothing
                        )
                except Exception:
                    logging.debug(
                        "Unable to apply neighbor prior for %s during calibration", target, exc_info=True
                    )

        for idx, (row_idx, row) in enumerate(features.iterrows()):
            confidence = (
                float(usage_conf.loc[row_idx]) if row_idx in usage_conf.index else 0.5
            )
            placeholder_flag = (
                bool(is_placeholder.loc[row_idx]) if row_idx in is_placeholder.index else False
            )

            # Skip calibration when we already have a confident, data-backed projection.
            if not placeholder_flag and confidence >= 0.6:
                continue

            prior_mean, prior_weight = self._resolve_prior(
                target,
                row.get("team"),
                row.get("position"),
            )

            neighbor_mean = neighbor_means[idx]
            neighbor_conf = neighbor_strengths[idx]
            neighbor_weight = neighbor_supports[idx]

            combined_mean = np.nan
            combined_weight = 0.0

            if not np.isnan(neighbor_mean) and neighbor_conf > 0:
                neighbor_support = max(neighbor_weight, 0.0)
                if not np.isnan(prior_mean) and prior_weight > 0:
                    combined_mean = (
                        neighbor_mean * neighbor_support + prior_mean * prior_weight
                    ) / (neighbor_support + prior_weight)
                    combined_weight = neighbor_support + prior_weight
                else:
                    combined_mean = neighbor_mean
                    combined_weight = neighbor_support
            elif not np.isnan(prior_mean) and prior_weight > 0:
                combined_mean = prior_mean
                combined_weight = prior_weight
            else:
                combined_mean = neighbor_mean if not np.isnan(neighbor_mean) else prior_mean
                if np.isnan(combined_mean):
                    continue

            prior_strength = 0.0
            if combined_weight > 0:
                prior_strength = combined_weight / (combined_weight + 25.0)

            mix_strength = max(prior_strength, neighbor_conf)

            if placeholder_flag:
                base_alpha = max(0.35, 1.0 - confidence) * mix_strength
                alpha = np.clip(base_alpha, 0.0, 0.45)
            else:
                base_alpha = (1.0 - confidence) * mix_strength
                alpha = np.clip(base_alpha, 0.0, 0.25)

            if alpha <= 0:
                continue

            current_pred = preds[idx]
            if np.isnan(current_pred) or np.isinf(current_pred):
                preds[idx] = combined_mean
            else:
                preds[idx] = (1 - alpha) * current_pred + alpha * combined_mean

        if target in NON_NEGATIVE_TARGETS:
            np.maximum(preds, 0.0, out=preds)

        return preds

    # ------------------------------------------------------------------
    # Chronological splitting utilities
    # ------------------------------------------------------------------

    def _sort_by_time(self, df: pd.DataFrame) -> pd.DataFrame:
        if "start_time" in df.columns:
            return df.sort_values("start_time")
        if {"season", "week"}.issubset(df.columns):
            return df.sort_values(["season", "week"])
        if "week" in df.columns:
            return df.sort_values("week")
        return df.sort_index()

    def _chronological_split(
        self,
        df: pd.DataFrame,
        holdout_fraction: float = 0.2,
    ) -> Tuple[pd.DataFrame, pd.DataFrame, pd.DataFrame]:
        df_sorted = self._sort_by_time(df).reset_index(drop=True)
        if len(df_sorted) < 5:
            split_index = max(1, len(df_sorted) - 1)
        else:
            holdout_size = max(1, int(len(df_sorted) * holdout_fraction))
            if holdout_size >= len(df_sorted):
                holdout_size = max(1, len(df_sorted) - 1)
            split_index = len(df_sorted) - holdout_size

        if split_index <= 0 or split_index >= len(df_sorted):
            split_index = max(1, len(df_sorted) - 1)

        train_df = df_sorted.iloc[:split_index]
        test_df = df_sorted.iloc[split_index:]
        return train_df, test_df, df_sorted

    def _build_time_series_cv(self, n_samples: int) -> TimeSeriesSplit:
        if n_samples < 3:
            raise ValueError("At least 3 samples are required for time series CV.")

        n_splits = min(5, max(2, n_samples - 1))
        if n_splits >= n_samples:
            n_splits = n_samples - 1
        return TimeSeriesSplit(n_splits=n_splits)

    @staticmethod
    def _gb_param_grid(prefix: str) -> Dict[str, List[Any]]:
        """Gradient boosting hyperparameter search space helper."""

        return {
            f"{prefix}learning_rate": [0.01, 0.05, 0.1, 0.2],
            f"{prefix}n_estimators": [100, 200, 300, 400],
            f"{prefix}max_depth": [2, 3, 4],
            f"{prefix}subsample": [0.6, 0.8, 1.0],
        }

    def train(self) -> Dict[str, Pipeline]:
        datasets = self.feature_builder.build_features()
        models: Dict[str, Pipeline] = {}

        for target, df in datasets.items():
            if target == "game_outcome":
                model = self._train_game_models(df)
                models.update(model)
                continue

            prepared = self._prepare_regression_training_data(df, target)
            if prepared is None:
                continue

            sorted_df, feature_columns, weight_series = prepared
            try:
                model, _summary = self._train_regression_model(
                    sorted_df,
                    feature_columns,
                    target,
                    weight_series=weight_series,
                )
            except RuntimeError:
                raise

            if model is not None:
                models[target] = model
        return models

    def _prepare_regression_training_data(
        self, df: pd.DataFrame, target: str
    ) -> Optional[Tuple[pd.DataFrame, List[str], Optional[pd.Series]]]:
        if len(df) < 20 or target not in df.columns or df[target].nunique() <= 1:
            logging.warning(
                "Not enough data to train %s model (rows=%d, unique targets=%d).",
                target,
                len(df),
                df[target].nunique() if target in df.columns else 0,
            )
            return None

        df = df.copy()
        if "sample_weight" not in df.columns:
            df["sample_weight"] = 1.0
        else:
            df["sample_weight"] = (
                pd.to_numeric(df["sample_weight"], errors="coerce")
                .replace([np.inf, -np.inf], np.nan)
                .fillna(1.0)
                .clip(lower=1e-4)
            )
        if "is_synthetic" not in df.columns:
            df["is_synthetic"] = False
        else:
            df["is_synthetic"] = df["is_synthetic"].fillna(False).astype(bool)

        self.target_priors[target] = self._compute_target_priors(df, target)

        ignore_columns = {target, "sample_weight", "is_synthetic"}
        feature_columns: List[str] = []
        for col in df.columns:
            if col in ignore_columns:
                continue
            series = df[col]
            if not pd.api.types.is_numeric_dtype(series):
                continue
            if not series.notna().any():
                continue
            feature_columns.append(col)

        if target.endswith("_win_prob"):
            filtered_features: List[str] = []
            removal_tokens = ("moneyline", "implied_prob", "line_", "spread")
            for col in feature_columns:
                lower = col.lower()
                if any(token in lower for token in removal_tokens):
                    continue
                filtered_features.append(col)
            if filtered_features:
                feature_columns = filtered_features
<<<<<<< HEAD

        if not feature_columns:
            logging.warning("No usable numeric features available to train %s model; skipping.", target)
            return None

        sorted_df = self._sort_by_time(df).reset_index(drop=True)
        weight_series = sorted_df.get("sample_weight")
        self.prior_engines[target] = None
        return sorted_df, feature_columns, weight_series


    def _train_regression_model(
        self,
        sorted_df: pd.DataFrame,
        feature_columns: List[str],
        target: str,
        weight_series: Optional[pd.Series] = None,
        *,
        vig_threshold: float = 0.02,
        min_edge: float = 0.0,
    ) -> Tuple[Pipeline, Dict[str, Any]]:
        """
        Walk-forward, season/week-ordered evaluation with betting diagnostics.
        Aborts (raises RuntimeError) if ROI lower CI bound <= vig_threshold.
        """
        import math
        from sklearn.base import clone
        from sklearn.ensemble import GradientBoostingRegressor
        from sklearn.pipeline import Pipeline
        from sklearn.impute import SimpleImputer
        from sklearn.preprocessing import StandardScaler

        df = sorted_df.copy()

        def _american_to_prob(series: pd.Series) -> pd.Series:
            odds = pd.to_numeric(series, errors="coerce")
            prob = pd.Series(np.nan, index=odds.index, dtype=float)
            if odds is None:
                return prob
            positive = odds >= 0
            prob.loc[positive] = 100.0 / (odds.loc[positive] + 100.0)
            prob.loc[~positive] = (-odds.loc[~positive]) / ((-odds.loc[~positive]) + 100.0)
            return prob

        def _ensure_market_data(frame: pd.DataFrame) -> pd.DataFrame:
            working = frame.copy()
            for side in ("home", "away"):
                other_side = "away" if side == "home" else "home"
                moneyline_col = f"{side}_moneyline"
                implied_col = f"{side}_implied_prob"
                fair_col = f"{side}_fair_prob"

                if moneyline_col not in working.columns:
                    working[moneyline_col] = np.nan
                working[moneyline_col] = pd.to_numeric(
                    working.get(moneyline_col), errors="coerce"
                )

                if implied_col not in working.columns:
                    working[implied_col] = np.nan
                working[implied_col] = pd.to_numeric(
                    working.get(implied_col), errors="coerce"
                )

                derived_probs = _american_to_prob(working[moneyline_col])
                working[implied_col] = working[implied_col].fillna(derived_probs)

                partner_col = f"{other_side}_implied_prob"
                if partner_col in working.columns:
                    partner_probs = pd.to_numeric(working[partner_col], errors="coerce")
                    missing_mask = working[implied_col].isna() & partner_probs.notna()
                    if missing_mask.any():
                        working.loc[missing_mask, implied_col] = 1.0 - partner_probs.loc[missing_mask]

                working[fair_col] = np.nan

            if {"home_implied_prob", "away_implied_prob"}.issubset(working.columns):
                home_probs = pd.to_numeric(working["home_implied_prob"], errors="coerce")
                away_probs = pd.to_numeric(working["away_implied_prob"], errors="coerce")

                missing_home = home_probs.isna() & away_probs.notna()
                if missing_home.any():
                    home_probs.loc[missing_home] = 1.0 - away_probs.loc[missing_home]

                missing_away = away_probs.isna() & home_probs.notna()
                if missing_away.any():
                    away_probs.loc[missing_away] = 1.0 - home_probs.loc[missing_away]

                home_probs = home_probs.clip(lower=0.0, upper=1.0)
                away_probs = away_probs.clip(lower=0.0, upper=1.0)

                working["home_implied_prob"] = home_probs
                working["away_implied_prob"] = away_probs

                total = home_probs + away_probs
                valid_total = total > 0
                working["home_fair_prob"] = np.nan
                working["away_fair_prob"] = np.nan
                if valid_total.any():
                    with np.errstate(divide="ignore", invalid="ignore"):
                        working.loc[valid_total, "home_fair_prob"] = (
                            home_probs.loc[valid_total] / total.loc[valid_total]
                        )
                        working.loc[valid_total, "away_fair_prob"] = (
                            away_probs.loc[valid_total] / total.loc[valid_total]
                        )
            else:
                working["home_fair_prob"] = np.nan
                working["away_fair_prob"] = np.nan

            return working

        if target.endswith("_win_prob"):
            df = _ensure_market_data(df)
=======

        if not feature_columns:
            logging.warning("No usable numeric features available to train %s model; skipping.", target)
            return None

        sorted_df = self._sort_by_time(df).reset_index(drop=True)
        weight_series = sorted_df.get("sample_weight")
        self.prior_engines[target] = None
        return sorted_df, feature_columns, weight_series


    def _train_regression_model(
        self,
        sorted_df: pd.DataFrame,
        feature_columns: List[str],
        target: str,
        weight_series: Optional[pd.Series] = None,
        *,
        vig_threshold: float = 0.02,
        min_edge: float = 0.0,
    ) -> Tuple[Pipeline, Dict[str, Any]]:
        """
        Walk-forward, season/week-ordered evaluation with betting diagnostics.
        Aborts (raises RuntimeError) if ROI lower CI bound <= vig_threshold.
        """
        import math
        from sklearn.base import clone
        from sklearn.ensemble import GradientBoostingRegressor
        from sklearn.pipeline import Pipeline
        from sklearn.impute import SimpleImputer
        from sklearn.preprocessing import StandardScaler

        df = sorted_df.copy()

        def _american_to_prob(series: pd.Series) -> pd.Series:
            odds = pd.to_numeric(series, errors="coerce")
            prob = pd.Series(np.nan, index=odds.index, dtype=float)
            if odds is None:
                return prob
            positive = odds >= 0
            prob.loc[positive] = 100.0 / (odds.loc[positive] + 100.0)
            prob.loc[~positive] = (-odds.loc[~positive]) / ((-odds.loc[~positive]) + 100.0)
            return prob

        if target.endswith("_win_prob"):
            for side in ("home", "away"):
                prob_col = f"{side}_implied_prob"
                moneyline_col = f"{side}_moneyline"
                if prob_col not in df.columns:
                    df[prob_col] = np.nan
                if moneyline_col in df.columns:
                    derived = _american_to_prob(df[moneyline_col])
                    df[prob_col] = df[prob_col].fillna(derived)
>>>>>>> 89acaa34

        def _as_weight_array(series: Optional[pd.Series]) -> Optional[np.ndarray]:
            if series is None:
                return None
            if isinstance(series, pd.Series):
                arr = (
                    pd.to_numeric(series, errors="coerce")
                    .fillna(1.0)
                    .clip(lower=1e-6)
                    .astype(float)
                    .to_numpy()
                )
            else:
                arr = np.asarray(series, dtype=float)
                arr = np.where(np.isfinite(arr), arr, 1.0)
                arr = np.clip(arr, 1e-6, None)
            return arr

        def _weighted_metrics(
            y_true: Union[pd.Series, np.ndarray],
            y_pred: Union[pd.Series, np.ndarray],
            weights: Optional[Union[pd.Series, np.ndarray]],
        ) -> Tuple[float, float, float]:
            from math import sqrt
            from sklearn.metrics import mean_absolute_error, mean_squared_error, r2_score

            y_t = np.asarray(y_true, dtype=float)
            y_p = np.asarray(y_pred, dtype=float)
            w = None if weights is None else np.asarray(weights, dtype=float)
            if w is not None and w.shape != y_t.shape:
                w = None
            r2 = float(r2_score(y_t, y_p, sample_weight=w)) if y_t.size else float("nan")
            mae = float(mean_absolute_error(y_t, y_p, sample_weight=w)) if y_t.size else float("nan")
            if y_t.size:
                mse = mean_squared_error(y_t, y_p, sample_weight=w)
                rmse = float(sqrt(mse))
            else:
                rmse = float("nan")
            return r2, mae, rmse

        # Require time keys
        if not {"season", "week"}.issubset(df.columns):
            raise ValueError(f"{target}: requires 'season' and 'week' columns for walk-forward CV")

        # Build a clean matrix
        X_all = df[feature_columns]
        y_all = df[target]
        w_all = _as_weight_array(weight_series)  # existing helper

        # Simple preprocessor; keep your original encoder if you had one upstream
        preprocessor = Pipeline(
            steps=[
                ("impute", SimpleImputer(strategy="median")),
                ("scale", StandardScaler(with_mean=False)),
            ]
        )

        base_est = GradientBoostingRegressor(random_state=42)
        model = Pipeline([("preprocessor", preprocessor), ("regressor", base_est)])

        # ---- Walk-forward splits by unique (season, week) keys (expanding window) ----
        df["_sw"] = list(zip(df["season"].astype(str), df["week"].astype(int, errors="ignore").fillna(0).astype(int)))
        sw_keys = pd.Series(df["_sw"].unique().tolist())
        # sort season/week by real world order: season asc, week asc
        sw_keys = sw_keys.sort_values(key=lambda s: s.map(lambda x: (x[0], x[1]))).tolist()

        # at least 3 folds: train on >=1, validate on the next, keep rolling
        folds = []
        for i in range(1, len(sw_keys) - 1):
            train_keys = set(sw_keys[:i])        # everything strictly before validation
            valid_key = sw_keys[i]               # one time-slice as validation
            train_idx = df["_sw"].isin(train_keys).values
            valid_idx = (df["_sw"] == valid_key).values
            if train_idx.sum() >= 120 and valid_idx.sum() >= 30:  # reasonable sample minimums
                folds.append((train_idx, valid_idx))

        per_fold = []
        fold_details: List[Dict[str, Any]] = []
        idx_all: List[np.ndarray] = []
        used_walk_forward = True

        if not folds:
            # Fallback to a simple chronological holdout when there are not enough
            # season/week buckets to run the expanding walk-forward evaluation.
            logging.warning(
                "%s: insufficient time slices for walk-forward; fitting single model with holdout diagnostics.",
                target,
            )
<<<<<<< HEAD

            valid_size = max(1, min(max(len(df) // 5, 10), len(df) // 2))
            train_size = len(df) - valid_size
            if train_size <= 0:
                train_size = max(len(df) - 1, 1)
                valid_size = len(df) - train_size

            train_idx = np.zeros(len(df), dtype=bool)
            valid_idx = np.zeros(len(df), dtype=bool)
            train_idx[:train_size] = True
            valid_idx[train_size:train_size + valid_size] = True

            folds = [(train_idx, valid_idx)]
            used_walk_forward = False

        # ---- Run walk-forward (or fallback holdout) evaluation ----
        for k, (tr_idx, va_idx) in enumerate(folds, 1):
            X_tr, y_tr = X_all.loc[tr_idx], y_all.loc[tr_idx]
            X_va, y_va = X_all.loc[va_idx], y_all.loc[va_idx]
            w_tr = w_all[tr_idx] if w_all is not None else None
            w_va = w_all[va_idx] if w_all is not None else None

            est = clone(model)
            fit_kwargs = {"regressor__sample_weight": w_tr} if w_tr is not None else {}
            est.fit(X_tr, y_tr, **fit_kwargs)

            y_hat = est.predict(X_va)
            idx = np.where(va_idx)[0]
            idx_all.append(idx)

            fold_details.append(
                {
                    "fold": k,
                    "indices": idx,
                    "y_true": np.asarray(y_va, dtype=float),
                    "y_pred": np.asarray(y_hat, dtype=float),
                    "weights": np.asarray(w_va, dtype=float) if w_va is not None else None,
                }
            )

        if fold_details:
            preds_all = np.concatenate([detail["y_pred"] for detail in fold_details])
            idx_all = np.concatenate(idx_all)
        else:
            preds_all = np.array([])
            idx_all = np.array([])

        out_df = df.iloc[idx_all].copy() if idx_all.size else df.iloc[0:0].copy()
        if target.endswith("_win_prob"):
            out_df = _ensure_market_data(out_df)
        out_df["_y_pred"] = preds_all
        out_df["_y_pred_raw"] = preds_all
        out_df["_abs_err"] = (out_df[target] - out_df["_y_pred"]).abs()

        calibration_record: Optional[Dict[str, Any]] = None
        if fold_details and preds_all.size:
            y_true_all = np.concatenate([detail["y_true"] for detail in fold_details])
            weight_stacks = [
                detail["weights"]
                if detail["weights"] is not None
                else np.ones_like(detail["y_true"], dtype=float)
                for detail in fold_details
            ]
            weights_all = np.concatenate(weight_stacks) if weight_stacks else None

            if target.endswith("_win_prob") and np.unique(y_true_all).size > 1:
                try:
                    from sklearn.linear_model import LogisticRegression

                    lr = LogisticRegression(max_iter=1000)
                    X_cal = preds_all.reshape(-1, 1)
                    lr.fit(X_cal, y_true_all, sample_weight=weights_all)
                    calibrated = lr.predict_proba(X_cal)[:, 1]

                    start = 0
                    for detail in fold_details:
                        fold_len = len(detail["y_pred"])
                        detail["final_pred"] = calibrated[start:start + fold_len]
                        start += fold_len

                    preds_all = calibrated
                    out_df["_y_pred"] = calibrated
                    out_df["_abs_err"] = (out_df[target] - out_df["_y_pred"]).abs()
                    calibration_record = {"method": "logistic", "model": lr}
                except Exception:
                    logging.debug("Failed to fit logistic calibration for %s", target, exc_info=True)

        if fold_details:
            for detail in fold_details:
                if "final_pred" not in detail:
                    detail["final_pred"] = detail["y_pred"]
                weights_fold = detail["weights"]
                r2, mae, rmse = _weighted_metrics(detail["y_true"], detail["final_pred"], weights_fold)
                per_fold.append(
                    {
                        "fold": detail["fold"],
                        "n": int(len(detail["y_true"])),
                        "r2": r2,
                        "mae": float(mae),
                        "rmse": float(rmse),
                    }
                )

        # ---- Betting diagnostics ----
        # 1) MAE vs "closing lines" (if present)
        closing_cols = [c for c in out_df.columns if c.startswith("line_") or c.endswith("_implied_prob")]
        mae_vs_closing = None
        if target.endswith("_win_prob"):
            # join to implied probs derived from moneylines already in games table
            # Expect columns like 'home_implied_prob'/'away_implied_prob' from ingest (see _ingest_odds)
            side = out_df.get("team_side")  # optional column you may carry ("home"/"away")
            if side is not None and "home_implied_prob" in out_df and "away_implied_prob" in out_df:
                cl = np.where(side == "home", out_df["home_implied_prob"], out_df["away_implied_prob"])
                mae_vs_closing = float(np.nanmean(np.abs(out_df["_y_pred"] - cl)))
        elif closing_cols:
            # e.g., player props with 'line_receiving_yards', etc.
            # Choose the first matching line as a reference
            ref = out_df[closing_cols[0]].astype(float)
            mae_vs_closing = float(np.nanmean(np.abs(out_df["_y_pred"] - ref)))

        # 2) EV rule → pick bets → compute hit rate & ROI (+ CI)
        def _american_to_payout(odds: float) -> float:
            # Net profit per unit staked if it wins
            if odds >= 0:
                return odds / 100.0
            return 100.0 / (-odds)

        # For game win-prob targets
        roi, roi_lo, roi_hi, hit_rate, n_bets = None, None, None, None, 0
        edge_source = None

        def _evaluate_edges(preds_array: np.ndarray, label: str) -> Optional[Dict[str, Any]]:
            if preds_array.size != len(out_df) or not len(out_df):
                return None

            required_cols = {
                "home_moneyline",
                "away_moneyline",
                "home_fair_prob",
                "away_fair_prob",
            }
            if not required_cols.issubset(out_df.columns):
                logging.debug(
                    "%s: skipping edge evaluation (%s missing)",
                    target,
                    ", ".join(sorted(required_cols - set(out_df.columns))),
                )
                return None

            market_frame = out_df.loc[:, list(required_cols)].apply(pd.to_numeric, errors="coerce")
            pred_series = pd.Series(preds_array, index=out_df.index, dtype=float)

            home_probs = market_frame["home_fair_prob"].astype(float)
            away_probs = market_frame["away_fair_prob"].astype(float)
            home_prices = market_frame["home_moneyline"].astype(float)
            away_prices = market_frame["away_moneyline"].astype(float)

            home_valid = home_probs.notna() & home_prices.notna()
            away_valid = away_probs.notna() & away_prices.notna()
            valid_mask = home_valid | away_valid
            if not valid_mask.any():
                logging.debug("%s: no rows with complete market data for edge check", target)
                return None

            pred_series = pred_series.loc[valid_mask]
            home_probs = home_probs.loc[valid_mask]
            away_probs = away_probs.loc[valid_mask]
            home_prices = home_prices.loc[valid_mask]
            away_prices = away_prices.loc[valid_mask]
            home_valid = home_valid.loc[valid_mask]
            away_valid = away_valid.loc[valid_mask]

            choose_home = pred_series - home_probs
            choose_away = (1.0 - pred_series) - away_probs

            def _build_picks_for_threshold(threshold: float) -> Optional[pd.DataFrame]:
                picks: List[pd.DataFrame] = []

                pick_home = home_valid & (choose_home > threshold)
                if pick_home.any():
                    home_index = pred_series.index[pick_home]
                    home_df = pd.DataFrame(index=home_index)
                    home_df["p_model"] = pred_series.loc[pick_home].clip(0.0, 1.0)
                    home_df["side_win"] = (
                        out_df.loc[home_index, "home_score"] > out_df.loc[home_index, "away_score"]
                    ).astype(int)
                    home_df["payout"] = home_prices.loc[pick_home].apply(_american_to_payout)
                    home_df["_edge"] = choose_home.loc[pick_home].astype(float)
                    home_df["_threshold"] = threshold
                    home_df["_side"] = "home"
                    picks.append(home_df[["p_model", "side_win", "payout", "_edge", "_threshold", "_side"]])

                pick_away = away_valid & (choose_away > threshold)
                if pick_away.any():
                    away_index = pred_series.index[pick_away]
                    away_df = pd.DataFrame(index=away_index)
                    away_df["p_model"] = (1.0 - pred_series.loc[pick_away]).clip(0.0, 1.0)
                    away_df["side_win"] = (
                        out_df.loc[away_index, "away_score"] > out_df.loc[away_index, "home_score"]
                    ).astype(int)
                    away_df["payout"] = away_prices.loc[pick_away].apply(_american_to_payout)
                    away_df["_edge"] = choose_away.loc[pick_away].astype(float)
                    away_df["_threshold"] = threshold
                    away_df["_side"] = "away"
                    picks.append(away_df[["p_model", "side_win", "payout", "_edge", "_threshold", "_side"]])

                if not picks:
                    return None
                return pd.concat(picks, ignore_index=True)

            candidate_thresholds: List[float] = []
            seen_thresholds: Set[float] = set()
            for candidate in [min_edge, (min_edge * 0.5 if min_edge > 0 else None), 0.0, -0.005]:
                if candidate is None:
                    continue
                candidate = float(candidate)
                if math.isnan(candidate):
                    continue
                if candidate not in seen_thresholds:
                    candidate_thresholds.append(candidate)
                    seen_thresholds.add(candidate)

            selected_threshold: Optional[float] = None
            picks_df: Optional[pd.DataFrame] = None
            for threshold in candidate_thresholds:
                candidate_df = _build_picks_for_threshold(threshold)
                if candidate_df is not None and not candidate_df.empty:
                    picks_df = candidate_df
                    selected_threshold = threshold
                    break

            if picks_df is None:
                fallback_df = _build_picks_for_threshold(float("-inf"))
                if fallback_df is not None and not fallback_df.empty:
                    fallback_df = fallback_df.sort_values("_edge", ascending=False)
                    top_n = max(1, min(5, len(fallback_df)))
                    picks_df = fallback_df.head(top_n).reset_index(drop=True)
                    selected_threshold = float("-inf")
                    logging.debug("%s: forcing %d bets using fallback top-edge selection", target, len(picks_df))

            if picks_df is None:
                logging.debug("%s: no picks available even after fallback thresholds", target)
                return None

            label_suffix = label
            if selected_threshold is not None:
                if selected_threshold == float("-inf"):
                    label_suffix = f"{label}|forced_top_edges"
                elif selected_threshold != min_edge:
                    label_suffix = f"{label}|thr={selected_threshold:+.3f}"

=======

            valid_size = max(1, min(max(len(df) // 5, 10), len(df) // 2))
            train_size = len(df) - valid_size
            if train_size <= 0:
                train_size = max(len(df) - 1, 1)
                valid_size = len(df) - train_size

            train_idx = np.zeros(len(df), dtype=bool)
            valid_idx = np.zeros(len(df), dtype=bool)
            train_idx[:train_size] = True
            valid_idx[train_size:train_size + valid_size] = True

            folds = [(train_idx, valid_idx)]
            used_walk_forward = False

        # ---- Run walk-forward (or fallback holdout) evaluation ----
        for k, (tr_idx, va_idx) in enumerate(folds, 1):
            X_tr, y_tr = X_all.loc[tr_idx], y_all.loc[tr_idx]
            X_va, y_va = X_all.loc[va_idx], y_all.loc[va_idx]
            w_tr = w_all[tr_idx] if w_all is not None else None
            w_va = w_all[va_idx] if w_all is not None else None

            est = clone(model)
            fit_kwargs = {"regressor__sample_weight": w_tr} if w_tr is not None else {}
            est.fit(X_tr, y_tr, **fit_kwargs)

            y_hat = est.predict(X_va)
            idx = np.where(va_idx)[0]
            idx_all.append(idx)

            fold_details.append(
                {
                    "fold": k,
                    "indices": idx,
                    "y_true": np.asarray(y_va, dtype=float),
                    "y_pred": np.asarray(y_hat, dtype=float),
                    "weights": np.asarray(w_va, dtype=float) if w_va is not None else None,
                }
            )

        if fold_details:
            preds_all = np.concatenate([detail["y_pred"] for detail in fold_details])
            idx_all = np.concatenate(idx_all)
        else:
            preds_all = np.array([])
            idx_all = np.array([])

        out_df = df.iloc[idx_all].copy() if idx_all.size else df.iloc[0:0].copy()
        out_df["_y_pred"] = preds_all
        out_df["_y_pred_raw"] = preds_all
        out_df["_abs_err"] = (out_df[target] - out_df["_y_pred"]).abs()

        calibration_record: Optional[Dict[str, Any]] = None
        if fold_details and preds_all.size:
            y_true_all = np.concatenate([detail["y_true"] for detail in fold_details])
            weight_stacks = [
                detail["weights"]
                if detail["weights"] is not None
                else np.ones_like(detail["y_true"], dtype=float)
                for detail in fold_details
            ]
            weights_all = np.concatenate(weight_stacks) if weight_stacks else None

            if target.endswith("_win_prob") and np.unique(y_true_all).size > 1:
                try:
                    from sklearn.linear_model import LogisticRegression

                    lr = LogisticRegression(max_iter=1000)
                    X_cal = preds_all.reshape(-1, 1)
                    lr.fit(X_cal, y_true_all, sample_weight=weights_all)
                    calibrated = lr.predict_proba(X_cal)[:, 1]

                    start = 0
                    for detail in fold_details:
                        fold_len = len(detail["y_pred"])
                        detail["final_pred"] = calibrated[start:start + fold_len]
                        start += fold_len

                    preds_all = calibrated
                    out_df["_y_pred"] = calibrated
                    out_df["_abs_err"] = (out_df[target] - out_df["_y_pred"]).abs()
                    calibration_record = {"method": "logistic", "model": lr}
                except Exception:
                    logging.debug("Failed to fit logistic calibration for %s", target, exc_info=True)

        if fold_details:
            for detail in fold_details:
                if "final_pred" not in detail:
                    detail["final_pred"] = detail["y_pred"]
                weights_fold = detail["weights"]
                r2, mae, rmse = _weighted_metrics(detail["y_true"], detail["final_pred"], weights_fold)
                per_fold.append(
                    {
                        "fold": detail["fold"],
                        "n": int(len(detail["y_true"])),
                        "r2": r2,
                        "mae": float(mae),
                        "rmse": float(rmse),
                    }
                )

        # ---- Betting diagnostics ----
        # 1) MAE vs "closing lines" (if present)
        closing_cols = [c for c in out_df.columns if c.startswith("line_") or c.endswith("_implied_prob")]
        mae_vs_closing = None
        if target.endswith("_win_prob"):
            # join to implied probs derived from moneylines already in games table
            # Expect columns like 'home_implied_prob'/'away_implied_prob' from ingest (see _ingest_odds)
            side = out_df.get("team_side")  # optional column you may carry ("home"/"away")
            if side is not None and "home_implied_prob" in out_df and "away_implied_prob" in out_df:
                cl = np.where(side == "home", out_df["home_implied_prob"], out_df["away_implied_prob"])
                mae_vs_closing = float(np.nanmean(np.abs(out_df["_y_pred"] - cl)))
        elif closing_cols:
            # e.g., player props with 'line_receiving_yards', etc.
            # Choose the first matching line as a reference
            ref = out_df[closing_cols[0]].astype(float)
            mae_vs_closing = float(np.nanmean(np.abs(out_df["_y_pred"] - ref)))

        # 2) EV rule → pick bets → compute hit rate & ROI (+ CI)
        def _american_to_payout(odds: float) -> float:
            # Net profit per unit staked if it wins
            if odds >= 0:
                return odds / 100.0
            return 100.0 / (-odds)

        # For game win-prob targets
        roi, roi_lo, roi_hi, hit_rate, n_bets = None, None, None, None, 0
        edge_source = None

        def _evaluate_edges(preds_array: np.ndarray, label: str) -> Optional[Dict[str, Any]]:
            if preds_array.size != len(out_df) or not len(out_df):
                return None

            pred_series = pd.Series(preds_array, index=out_df.index, dtype=float)
            home_probs = pd.to_numeric(out_df.get("home_implied_prob"), errors="coerce")
            away_probs = pd.to_numeric(out_df.get("away_implied_prob"), errors="coerce")
            home_prices = pd.to_numeric(out_df.get("home_moneyline"), errors="coerce")
            away_prices = pd.to_numeric(out_df.get("away_moneyline"), errors="coerce")

            if home_probs is None or away_probs is None:
                return None

            choose_home = pred_series - home_probs
            choose_away = (1.0 - pred_series) - away_probs

            pick_home = (choose_home > min_edge) & home_prices.notna()
            pick_away = (choose_away > min_edge) & away_prices.notna()

            picks: List[pd.DataFrame] = []

            if pick_home.any():
                home_df = pd.DataFrame(index=pred_series.index[pick_home])
                home_df["p_model"] = pred_series.loc[pick_home].clip(0.0, 1.0)
                home_df["side_win"] = (
                    out_df.loc[pick_home, "home_score"] > out_df.loc[pick_home, "away_score"]
                ).astype(int)
                home_df["payout"] = home_prices.loc[pick_home].astype(float).apply(_american_to_payout)
                picks.append(home_df[["p_model", "side_win", "payout"]])

            if pick_away.any():
                away_df = pd.DataFrame(index=pred_series.index[pick_away])
                away_df["p_model"] = (1.0 - pred_series.loc[pick_away]).clip(0.0, 1.0)
                away_df["side_win"] = (
                    out_df.loc[pick_away, "away_score"] > out_df.loc[pick_away, "home_score"]
                ).astype(int)
                away_df["payout"] = away_prices.loc[pick_away].astype(float).apply(_american_to_payout)
                picks.append(away_df[["p_model", "side_win", "payout"]])

            if not picks:
                return None

            picks_df = pd.concat(picks, ignore_index=True)
>>>>>>> 89acaa34
            bet_count = len(picks_df)
            returns = np.where(picks_df["side_win"] == 1, picks_df["payout"].values, -1.0)
            roi_val = float(np.mean(returns))
            m = returns.mean()
            s = returns.std(ddof=1) if bet_count > 1 else 0.0
            se = s / math.sqrt(max(bet_count, 1))
            z = 1.96
            roi_lo_val, roi_hi_val = float(m - z * se), float(m + z * se)
            hit_val = float(np.mean(picks_df["side_win"]))
            return {
                "roi": roi_val,
                "roi_lo": roi_lo_val,
                "roi_hi": roi_hi_val,
                "hit_rate": hit_val,
                "n_bets": bet_count,
<<<<<<< HEAD
                "label": label_suffix,
=======
                "label": label,
>>>>>>> 89acaa34
            }

        if target.endswith("_win_prob") and {"home_moneyline", "away_moneyline"}.issubset(out_df.columns):
            prediction_candidates: List[Tuple[str, np.ndarray]] = []
            if len(out_df):
                base_label = "calibrated" if calibration_record is not None else "model"
                prediction_candidates.append((base_label, out_df["_y_pred"].to_numpy(dtype=float)))
                if "_y_pred_raw" in out_df.columns:
                    prediction_candidates.append(("raw", out_df["_y_pred_raw"].to_numpy(dtype=float)))

            best_option: Optional[Dict[str, Any]] = None
            seen_labels: set = set()
            for label, preds_array in prediction_candidates:
                if label in seen_labels:
                    continue
                seen_labels.add(label)
                evaluation = _evaluate_edges(preds_array, label)
                if evaluation is None:
                    continue
                if best_option is None or evaluation["roi"] > best_option["roi"]:
                    best_option = evaluation

            if best_option is not None:
                roi = best_option["roi"]
                roi_lo = best_option["roi_lo"]
                roi_hi = best_option["roi_hi"]
                hit_rate = best_option["hit_rate"]
                n_bets = best_option["n_bets"]
                edge_source = best_option["label"]

        # Persist backtest metrics per fold + overall
        for row in per_fold:
            self.db.record_backtest_metrics(self.run_id, f"{target}_fold{row['fold']}", row, sample_size=row["n"])

        evaluation_mode = "walk-forward" if used_walk_forward else "holdout"

        if per_fold:
            summary = {
                "folds": len(per_fold),
                "r2_mean": float(np.mean([r["r2"] for r in per_fold])),
                "mae_mean": float(np.mean([r["mae"] for r in per_fold])),
                "rmse_mean": float(np.mean([r["rmse"] for r in per_fold])),
                "mae_vs_closing": mae_vs_closing,
                "roi": roi,
                "roi_ci": (roi_lo, roi_hi) if roi_lo is not None else None,
                "hit_rate": hit_rate,
                "bets": n_bets,
                "edge_source": edge_source,
                "mode": evaluation_mode,
            }
        else:
            summary = {
                "folds": 0,
                "r2_mean": float("nan"),
                "mae_mean": float("nan"),
                "rmse_mean": float("nan"),
                "mae_vs_closing": mae_vs_closing,
                "roi": roi,
                "roi_ci": (roi_lo, roi_hi) if roi_lo is not None else None,
                "hit_rate": hit_rate,
                "bets": n_bets,
                "edge_source": edge_source,
                "mode": evaluation_mode,
            }
        self.db.record_backtest_metrics(self.run_id, target, summary, sample_size=int(len(out_df)))

        logging.info(
            "%s %s | folds=%d | MAE=%.3f | RMSE=%.3f | MAE_vs_close=%s | ROI=%s (CI=%s) | bets=%d | edge_source=%s",
            target,
            evaluation_mode,
            summary["folds"],
            summary["mae_mean"],
            summary["rmse_mean"],
            f"{summary['mae_vs_closing']:.3f}" if summary["mae_vs_closing"] is not None else "n/a",
            f"{summary['roi']:.3f}" if summary["roi"] is not None else "n/a",
            f"({summary['roi_ci'][0]:.3f},{summary['roi_ci'][1]:.3f})" if summary["roi_ci"] else "n/a",
            summary["bets"],
            summary.get("edge_source") or "n/a",
        )

        # ---- Deployment guard: beat the vig with lower CI bound ----
        if summary["roi_ci"] is not None:
            roi_lower = summary["roi_ci"][0]
            if not (roi_lower > vig_threshold):
                raise RuntimeError(
                    f"{target}: ROI lower CI {roi_lower:.3f} does not beat vig threshold {vig_threshold:.3f}. Aborting deployment."
                )

        special_entry = self.special_models.get(target, {}).copy()
        if calibration_record is not None:
            special_entry["calibration"] = calibration_record

        # Finally fit on ALL data for live predictions
        fit_kwargs = {"regressor__sample_weight": w_all} if w_all is not None else {}
        model.fit(X_all, y_all, **fit_kwargs)
        setattr(model, "feature_columns", list(feature_columns))
        setattr(model, "allowed_positions", TARGET_ALLOWED_POSITIONS.get(target))
        setattr(model, "target_name", target)
        self.feature_column_map[target] = list(feature_columns)
        self.model_uncertainty[target] = {"rmse": summary["rmse_mean"], "mae": summary["mae_mean"]}

        # Supplemental pricing models for prop markets
        fitted_preprocessor = None
        processed_cache: Optional[pd.DataFrame] = None
        processed_feature_names: List[str] = []

        if hasattr(model, "named_steps"):
            fitted_preprocessor = model.named_steps.get("preprocessor")

        def _prepare_processed_frame() -> Optional[pd.DataFrame]:
            nonlocal processed_cache, processed_feature_names
            if processed_cache is not None:
                return processed_cache
            if fitted_preprocessor is None:
                return None
            try:
                transformed = fitted_preprocessor.transform(X_all)
            except Exception:
                logging.debug("Unable to transform features for pricing models on %s", target, exc_info=True)
                return None
            if hasattr(transformed, "toarray"):
                transformed = transformed.toarray()
            processed_cache = pd.DataFrame(
                transformed,
                index=X_all.index,
                columns=[f"feature_{i}" for i in range(transformed.shape[1])],
            )
            processed_feature_names = list(processed_cache.columns)
            return processed_cache

        if target in {"receiving_yards", "receptions", "passing_yards"}:
            processed = _prepare_processed_frame()
            if processed is not None and len(processed) >= 100:
                try:
                    quant_model = QuantileYards()
                    quant_model.fit(processed, y_all.astype(float))
                    special_entry.update(
                        {
                            "type": "quantile",
                            "model": quant_model,
                            "preprocessor": fitted_preprocessor,
                            "feature_columns": list(feature_columns),
                            "feature_names": processed_feature_names,
                            "allowed_positions": TARGET_ALLOWED_POSITIONS.get(target),
                        }
                    )
                except Exception:
                    logging.exception("Failed to train quantile model for %s", target, exc_info=True)

        if target in {"receiving_tds", "rushing_tds"}:
            processed = _prepare_processed_frame()
            positives = int((y_all > 0).sum())
            negatives = int((y_all <= 0).sum())
            if (
                processed is not None
                and len(processed) >= 150
                and positives >= 5
                and negatives >= 5
            ):
                try:
                    n_splits = max(2, min(5, positives, negatives))
                    hurdle_model = HurdleTDModel()
                    hurdle_model.fit(processed, y_all.astype(float), n_splits=n_splits)
                    special_entry.update(
                        {
                            "type": "hurdle",
                            "model": hurdle_model,
                            "preprocessor": fitted_preprocessor,
                            "feature_columns": list(feature_columns),
                            "feature_names": processed_feature_names,
                            "allowed_positions": TARGET_ALLOWED_POSITIONS.get(target),
                        }
                    )
                except Exception:
                    logging.exception("Failed to train hurdle TD model for %s", target, exc_info=True)

        if special_entry:
            self.special_models[target] = special_entry

        return model, summary

    def _train_game_models(self, df: pd.DataFrame) -> Dict[str, Pipeline]:
        if len(df) < 20 or df["game_result"].nunique() <= 1:
            logging.warning(
                "Not enough completed games (%d) with outcomes to train game-level models.",
                len(df),
            )
            return {}

        df = df.copy()

        numeric_features = [
            "week",
            "temperature_f",
            "wind_mph",
            "humidity",
            "home_moneyline",
            "away_moneyline",
            "home_implied_prob",
            "away_implied_prob",
            "moneyline_diff",
            "implied_prob_diff",
            "implied_prob_sum",
            "home_offense_pass_rating",
            "home_offense_rush_rating",
            "home_defense_pass_rating",
            "home_defense_rush_rating",
            "home_pace_seconds_per_play",
            "home_offense_epa",
            "home_defense_epa",
            "home_offense_success_rate",
            "home_defense_success_rate",
            "home_travel_penalty",
            "home_rest_penalty",
            "home_weather_adjustment",
            "home_timezone_diff_hours",
            "home_points_for_avg",
            "home_points_against_avg",
            "home_point_diff_avg",
            "home_win_pct_recent",
            "home_prev_points_for",
            "home_prev_points_against",
            "home_prev_point_diff",
            "home_rest_days",
            "away_offense_pass_rating",
            "away_offense_rush_rating",
            "away_defense_pass_rating",
            "away_defense_rush_rating",
            "away_pace_seconds_per_play",
            "away_offense_epa",
            "away_defense_epa",
            "away_offense_success_rate",
            "away_defense_success_rate",
            "away_travel_penalty",
            "away_rest_penalty",
            "away_weather_adjustment",
            "away_timezone_diff_hours",
            "away_points_for_avg",
            "away_points_against_avg",
            "away_point_diff_avg",
            "away_win_pct_recent",
            "away_prev_points_for",
            "away_prev_points_against",
            "away_prev_point_diff",
            "away_rest_days",
        ]

        injury_columns = [
            col
            for col in df.columns
            if col.startswith("home_injury_") or col.startswith("away_injury_")
        ]
        numeric_features.extend(sorted(injury_columns))

        categorical_features = [
            "venue",
            "day_of_week",
            "referee",
            "weather_conditions",
            "home_team",
            "away_team",
        ]

        available_numeric = [
            col for col in numeric_features if col in df.columns and df[col].notna().any()
        ]
        dropped_numeric = sorted(set(numeric_features) - set(available_numeric))
        if dropped_numeric:
            logging.debug(
                "Dropping numeric game features with no observed values: %s",
                ", ".join(dropped_numeric),
            )

        available_categorical = [
            col for col in categorical_features if col in df.columns and df[col].notna().any()
        ]
        dropped_categorical = sorted(set(categorical_features) - set(available_categorical))
        if dropped_categorical:
            logging.debug(
                "Dropping categorical game features with no observed values: %s",
                ", ".join(dropped_categorical),
            )

        if not available_numeric and not available_categorical:
            logging.warning(
                "No usable features with observed values available to train game-level models.",
            )
            return {}

        feature_columns = available_numeric + available_categorical

        train_df, test_df, sorted_df = self._chronological_split(df)
        X_train = train_df[feature_columns]
        X_test = test_df[feature_columns]

        y_winner_train = (train_df["game_result"] == "home").astype(int)
        y_winner_test = (test_df["game_result"] == "home").astype(int)

        y_home_train = train_df["home_score"]
        y_home_test = test_df["home_score"]

        y_away_train = train_df["away_score"]
        y_away_test = test_df["away_score"]

        transformers = []
        if available_numeric:
            transformers.append(
                (
                    "num",
                    Pipeline([("imputer", SimpleImputer()), ("scaler", StandardScaler())]),
                    available_numeric,
                )
            )
        if available_categorical:
            transformers.append(
                (
                    "cat",
                    Pipeline(
                        [
                            (
                                "imputer",
                                SimpleImputer(strategy="constant", fill_value="missing"),
                            ),
                            ("onehot", OneHotEncoder(handle_unknown="ignore")),
                        ]
                    ),
                    available_categorical,
                )
            )

        preprocessor = ColumnTransformer(transformers=transformers)

        baseline_clf = Pipeline(
            [
                ("preprocessor", clone(preprocessor)),
                ("classifier", GradientBoostingClassifier(random_state=42)),
            ]
        )
        baseline_home = Pipeline(
            [
                ("preprocessor", clone(preprocessor)),
                ("regressor", GradientBoostingRegressor(random_state=42)),
            ]
        )
        baseline_away = Pipeline(
            [
                ("preprocessor", clone(preprocessor)),
                ("regressor", GradientBoostingRegressor(random_state=42)),
            ]
        )

        baseline_clf.fit(X_train, y_winner_train)
        baseline_home.fit(X_train, y_home_train)
        baseline_away.fit(X_train, y_away_train)

        logging.info(
            "Trained game outcome classifier (baseline), accuracy=%.3f",
            baseline_clf.score(X_test, y_winner_test),
        )
        logging.info(
            "Trained home score regressor (baseline), R^2=%.3f",
            baseline_home.score(X_test, y_home_test),
        )
        logging.info(
            "Trained away score regressor (baseline), R^2=%.3f",
            baseline_away.score(X_test, y_away_test),
        )

        tuned_clf = Pipeline(
            [
                ("preprocessor", clone(preprocessor)),
                ("classifier", GradientBoostingClassifier(random_state=42)),
            ]
        )
        tuned_home = Pipeline(
            [
                ("preprocessor", clone(preprocessor)),
                ("regressor", GradientBoostingRegressor(random_state=42)),
            ]
        )
        tuned_away = Pipeline(
            [
                ("preprocessor", clone(preprocessor)),
                ("regressor", GradientBoostingRegressor(random_state=42)),
            ]
        )

        try:
            cv = self._build_time_series_cv(len(X_train))
        except ValueError as exc:
            logging.warning(
                "Skipping hyperparameter tuning for game models due to insufficient data: %s",
                exc,
            )
            best_clf = tuned_clf.fit(X_train, y_winner_train)
            best_reg_home = tuned_home.fit(X_train, y_home_train)
            best_reg_away = tuned_away.fit(X_train, y_away_train)
        else:
            clf_search = RandomizedSearchCV(
                estimator=tuned_clf,
                param_distributions=self._gb_param_grid("classifier__"),
                n_iter=10,
                scoring="roc_auc",
                cv=cv,
                random_state=42,
                n_jobs=-1,
            )
            clf_search.fit(X_train, y_winner_train)
            best_clf = clf_search.best_estimator_
            logging.info(
                "Best parameters for game winner model: %s (CV ROC-AUC=%.3f)",
                clf_search.best_params_,
                clf_search.best_score_,
            )

            home_search = RandomizedSearchCV(
                estimator=tuned_home,
                param_distributions=self._gb_param_grid("regressor__"),
                n_iter=10,
                scoring="neg_mean_absolute_error",
                cv=cv,
                random_state=42,
                n_jobs=-1,
            )
            home_search.fit(X_train, y_home_train)
            best_reg_home = home_search.best_estimator_
            logging.info(
                "Best parameters for home score model: %s (CV MAE=%.3f)",
                home_search.best_params_,
                -home_search.best_score_,
            )

            away_search = RandomizedSearchCV(
                estimator=tuned_away,
                param_distributions=self._gb_param_grid("regressor__"),
                n_iter=10,
                scoring="neg_mean_absolute_error",
                cv=cv,
                random_state=42,
                n_jobs=-1,
            )
            away_search.fit(X_train, y_away_train)
            best_reg_away = away_search.best_estimator_
            logging.info(
                "Best parameters for away score model: %s (CV MAE=%.3f)",
                away_search.best_params_,
                -away_search.best_score_,
            )

        rf_clf = Pipeline(
            [
                ("preprocessor", clone(preprocessor)),
                (
                    "classifier",
                    RandomForestClassifier(
                        n_estimators=500,
                        random_state=42,
                        min_samples_leaf=2,
                        n_jobs=-1,
                    ),
                ),
            ]
        )

        stack_clf = StackingClassifier(
            estimators=[("gbm", clone(best_clf)), ("rf", rf_clf)],
            final_estimator=LogisticRegression(max_iter=1000),
            passthrough=False,
            n_jobs=-1,
        )

        try:
            calibrated_clf: Pipeline = CalibratedClassifierCV(
                estimator=stack_clf,
                method="sigmoid",
                cv=min(3, max(2, len(np.unique(y_winner_train)))),
            )
            calibrated_clf.fit(X_train, y_winner_train)
            final_clf: Pipeline = calibrated_clf
        except ValueError as exc:
            logging.warning("Calibration skipped for game winner model: %s", exc)
            final_clf = stack_clf.fit(X_train, y_winner_train)

        rf_home = Pipeline(
            [
                ("preprocessor", clone(preprocessor)),
                (
                    "regressor",
                    RandomForestRegressor(
                        n_estimators=600,
                        random_state=42,
                        min_samples_leaf=2,
                        n_jobs=-1,
                    ),
                ),
            ]
        )
        final_home = StackingRegressor(
            estimators=[("gbm", clone(best_reg_home)), ("rf", rf_home)],
            final_estimator=GradientBoostingRegressor(
                random_state=42, learning_rate=0.05, max_depth=3, n_estimators=200
            ),
            passthrough=False,
            n_jobs=-1,
        )
        final_home.fit(X_train, y_home_train)

        rf_away = Pipeline(
            [
                ("preprocessor", clone(preprocessor)),
                (
                    "regressor",
                    RandomForestRegressor(
                        n_estimators=600,
                        random_state=42,
                        min_samples_leaf=2,
                        n_jobs=-1,
                    ),
                ),
            ]
        )
        final_away = StackingRegressor(
            estimators=[("gbm", clone(best_reg_away)), ("rf", rf_away)],
            final_estimator=GradientBoostingRegressor(
                random_state=42, learning_rate=0.05, max_depth=3, n_estimators=200
            ),
            passthrough=False,
            n_jobs=-1,
        )
        final_away.fit(X_train, y_away_train)

        if hasattr(final_clf, "predict_proba"):
            winner_proba = final_clf.predict_proba(X_test)[:, 1]
        else:
            decision = final_clf.decision_function(X_test)
            winner_proba = 1.0 / (1.0 + np.exp(-decision))
        winner_pred = (winner_proba >= 0.5).astype(int)
        winner_accuracy = accuracy_score(y_winner_test, winner_pred)
        try:
            winner_roc_auc = roc_auc_score(y_winner_test, winner_proba)
        except ValueError:
            winner_roc_auc = float("nan")
        try:
            winner_log_loss = log_loss(y_winner_test, winner_proba, labels=[0, 1])
        except ValueError:
            winner_log_loss = float("nan")
        try:
            winner_brier = brier_score_loss(y_winner_test, winner_proba)
        except ValueError:
            winner_brier = float("nan")

        logging.info(
            "Game winner holdout metrics | accuracy=%.3f | ROC-AUC=%s | log_loss=%s | brier=%s",
            winner_accuracy,
            f"{winner_roc_auc:.3f}" if not np.isnan(winner_roc_auc) else "nan",
            f"{winner_log_loss:.3f}" if not np.isnan(winner_log_loss) else "nan",
            f"{winner_brier:.3f}" if not np.isnan(winner_brier) else "nan",
        )

        home_pred = final_home.predict(X_test)
        home_r2 = final_home.score(X_test, y_home_test)
        home_mae = mean_absolute_error(y_home_test, home_pred)
        home_rmse = float(np.sqrt(mean_squared_error(y_home_test, home_pred)))
        logging.info(
            "Home score holdout metrics | R^2=%.3f | MAE=%.3f | RMSE=%.3f",
            home_r2,
            home_mae,
            home_rmse,
        )

        away_pred = final_away.predict(X_test)
        away_r2 = final_away.score(X_test, y_away_test)
        away_mae = mean_absolute_error(y_away_test, away_pred)
        away_rmse = float(np.sqrt(mean_squared_error(y_away_test, away_pred)))
        logging.info(
            "Away score holdout metrics | R^2=%.3f | MAE=%.3f | RMSE=%.3f",
            away_r2,
            away_mae,
            away_rmse,
        )

        # Supplemental Poisson totals model for pricing
        try:
            poisson_pre = clone(preprocessor)
            poisson_pre.fit(sorted_df[feature_columns])

            transformed_train = poisson_pre.transform(X_train)
            transformed_test = poisson_pre.transform(X_test)
            transformed_full = poisson_pre.transform(sorted_df[feature_columns])

            if hasattr(transformed_train, "toarray"):
                transformed_train = transformed_train.toarray()
            if hasattr(transformed_test, "toarray"):
                transformed_test = transformed_test.toarray()
            if hasattr(transformed_full, "toarray"):
                transformed_full = transformed_full.toarray()

            try:
                feature_names_out = list(poisson_pre.get_feature_names_out())
            except Exception:
                feature_names_out = []

            expected_cols = transformed_train.shape[1]
            if not feature_names_out or len(feature_names_out) != expected_cols:
                logging.debug(
                    "Poisson preprocessor feature name mismatch: expected %d, got %d; "
                    "using generic feature names.",
                    expected_cols,
                    len(feature_names_out),
                )
                feature_names_out = [f"feature_{i}" for i in range(expected_cols)]

            train_processed = pd.DataFrame(
                transformed_train,
                columns=feature_names_out,
                index=X_train.index,
            )
            test_processed = pd.DataFrame(
                transformed_test,
                columns=feature_names_out,
                index=X_test.index,
            )
            full_processed = pd.DataFrame(
                transformed_full,
                columns=feature_names_out,
                index=sorted_df.index,
            )

            poisson_model = TeamPoissonTotals(alpha=1.0)
            poisson_model.fit(train_processed, y_home_train, train_processed, y_away_train)
            lam_home, lam_away = poisson_model.predict_lambda(test_processed, test_processed)
            rmse_home_pois = compute_rmse(y_home_test, lam_home)
            rmse_away_pois = compute_rmse(y_away_test, lam_away)
            logging.info(
                "Poisson team totals holdout | Home RMSE=%.2f Away RMSE=%.2f",
                rmse_home_pois,
                rmse_away_pois,
            )

            poisson_model.fit(
                full_processed,
                sorted_df["home_score"],
                full_processed,
                sorted_df["away_score"],
            )
            self.special_models["team_poisson"] = {
                "type": "poisson",
                "model": poisson_model,
                "preprocessor": poisson_pre,
                "feature_columns": list(feature_columns),
                "feature_names": feature_names_out,
            }
        except Exception:
            logging.exception("Failed to fit Poisson totals model", exc_info=True)

        self.db.record_backtest_metrics(
            self.run_id,
            "game_winner",
            {
                "accuracy": winner_accuracy,
                "roc_auc": winner_roc_auc,
                "log_loss": winner_log_loss,
                "brier": winner_brier,
            },
            sample_size=len(y_winner_test),
        )
        self.db.record_backtest_metrics(
            self.run_id,
            "home_points",
            {"r2": home_r2, "mae": home_mae, "rmse": home_rmse},
            sample_size=len(y_home_test),
        )
        self.db.record_backtest_metrics(
            self.run_id,
            "away_points",
            {"r2": away_r2, "mae": away_mae, "rmse": away_rmse},
            sample_size=len(y_away_test),
        )

        self.model_uncertainty["game_winner"] = {
            "log_loss": winner_log_loss,
            "brier": winner_brier,
            "accuracy": winner_accuracy,
        }
        self.model_uncertainty["home_points"] = {"rmse": home_rmse, "mae": home_mae}
        self.model_uncertainty["away_points"] = {"rmse": away_rmse, "mae": away_mae}

        X_full = sorted_df[feature_columns]
        y_winner_full = (sorted_df["game_result"] == "home").astype(int)
        final_clf.fit(X_full, y_winner_full)
        final_home.fit(X_full, sorted_df["home_score"])
        final_away.fit(X_full, sorted_df["away_score"])

        setattr(final_clf, "feature_columns", feature_columns)
        setattr(final_home, "feature_columns", feature_columns)
        setattr(final_away, "feature_columns", feature_columns)

        return {
            "game_winner": final_clf,
            "home_points": final_home,
            "away_points": final_away,
        }


# ---------------------------------------------------------------------------
# Prediction utilities
# ---------------------------------------------------------------------------


def predict_upcoming_games(
    models: Dict[str, Pipeline],
    engine: Engine,
    model_uncertainty: Optional[Dict[str, Dict[str, float]]] = None,
    output_path: Optional[Path] = None,
    save_json: bool = False,
    ingestor: Optional["NFLIngestor"] = None,
    trainer: Optional["ModelTrainer"] = None,
    config: Optional[NFLConfig] = None,
) -> Dict[str, pd.DataFrame]:
    feature_builder = FeatureBuilder(engine)
    feature_builder.build_features()
    model_uncertainty = model_uncertainty or {}

    base_games = pd.read_sql_table("nfl_games", engine).rename(columns=lambda col: str(col))
    base_games["start_time"] = pd.to_datetime(base_games["start_time"])
    base_games["day_of_week"] = base_games["day_of_week"].where(
        base_games["day_of_week"].notna(), base_games["start_time"].dt.day_name()
    )

    games_source = feature_builder.games_frame
    if games_source is not None and not games_source.empty:
        games_source = games_source.copy()
        games_source = games_source.rename(columns=lambda col: str(col))
    else:
        games_source = base_games

    games_source["start_time"] = pd.to_datetime(games_source["start_time"])
    games_source["day_of_week"] = games_source["day_of_week"].where(
        games_source["day_of_week"].notna(), games_source["start_time"].dt.day_name()
    )

    if "odds_updated" not in games_source.columns:
        games_source["odds_updated"] = pd.NaT

    upcoming_mask = (games_source["status"].isin(["upcoming", "scheduled", "inprogress"])) | games_source["home_score"].isna()
    upcoming = games_source.loc[upcoming_mask].copy()
    if upcoming.empty:
        logging.warning("No upcoming games found for prediction")
        return {"games": pd.DataFrame(), "players": pd.DataFrame()}

    upcoming["home_team"] = upcoming["home_team"].apply(normalize_team_abbr)
    upcoming["away_team"] = upcoming["away_team"].apply(normalize_team_abbr)
    upcoming = upcoming[upcoming["home_team"].notna() & upcoming["away_team"].notna()]
    if upcoming.empty:
        logging.warning("Upcoming games are missing team assignments after normalization")
        return {"games": pd.DataFrame(), "players": pd.DataFrame()}

    upcoming["start_time"] = pd.to_datetime(upcoming["start_time"], utc=True, errors="coerce")
    upcoming = upcoming[upcoming["start_time"].notna()]
    if upcoming.empty:
        logging.warning("Upcoming games are missing valid start times after normalization")
        return {"games": pd.DataFrame(), "players": pd.DataFrame()}

    eastern = ZoneInfo("America/New_York")
    upcoming["local_start_time"] = upcoming["start_time"].dt.tz_convert(eastern)
    upcoming["local_day_of_week"] = upcoming["local_start_time"].dt.day_name()
    upcoming["day_of_week"] = upcoming["day_of_week"].where(
        upcoming["day_of_week"].notna(), upcoming["local_day_of_week"]
    )

    now_utc = dt.datetime.now(dt.timezone.utc)
    lookback = now_utc - pd.Timedelta(hours=12)
    lookahead = now_utc + pd.Timedelta(days=7, hours=12)
    in_window_mask = (upcoming["start_time"] >= lookback) & (
        upcoming["start_time"] <= lookahead
    )
    window_games = upcoming.loc[in_window_mask].copy()

    if window_games.empty:
        earliest_start = upcoming["start_time"].min()
        if pd.isna(earliest_start):
            logging.warning("No upcoming games have a valid kickoff time available")
            return {"games": pd.DataFrame(), "players": pd.DataFrame()}
        week_start = earliest_start.normalize() - pd.to_timedelta(earliest_start.weekday(), unit="D")
        week_end = week_start + pd.Timedelta(days=7)
        week_mask = (upcoming["start_time"] >= week_start) & (
            upcoming["start_time"] <= week_end
        )
        window_games = upcoming.loc[week_mask].copy()
        if window_games.empty:
            logging.warning("No upcoming games within the current week window")
            return {"games": pd.DataFrame(), "players": pd.DataFrame()}
        logging.info(
            "Falling back to earliest scheduled week %s-%s with %d games",
            week_start.date(),
            week_end.date(),
            len(window_games),
        )

    upcoming = window_games.copy()

    desired_days = {"Thursday", "Sunday", "Monday"}
    upcoming = upcoming[upcoming["local_day_of_week"].isin(desired_days)]
    if upcoming.empty:
        logging.warning("No Thursday/Sunday/Monday games available for prediction")
        return {"games": pd.DataFrame(), "players": pd.DataFrame()}

    upcoming.loc[:, "_priority"] = upcoming["game_id"].apply(
        lambda value: 0 if isinstance(value, str) and value.isdigit() else 1
    )
    upcoming = upcoming.sort_values(
        ["_priority", "odds_updated", "start_time"], ascending=[True, False, True]
    )
    upcoming = upcoming.drop_duplicates(
        subset=["home_team", "away_team", "start_time"], keep="first"
    )
    upcoming = upcoming.drop(columns="_priority", errors="ignore")

    upcoming = upcoming.sort_values("start_time").reset_index(drop=True)

    def _ensure_model_features(frame: pd.DataFrame, model: Pipeline) -> pd.DataFrame:
        columns: Optional[Iterable[str]] = getattr(model, "feature_columns", None)
        if not columns:
            target_key = getattr(model, "target_name", None)
            if trainer is not None and target_key:
                columns = trainer.feature_column_map.get(target_key)
        if not columns:
            columns = getattr(model, "feature_names_in_", None)

        if not columns:
            numeric_cols = frame.select_dtypes(include=[np.number, bool]).columns.tolist()
            if not numeric_cols:
                return frame
            return frame.loc[:, numeric_cols]

        column_list = list(columns)
        if not column_list:
            numeric_cols = frame.select_dtypes(include=[np.number, bool]).columns.tolist()
            if not numeric_cols:
                return frame
            return frame.loc[:, numeric_cols]

        frame = frame.copy()
        for col in column_list:
            if col not in frame.columns:
                frame[col] = np.nan

        return frame.reindex(columns=column_list)

    # Game-level predictions
    game_models_present = all(key in models for key in ("game_winner", "home_points", "away_points"))
    if not game_models_present:
        logging.error("Missing trained game-level models. Cannot generate scoreboard predictions.")
        return {"games": pd.DataFrame(), "players": pd.DataFrame()}

    game_features = feature_builder.prepare_upcoming_game_features(upcoming)
    home_features = _ensure_model_features(game_features, models["home_points"])
    away_features = _ensure_model_features(game_features, models["away_points"])
    winner_features = _ensure_model_features(game_features, models["game_winner"])

    away_predictions = models["away_points"].predict(away_features)
    home_predictions = models["home_points"].predict(home_features)
    winner_probs = models["game_winner"].predict_proba(winner_features)[:, 1]

    if trainer is not None:
        try:
            specials = getattr(trainer, "special_models", {}) or {}
        except Exception:
            specials = {}
        calibration_info = specials.get("game_winner", {}).get("calibration") if isinstance(specials, dict) else None
        if calibration_info and calibration_info.get("method") == "logistic":
            model = calibration_info.get("model")
            if model is not None:
                try:
                    winner_probs = model.predict_proba(winner_probs.reshape(-1, 1))[:, 1]
                except Exception:
                    logging.debug(
                        "Unable to apply stored calibration for game_winner during inference",
                        exc_info=True,
                    )

    scoreboard = upcoming[[
        "game_id",
        "start_time",
        "local_start_time",
        "away_team",
        "home_team",
    ]].copy()
    scoreboard["away_score"] = away_predictions
    scoreboard["home_score"] = home_predictions
    scoreboard["home_win_probability"] = winner_probs

    home_unc = (model_uncertainty.get("home_points") or {})
    away_unc = (model_uncertainty.get("away_points") or {})
    winner_unc = (model_uncertainty.get("game_winner") or {})

    home_rmse = float(home_unc.get("rmse")) if home_unc.get("rmse") is not None else np.nan
    away_rmse = float(away_unc.get("rmse")) if away_unc.get("rmse") is not None else np.nan

    def _interval_bounds(series: pd.Series, rmse: float) -> Tuple[pd.Series, pd.Series]:
        if pd.isna(rmse):
            return pd.Series(np.nan, index=series.index), pd.Series(np.nan, index=series.index)
        lower = series - rmse
        upper = series + rmse
        return lower.clip(lower=0.0), upper.clip(lower=0.0)

    home_lower, home_upper = _interval_bounds(scoreboard["home_score"], home_rmse)
    away_lower, away_upper = _interval_bounds(scoreboard["away_score"], away_rmse)
    scoreboard["home_score_lower"] = home_lower
    scoreboard["home_score_upper"] = home_upper
    scoreboard["away_score_lower"] = away_lower
    scoreboard["away_score_upper"] = away_upper

    scoreboard["home_win_log_loss"] = winner_unc.get("log_loss")
    scoreboard["home_win_brier"] = winner_unc.get("brier")
    scoreboard["home_win_accuracy"] = winner_unc.get("accuracy")
    scoreboard["date"] = scoreboard["local_start_time"].dt.date.astype(str)
    scoreboard = scoreboard[
        [
            "game_id",
            "date",
            "start_time",
            "local_start_time",
            "away_team",
            "home_team",
            "away_score",
            "home_score",
            "away_score_lower",
            "away_score_upper",
            "home_score_lower",
            "home_score_upper",
            "home_win_probability",
            "home_win_log_loss",
            "home_win_brier",
            "home_win_accuracy",
        ]
    ].rename(
        columns={
            "away_team": "away_team_abbr",
            "home_team": "home_team_abbr",
        }
    )

    odds_columns = [
        "home_moneyline",
        "away_moneyline",
        "home_implied_prob",
        "away_implied_prob",
        "odds_updated",
    ]
    available_odds = [col for col in odds_columns if col in game_features.columns]
    if available_odds:
        odds_frame = game_features[["game_id", *available_odds]].drop_duplicates("game_id")
        scoreboard = scoreboard.merge(odds_frame, on="game_id", how="left")

    scoreboard = scoreboard.sort_values(["date", "start_time", "game_id"]).reset_index(drop=True)

    # Player-level predictions
    lineup_df = pd.DataFrame()
    if ingestor is not None:
        lineup_cache: Dict[Tuple[str, str, str], List[Dict[str, Any]]] = {}
        lineup_records: Dict[Tuple[str, str, str, str], Dict[str, Any]] = {}
        for game in upcoming.itertuples():
            season_val = getattr(game, "season", None)
            start_time = getattr(game, "start_time", None)
            away_team = getattr(game, "away_team", None)
            home_team = getattr(game, "home_team", None)
            if not away_team or not home_team:
                continue
            rows = ingestor.fetch_lineup_rows(
                start_time,
                away_team,
                home_team,
                cache=lineup_cache,
            )
            for row in rows:
                team = normalize_team_abbr(row.get("team"))
                position = normalize_position(row.get("position"))
                if not team or not position:
                    continue
                player_name = row.get("player_name") or ""
                first_name = row.get("first_name") or ""
                last_name = row.get("last_name") or ""
                name_for_key = " ".join(part for part in [first_name, last_name] if part) or player_name
                pname_key = row.get("__pname_key") or robust_player_name_key(name_for_key)
                if not player_name or not pname_key:
                    continue
                player_name_norm = normalize_player_name(player_name)
                raw_player_id = row.get("player_id")
                player_id = (
                    str(raw_player_id)
                    if raw_player_id not in (None, "")
                    else f"lineup_{team}_{pname_key}"
                )
                updated_at = row.get("updated_at")
                if isinstance(updated_at, str):
                    updated_at = parse_dt(updated_at)
                depth_id = row.get("depth_id")
                if not depth_id:
                    depth_id = f"msf-lineup:{team}:{position}:{pname_key}"

                status_bucket = row.get("status_bucket")
                practice_status = row.get("practice_status")
                if status_bucket:
                    status_bucket = normalize_injury_status(status_bucket)
                    practice_status = normalize_practice_status(practice_status)
                else:
                    status_bucket, practice_status = interpret_playing_probability(
                        row.get("playing_probability")
                    )
                    status_bucket = normalize_injury_status(status_bucket)
                    practice_status = normalize_practice_status(practice_status)

                record = {
                    "game_id": str(getattr(game, "game_id", "")),
                    "depth_id": depth_id,
                    "team": team,
                    "position": position,
                    "player_id": player_id,
                    "player_name": player_name,
                    "first_name": first_name,
                    "last_name": last_name,
                    "rank": row.get("rank"),
                    "updated_at": updated_at,
                    "player_name_norm": player_name_norm,
                    "__pname_key": pname_key,
                    "game_start": row.get("game_start") or start_time,
                    "side": row.get("side"),
                    "base_pos": row.get("base_pos") or position,
                    "playing_probability": row.get("playing_probability"),
                    "player_team": row.get("player_team"),
                    "status_bucket": status_bucket,
                    "practice_status": practice_status,
                }
                key = (record["game_id"], team, pname_key, position)
                existing = lineup_records.get(key)
                existing_ts = existing.get("updated_at") if existing else None
                existing_ts = pd.to_datetime(existing_ts) if existing_ts is not None else None
                new_ts = pd.to_datetime(updated_at) if updated_at is not None else None
                if existing is None or (existing_ts or pd.Timestamp.min) <= (new_ts or pd.Timestamp.max):
                    lineup_records[key] = record

        if lineup_records:
            lineup_df = pd.DataFrame(lineup_records.values())

    player_features = feature_builder.prepare_upcoming_player_features(
        upcoming,
        lineup_rows=lineup_df if not lineup_df.empty else None,
    )
    respect_lineups = True if config is None else bool(config.respect_lineups)
    if trainer is not None:
        player_features = trainer.apply_lineup_gate(
            player_features,
            respect_lineups=respect_lineups,
            lineup_df=lineup_df if not lineup_df.empty else None,
        )
    elif respect_lineups:
        logging.warning(
            "Respect-lineups flag enabled but no trainer provided; skipping roster gating",
        )
    player_predictions = pd.DataFrame()
    if not player_features.empty:
        player_predictions = player_features[
            ["game_id", "team", "player_id", "player_name", "position"]
        ].copy()
        if "_usage_confidence" in player_features.columns:
            player_predictions["_usage_confidence"] = player_features[
                "_usage_confidence"
            ].values
        if "is_placeholder" in player_features.columns:
            player_predictions["is_placeholder"] = (
                player_features["is_placeholder"].astype(bool).values
            )

        for target, model in models.items():
            if target in {"game_winner", "home_points", "away_points"}:
                continue

            allowed_positions = getattr(
                model, "allowed_positions", TARGET_ALLOWED_POSITIONS.get(target)
            )
            if allowed_positions:
                mask = player_predictions["position"].isin(allowed_positions)
            else:
                mask = pd.Series(True, index=player_predictions.index)

            target_values = pd.Series(np.nan, index=player_predictions.index, dtype=float)
            if mask.any():
                features_for_model = _ensure_model_features(
                    player_features.loc[mask], model
                )
                try:
                    preds = model.predict(features_for_model)
                except Exception:
                    logging.exception("Failed to generate predictions for %s", target)
                    continue
                if trainer is not None:
                    preds = trainer.calibrate_player_predictions(
                        target,
                        player_features.loc[mask],
                        preds,
                    )
                if target in NON_NEGATIVE_TARGETS:
                    preds = np.maximum(np.asarray(preds, dtype=float), 0.0)
                target_values.loc[mask] = preds
            player_predictions[f"pred_{target}"] = target_values.values

        for column in [
            "pred_passing_yards",
            "pred_rushing_yards",
            "pred_receiving_yards",
            "pred_receptions",
            "pred_rushing_tds",
            "pred_receiving_tds",
            "pred_passing_tds",
        ]:
            if column not in player_predictions.columns:
                player_predictions[column] = np.nan

        value_columns = [
            "pred_passing_yards",
            "pred_rushing_yards",
            "pred_receiving_yards",
            "pred_receptions",
            "pred_rushing_tds",
            "pred_receiving_tds",
            "pred_passing_tds",
        ]
        player_predictions[value_columns] = (
            player_predictions[value_columns].fillna(0.0).clip(lower=0.0)
        )

        qb_mask = player_predictions["position"] == "QB"
        rb_mask = player_predictions["position"] == "RB"
        wr_mask = player_predictions["position"] == "WR"
        te_mask = player_predictions["position"] == "TE"

        # Quarterbacks: retain passing and rushing yardage, suppress receiving metrics
        player_predictions.loc[qb_mask, [
            "pred_receiving_yards",
            "pred_receptions",
            "pred_receiving_tds",
        ]] = 0.0

        # Rushing output is meaningful for quarterbacks and running backs.
        rushing_allowed_mask = qb_mask | rb_mask
        player_predictions.loc[~rushing_allowed_mask, "pred_rushing_yards"] = 0.0
        player_predictions.loc[~rushing_allowed_mask, "pred_rushing_tds"] = 0.0

        # Pass catchers (RB/WR/TE) retain receiving metrics; others zeroed out
        receivers_mask = rb_mask | wr_mask | te_mask
        player_predictions.loc[~receivers_mask, [
            "pred_receiving_yards",
            "pred_receptions",
            "pred_receiving_tds",
        ]] = 0.0

        # Non-quarterbacks should not have passing output
        player_predictions.loc[~qb_mask, [
            "pred_passing_yards",
            "pred_passing_tds",
        ]] = 0.0

        player_predictions["pred_touchdowns"] = (
            player_predictions["pred_rushing_tds"].fillna(0)
            + player_predictions["pred_receiving_tds"].fillna(0)
            + player_predictions["pred_passing_tds"].fillna(0)
        )

    priced_results: Dict[str, pd.DataFrame] = {}
    if trainer is not None and player_features is not None:
        specials = getattr(trainer, "special_models", {}) or {}
        player_pred_tables: Dict[str, pd.DataFrame] = {}

        def _build_player_index(frame: pd.DataFrame) -> pd.DataFrame:
            cols = [
                col
                for col in ["player_id", "player_name", "team", "opponent", "position"]
                if col in frame.columns
            ]
            return frame[cols].copy()

        for target in ("receiving_yards", "receptions", "passing_yards"):
            info = specials.get(target)
            if not info or info.get("type") != "quantile":
                continue
            allowed = info.get("allowed_positions")
            mask = (
                player_features["position"].isin(allowed)
                if allowed and "position" in player_features.columns
                else pd.Series(True, index=player_features.index)
            )
            subset = player_features.loc[mask].copy()
            if subset.empty:
                continue
            features_subset = _ensure_model_features(
                subset, SimpleNamespace(feature_columns=info.get("feature_columns", []))
            )
            player_index = _build_player_index(subset)
            table = make_quantile_pred_table(
                info["model"],
                info["preprocessor"],
                info.get("feature_names"),
                features_subset,
                player_index,
                target,
            )
            if not table.empty:
                player_pred_tables[target] = table

        anytime_table = pd.DataFrame()
        for target in ("receiving_tds", "rushing_tds"):
            info = specials.get(target)
            if not info or info.get("type") != "hurdle":
                continue
            allowed = info.get("allowed_positions")
            mask = (
                player_features["position"].isin(allowed)
                if allowed and "position" in player_features.columns
                else pd.Series(True, index=player_features.index)
            )
            subset = player_features.loc[mask].copy()
            if subset.empty:
                continue
            features_subset = _ensure_model_features(
                subset, SimpleNamespace(feature_columns=info.get("feature_columns", []))
            )
            player_index = _build_player_index(subset)
            table = make_anytime_td_table(
                info["model"],
                info["preprocessor"],
                info.get("feature_names"),
                features_subset,
                player_index,
            )
            if table.empty:
                continue
            if anytime_table.empty:
                anytime_table = table
            else:
                key_cols = [col for col in ["player_id", "team", "opponent"] if col in table.columns]
                merged = anytime_table.merge(
                    table,
                    on=key_cols,
                    how="outer",
                    suffixes=("_a", "_b"),
                )
                merged["anytime_prob"] = merged[["anytime_prob_a", "anytime_prob_b"]].mean(axis=1)
                anytime_table = merged.drop(columns=["anytime_prob_a", "anytime_prob_b"], errors="ignore")
        if not anytime_table.empty:
            player_pred_tables["anytime_td"] = anytime_table

        poisson_info = specials.get("team_poisson")
        feats_home = pd.DataFrame()
        feats_away = pd.DataFrame()
        if poisson_info and not game_features.empty:
            base_features = _ensure_model_features(
                game_features,
                SimpleNamespace(feature_columns=poisson_info.get("feature_columns", [])),
            )
            processed = _transform_with_feature_names(
                poisson_info["preprocessor"],
                base_features,
                poisson_info.get("feature_names"),
            )
            feats_home = processed.copy()
            feats_away = processed.copy()

        if player_pred_tables or not feats_home.empty:
            start_min = upcoming["start_time"].min()
            start_max = upcoming["start_time"].max()
            if pd.isna(start_min) or pd.isna(start_max):
                week_key = dt.datetime.now(dt.timezone.utc).strftime("%Y%m%d")
            else:
                start_min_ts = pd.to_datetime(start_min)
                start_max_ts = pd.to_datetime(start_max)
                if start_min_ts.tzinfo is None:
                    start_min_ts = start_min_ts.tz_localize(dt.timezone.utc)
                else:
                    start_min_ts = start_min_ts.tz_convert(dt.timezone.utc)
                if start_max_ts.tzinfo is None:
                    start_max_ts = start_max_ts.tz_localize(dt.timezone.utc)
                else:
                    start_max_ts = start_max_ts.tz_convert(dt.timezone.utc)
                start_min = start_min_ts.tz_localize(None)
                start_max = start_max_ts.tz_localize(None)
                week_key = f"{start_min.strftime('%Y%m%d')}_{start_max.strftime('%Y%m%d')}"

            odds_players_df = pd.DataFrame(
                columns=[
                    "market",
                    "player_id",
                    "player_name",
                    "team",
                    "opponent",
                    "line",
                    "american_odds",
                    "sportsbook",
                    "event_id",
                ]
            )
            odds_games_df = pd.DataFrame(
                columns=[
                    "market",
                    "game_id",
                    "away_team",
                    "home_team",
                    "side",
                    "total",
                    "american_odds",
                    "sportsbook",
                    "event_id",
                    "last_update",
                ]
            )

            if ingestor is not None and getattr(ingestor, "odds_client", None) is not None:
                try:
                    odds_payload = ingestor.odds_client.fetch_odds()
                    odds_players_df, odds_games_df = extract_pricing_odds(
                        odds_payload,
                        valid_game_ids=upcoming["game_id"].astype(str).unique(),
                    )
                    logging.info(
                        "Collected %d totals rows and %d player prop rows for pricing",
                        len(odds_games_df),
                        len(odds_players_df),
                    )
                except Exception as exc:
                    logging.warning("Failed to fetch odds for pricing: %s", exc)

            out_dir = Path("pricing_outputs")
            priced_results = emit_priced_picks(
                week_key=week_key,
                player_pred_tables=player_pred_tables,
                odds_players=odds_players_df,
                week_games_df=upcoming[["game_id", "away_team", "home_team"]].copy(),
                feats_home=feats_home,
                feats_away=feats_away,
                odds_games=odds_games_df,
                tpois=(poisson_info or {}).get("model") if poisson_info else None,
                out_dir=out_dir,
            )

    # Reporting output
    def _format_table(headers: Sequence[str], rows: Sequence[Sequence[str]], aligns=None) -> List[str]:
        if aligns is None:
            aligns = ["left"] * len(headers)

        widths = [len(str(header)) for header in headers]
        for row in rows:
            for idx, cell in enumerate(row):
                widths[idx] = max(widths[idx], len(str(cell)))

        def _fmt(cell: str, width: int, align: str) -> str:
            text = str(cell)
            if align == "right":
                return text.rjust(width)
            if align == "center":
                return text.center(width)
            return text.ljust(width)

        sep = "+".join([""] + ["-" * (w + 2) for w in widths] + [""])
        header_line = "| " + " | ".join(
            _fmt(header, width, align)
            for header, width, align in zip(headers, widths, aligns)
        ) + " |"

        table_lines = [sep, header_line, sep]
        for row in rows:
            formatted = "| " + " | ".join(
                _fmt(cell, width, align)
                for cell, width, align in zip(row, widths, aligns)
            ) + " |"
            table_lines.append(formatted)
        table_lines.append(sep)
        return table_lines

    lines: List[str] = []

    if not scoreboard.empty:
        scoreboard_rows: List[List[str]] = []
        for row in scoreboard.itertuples(index=False):
            away_low = row.away_score_lower if not pd.isna(row.away_score_lower) else row.away_score
            away_high = row.away_score_upper if not pd.isna(row.away_score_upper) else row.away_score
            home_low = row.home_score_lower if not pd.isna(row.home_score_lower) else row.home_score
            home_high = row.home_score_upper if not pd.isna(row.home_score_upper) else row.home_score

            scoreboard_rows.append(
                [
                    str(row.date),
                    row.away_team_abbr,
                    row.home_team_abbr,
                    f"{row.away_score:.2f} ({away_low:.2f}-{away_high:.2f})",
                    f"{row.home_score:.2f} ({home_low:.2f}-{home_high:.2f})",
                ]
            )

        lines.extend(
            _format_table(
                ["Date", "Away", "Home", "Away Score ±RMSE", "Home Score ±RMSE"],
                scoreboard_rows,
                aligns=["left", "left", "left", "right", "right"],
            )
        )

    if winner_unc:
        lines.append("")
        lines.append("Game winner calibration:")
        if winner_unc.get("log_loss") is not None:
            lines.append(f"  Log loss: {winner_unc['log_loss']:.3f}")
        if winner_unc.get("brier") is not None:
            lines.append(f"  Brier score: {winner_unc['brier']:.3f}")
        if winner_unc.get("accuracy") is not None:
            lines.append(f"  Validation accuracy: {winner_unc['accuracy']:.3f}")

    position_order = {"QB": 0, "RB": 1, "HB": 1, "FB": 1, "WR": 2, "TE": 3}

    if not player_predictions.empty:
        for game in scoreboard.itertuples(index=False):
            lines.append("")
            lines.append(f"{game.away_team_abbr} at {game.home_team_abbr}")
            lines.append("".ljust(len(lines[-1]), "-"))

            game_players = player_predictions[player_predictions["game_id"] == game.game_id]
            for team in [game.away_team_abbr, game.home_team_abbr]:
                team_players = game_players[game_players["team"] == team].copy()
                if team_players.empty:
                    continue

                team_players["_pos_order"] = team_players["position"].map(position_order).fillna(9)
                team_players = team_players.sort_values(
                    ["_pos_order", "pred_touchdowns", "pred_receptions"], ascending=[True, False, False]
                )

                rows: List[List[str]] = []
                def _non_negative(val: float) -> float:
                    try:
                        numeric = float(val)
                    except (TypeError, ValueError):
                        return 0.0
                    if math.isnan(numeric) or math.isinf(numeric):
                        return 0.0
                    return numeric if numeric >= 0.0 else 0.0

                for player in team_players.itertuples(index=False):
                    name = player.player_name or "Unknown Player"

                    rushing_tds = getattr(player, "pred_rushing_tds", 0.0)
                    if pd.isna(rushing_tds):
                        rushing_tds = 0.0

                    display_touchdowns = player.pred_touchdowns
                    if pd.isna(display_touchdowns):
                        display_touchdowns = 0.0

                    if player.position == "QB":
                        display_touchdowns = rushing_tds

                    rows.append(
                        [
                            name,
                            player.position,
                            f"{_non_negative(player.pred_passing_yards):.2f}",
                            f"{_non_negative(player.pred_rushing_yards):.2f}",
                            f"{_non_negative(player.pred_receiving_yards):.2f}",
                            f"{_non_negative(player.pred_receptions):.2f}",
                            f"{_non_negative(display_touchdowns):.2f}",
                            f"{_non_negative(player.pred_passing_tds):.2f}",
                        ]
                    )

                if rows:
                    lines.append("")
                    lines.append(f"{team} Starters")
                    lines.extend(
                        _format_table(
                            [
                                "Player",
                                "Pos",
                                "Pass Yds",
                                "Rush Yds",
                                "Rec Yds",
                                "Receptions",
                                "Rush TDs",
                                "Pass TDs",
                            ],
                            rows,
                            aligns=[
                                "left",
                                "center",
                                "right",
                                "right",
                                "right",
                                "right",
                                "right",
                                "right",
                            ],
                        )
                    )

    report_text = "\n".join(lines)
    print(report_text)

    if save_json and output_path is not None:
        games_payload = scoreboard.copy()
        games_payload["start_time"] = games_payload["start_time"].astype(str)
        if "local_start_time" in games_payload.columns:
            games_payload["local_start_time"] = games_payload["local_start_time"].astype(str)

        players_payload = player_predictions.drop(
            columns=[col for col in player_predictions.columns if col.startswith("_")],
            errors="ignore",
        )
        if "start_time" in players_payload.columns:
            players_payload["start_time"] = players_payload["start_time"].astype(str)
        if "local_start_time" in players_payload.columns:
            players_payload["local_start_time"] = players_payload["local_start_time"].astype(str)

        output_payload = {
            "games": games_payload.to_dict(orient="records"),
            "players": players_payload.to_dict(orient="records"),
        }
        output_path.write_text(json.dumps(output_payload, indent=2))
        logging.info("Saved prediction summary to %s", output_path)

    result_payload = {"games": scoreboard, "players": player_predictions}
    if priced_results:
        result_payload["priced"] = priced_results
    return result_payload


# ---------------------------------------------------------------------------
# Main entry point
# ---------------------------------------------------------------------------


def setup_logging(level: str) -> None:
    logging.basicConfig(
        level=getattr(logging, level.upper(), logging.INFO),
        format="%(asctime)s | %(levelname)8s | %(name)s | %(message)s",
    )


def parse_args() -> argparse.Namespace:
    parser = argparse.ArgumentParser(description="NFL betting analytics pipeline")
    parser.add_argument("--config", type=str, help="Optional path to JSON config file")
    parser.add_argument("--predict", action="store_true", help="Generate predictions for upcoming games")
    parser.add_argument("--output", type=Path, default=Path("predictions.json"), help="Where to save predictions")
    parser.add_argument(
        "--respect-lineups",
        action="store_true",
        default=None,
        help="Filter modeling and props to starters from MSF lineup.json when available",
    )
    return parser.parse_args()


def load_config(path: Optional[str]) -> NFLConfig:
    config = NFLConfig()
    if not path:
        return config

    with open(path, "r", encoding="utf-8") as f:
        payload = json.load(f)
    for field in dataclasses.fields(config):
        if field.name in payload:
            setattr(config, field.name, payload[field.name])
    return config


def main() -> None:
    args = parse_args()
    config = load_config(args.config)
    if getattr(args, "respect_lineups", None) is not None:
        config.respect_lineups = bool(args.respect_lineups)
    setup_logging(config.log_level)

    logging.info("Connecting to PostgreSQL at %s", config.pg_url)
    engine = create_engine(config.pg_url, future=True)
    db = NFLDatabase(engine)

    msf_client = MySportsFeedsClient(NFL_API_USER, NFL_API_PASS)
    odds_client = OddsApiClient(ODDS_API_KEY)
    supplemental_loader = SupplementalDataLoader(config)

    ingestor = NFLIngestor(db, msf_client, odds_client, supplemental_loader)
    ingestor.ingest(config.seasons)

    trainer = ModelTrainer(engine, db)
    try:
        models = trainer.train()
    except RuntimeError as exc:
        logging.error("Unable to train models: %s", exc)
        logging.error(
            "Model training requires historical games and player statistics. "
            "Ensure ingestion succeeded (check API credentials, plan access, and season settings) before rerunning."
        )
        if args.predict:
            logging.error("Prediction generation skipped because models were not trained.")
        return

    if not models:
        logging.warning(
            "No models were trained. Verify that sufficient labeled data exists in the database before requesting predictions."
        )
        if args.predict:
            logging.error("Prediction generation skipped because no models were available.")
        return

    predict_upcoming_games(
        models,
        engine,
        trainer.model_uncertainty,
        output_path=args.output if args.predict else None,
        save_json=args.predict,
        ingestor=ingestor,
        trainer=trainer,
        config=config,
    )


if __name__ == "__main__":
    main()<|MERGE_RESOLUTION|>--- conflicted
+++ resolved
@@ -7440,7 +7440,6 @@
                 filtered_features.append(col)
             if filtered_features:
                 feature_columns = filtered_features
-<<<<<<< HEAD
 
         if not feature_columns:
             logging.warning("No usable numeric features available to train %s model; skipping.", target)
@@ -7555,61 +7554,6 @@
 
         if target.endswith("_win_prob"):
             df = _ensure_market_data(df)
-=======
-
-        if not feature_columns:
-            logging.warning("No usable numeric features available to train %s model; skipping.", target)
-            return None
-
-        sorted_df = self._sort_by_time(df).reset_index(drop=True)
-        weight_series = sorted_df.get("sample_weight")
-        self.prior_engines[target] = None
-        return sorted_df, feature_columns, weight_series
-
-
-    def _train_regression_model(
-        self,
-        sorted_df: pd.DataFrame,
-        feature_columns: List[str],
-        target: str,
-        weight_series: Optional[pd.Series] = None,
-        *,
-        vig_threshold: float = 0.02,
-        min_edge: float = 0.0,
-    ) -> Tuple[Pipeline, Dict[str, Any]]:
-        """
-        Walk-forward, season/week-ordered evaluation with betting diagnostics.
-        Aborts (raises RuntimeError) if ROI lower CI bound <= vig_threshold.
-        """
-        import math
-        from sklearn.base import clone
-        from sklearn.ensemble import GradientBoostingRegressor
-        from sklearn.pipeline import Pipeline
-        from sklearn.impute import SimpleImputer
-        from sklearn.preprocessing import StandardScaler
-
-        df = sorted_df.copy()
-
-        def _american_to_prob(series: pd.Series) -> pd.Series:
-            odds = pd.to_numeric(series, errors="coerce")
-            prob = pd.Series(np.nan, index=odds.index, dtype=float)
-            if odds is None:
-                return prob
-            positive = odds >= 0
-            prob.loc[positive] = 100.0 / (odds.loc[positive] + 100.0)
-            prob.loc[~positive] = (-odds.loc[~positive]) / ((-odds.loc[~positive]) + 100.0)
-            return prob
-
-        if target.endswith("_win_prob"):
-            for side in ("home", "away"):
-                prob_col = f"{side}_implied_prob"
-                moneyline_col = f"{side}_moneyline"
-                if prob_col not in df.columns:
-                    df[prob_col] = np.nan
-                if moneyline_col in df.columns:
-                    derived = _american_to_prob(df[moneyline_col])
-                    df[prob_col] = df[prob_col].fillna(derived)
->>>>>>> 89acaa34
 
         def _as_weight_array(series: Optional[pd.Series]) -> Optional[np.ndarray]:
             if series is None:
@@ -7698,7 +7642,6 @@
                 "%s: insufficient time slices for walk-forward; fitting single model with holdout diagnostics.",
                 target,
             )
-<<<<<<< HEAD
 
             valid_size = max(1, min(max(len(df) // 5, 10), len(df) // 2))
             train_size = len(df) - valid_size
@@ -7950,180 +7893,6 @@
                 elif selected_threshold != min_edge:
                     label_suffix = f"{label}|thr={selected_threshold:+.3f}"
 
-=======
-
-            valid_size = max(1, min(max(len(df) // 5, 10), len(df) // 2))
-            train_size = len(df) - valid_size
-            if train_size <= 0:
-                train_size = max(len(df) - 1, 1)
-                valid_size = len(df) - train_size
-
-            train_idx = np.zeros(len(df), dtype=bool)
-            valid_idx = np.zeros(len(df), dtype=bool)
-            train_idx[:train_size] = True
-            valid_idx[train_size:train_size + valid_size] = True
-
-            folds = [(train_idx, valid_idx)]
-            used_walk_forward = False
-
-        # ---- Run walk-forward (or fallback holdout) evaluation ----
-        for k, (tr_idx, va_idx) in enumerate(folds, 1):
-            X_tr, y_tr = X_all.loc[tr_idx], y_all.loc[tr_idx]
-            X_va, y_va = X_all.loc[va_idx], y_all.loc[va_idx]
-            w_tr = w_all[tr_idx] if w_all is not None else None
-            w_va = w_all[va_idx] if w_all is not None else None
-
-            est = clone(model)
-            fit_kwargs = {"regressor__sample_weight": w_tr} if w_tr is not None else {}
-            est.fit(X_tr, y_tr, **fit_kwargs)
-
-            y_hat = est.predict(X_va)
-            idx = np.where(va_idx)[0]
-            idx_all.append(idx)
-
-            fold_details.append(
-                {
-                    "fold": k,
-                    "indices": idx,
-                    "y_true": np.asarray(y_va, dtype=float),
-                    "y_pred": np.asarray(y_hat, dtype=float),
-                    "weights": np.asarray(w_va, dtype=float) if w_va is not None else None,
-                }
-            )
-
-        if fold_details:
-            preds_all = np.concatenate([detail["y_pred"] for detail in fold_details])
-            idx_all = np.concatenate(idx_all)
-        else:
-            preds_all = np.array([])
-            idx_all = np.array([])
-
-        out_df = df.iloc[idx_all].copy() if idx_all.size else df.iloc[0:0].copy()
-        out_df["_y_pred"] = preds_all
-        out_df["_y_pred_raw"] = preds_all
-        out_df["_abs_err"] = (out_df[target] - out_df["_y_pred"]).abs()
-
-        calibration_record: Optional[Dict[str, Any]] = None
-        if fold_details and preds_all.size:
-            y_true_all = np.concatenate([detail["y_true"] for detail in fold_details])
-            weight_stacks = [
-                detail["weights"]
-                if detail["weights"] is not None
-                else np.ones_like(detail["y_true"], dtype=float)
-                for detail in fold_details
-            ]
-            weights_all = np.concatenate(weight_stacks) if weight_stacks else None
-
-            if target.endswith("_win_prob") and np.unique(y_true_all).size > 1:
-                try:
-                    from sklearn.linear_model import LogisticRegression
-
-                    lr = LogisticRegression(max_iter=1000)
-                    X_cal = preds_all.reshape(-1, 1)
-                    lr.fit(X_cal, y_true_all, sample_weight=weights_all)
-                    calibrated = lr.predict_proba(X_cal)[:, 1]
-
-                    start = 0
-                    for detail in fold_details:
-                        fold_len = len(detail["y_pred"])
-                        detail["final_pred"] = calibrated[start:start + fold_len]
-                        start += fold_len
-
-                    preds_all = calibrated
-                    out_df["_y_pred"] = calibrated
-                    out_df["_abs_err"] = (out_df[target] - out_df["_y_pred"]).abs()
-                    calibration_record = {"method": "logistic", "model": lr}
-                except Exception:
-                    logging.debug("Failed to fit logistic calibration for %s", target, exc_info=True)
-
-        if fold_details:
-            for detail in fold_details:
-                if "final_pred" not in detail:
-                    detail["final_pred"] = detail["y_pred"]
-                weights_fold = detail["weights"]
-                r2, mae, rmse = _weighted_metrics(detail["y_true"], detail["final_pred"], weights_fold)
-                per_fold.append(
-                    {
-                        "fold": detail["fold"],
-                        "n": int(len(detail["y_true"])),
-                        "r2": r2,
-                        "mae": float(mae),
-                        "rmse": float(rmse),
-                    }
-                )
-
-        # ---- Betting diagnostics ----
-        # 1) MAE vs "closing lines" (if present)
-        closing_cols = [c for c in out_df.columns if c.startswith("line_") or c.endswith("_implied_prob")]
-        mae_vs_closing = None
-        if target.endswith("_win_prob"):
-            # join to implied probs derived from moneylines already in games table
-            # Expect columns like 'home_implied_prob'/'away_implied_prob' from ingest (see _ingest_odds)
-            side = out_df.get("team_side")  # optional column you may carry ("home"/"away")
-            if side is not None and "home_implied_prob" in out_df and "away_implied_prob" in out_df:
-                cl = np.where(side == "home", out_df["home_implied_prob"], out_df["away_implied_prob"])
-                mae_vs_closing = float(np.nanmean(np.abs(out_df["_y_pred"] - cl)))
-        elif closing_cols:
-            # e.g., player props with 'line_receiving_yards', etc.
-            # Choose the first matching line as a reference
-            ref = out_df[closing_cols[0]].astype(float)
-            mae_vs_closing = float(np.nanmean(np.abs(out_df["_y_pred"] - ref)))
-
-        # 2) EV rule → pick bets → compute hit rate & ROI (+ CI)
-        def _american_to_payout(odds: float) -> float:
-            # Net profit per unit staked if it wins
-            if odds >= 0:
-                return odds / 100.0
-            return 100.0 / (-odds)
-
-        # For game win-prob targets
-        roi, roi_lo, roi_hi, hit_rate, n_bets = None, None, None, None, 0
-        edge_source = None
-
-        def _evaluate_edges(preds_array: np.ndarray, label: str) -> Optional[Dict[str, Any]]:
-            if preds_array.size != len(out_df) or not len(out_df):
-                return None
-
-            pred_series = pd.Series(preds_array, index=out_df.index, dtype=float)
-            home_probs = pd.to_numeric(out_df.get("home_implied_prob"), errors="coerce")
-            away_probs = pd.to_numeric(out_df.get("away_implied_prob"), errors="coerce")
-            home_prices = pd.to_numeric(out_df.get("home_moneyline"), errors="coerce")
-            away_prices = pd.to_numeric(out_df.get("away_moneyline"), errors="coerce")
-
-            if home_probs is None or away_probs is None:
-                return None
-
-            choose_home = pred_series - home_probs
-            choose_away = (1.0 - pred_series) - away_probs
-
-            pick_home = (choose_home > min_edge) & home_prices.notna()
-            pick_away = (choose_away > min_edge) & away_prices.notna()
-
-            picks: List[pd.DataFrame] = []
-
-            if pick_home.any():
-                home_df = pd.DataFrame(index=pred_series.index[pick_home])
-                home_df["p_model"] = pred_series.loc[pick_home].clip(0.0, 1.0)
-                home_df["side_win"] = (
-                    out_df.loc[pick_home, "home_score"] > out_df.loc[pick_home, "away_score"]
-                ).astype(int)
-                home_df["payout"] = home_prices.loc[pick_home].astype(float).apply(_american_to_payout)
-                picks.append(home_df[["p_model", "side_win", "payout"]])
-
-            if pick_away.any():
-                away_df = pd.DataFrame(index=pred_series.index[pick_away])
-                away_df["p_model"] = (1.0 - pred_series.loc[pick_away]).clip(0.0, 1.0)
-                away_df["side_win"] = (
-                    out_df.loc[pick_away, "away_score"] > out_df.loc[pick_away, "home_score"]
-                ).astype(int)
-                away_df["payout"] = away_prices.loc[pick_away].astype(float).apply(_american_to_payout)
-                picks.append(away_df[["p_model", "side_win", "payout"]])
-
-            if not picks:
-                return None
-
-            picks_df = pd.concat(picks, ignore_index=True)
->>>>>>> 89acaa34
             bet_count = len(picks_df)
             returns = np.where(picks_df["side_win"] == 1, picks_df["payout"].values, -1.0)
             roi_val = float(np.mean(returns))
@@ -8139,11 +7908,7 @@
                 "roi_hi": roi_hi_val,
                 "hit_rate": hit_val,
                 "n_bets": bet_count,
-<<<<<<< HEAD
                 "label": label_suffix,
-=======
-                "label": label,
->>>>>>> 89acaa34
             }
 
         if target.endswith("_win_prob") and {"home_moneyline", "away_moneyline"}.issubset(out_df.columns):
