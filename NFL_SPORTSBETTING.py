#!/usr/bin/env python3
"""Comprehensive NFL betting analytics and prediction pipeline.


This script ingests game, player, and odds data from the MySportsFeeds and The Odds
API services, persists the information to PostgreSQL, and then builds machine
learning models to predict player performance and game outcomes.

The workflow is designed to run incrementally: the first execution ingests all
available data for the configured seasons, while subsequent runs only request new
games and odds. The machine learning models incorporate contextual features such
as venue effects, day-of-week trends, officiating crews, weather, and team unit
strengths (rush/pass offense & defense) to deliver rich predictive insights that
can be used to identify profitable betting opportunities.

"""

from __future__ import annotations

import argparse
import asyncio
import dataclasses
import datetime as dt
import json
import logging
import math
import os
import re
import ssl
import time
import unicodedata
import uuid
from collections import defaultdict
from types import SimpleNamespace
from dataclasses import dataclass
from pathlib import Path
from typing import Any, Dict, Iterable, List, Optional, Sequence, Set, Tuple, Union
from zoneinfo import ZoneInfo

import aiohttp
import numpy as np
import pandas as pd
import requests
from aiohttp import client_exceptions
import certifi
from requests import HTTPError
from requests.auth import HTTPBasicAuth
from requests.exceptions import JSONDecodeError as RequestsJSONDecodeError
from sklearn import set_config
from sklearn.base import clone
from sklearn.calibration import CalibratedClassifierCV
from sklearn.compose import ColumnTransformer
from sklearn.ensemble import (
    GradientBoostingClassifier,
    GradientBoostingRegressor,
    HistGradientBoostingClassifier,
    HistGradientBoostingRegressor,
    RandomForestClassifier,
    RandomForestRegressor,
    StackingClassifier,
    StackingRegressor,
)
from sklearn.impute import SimpleImputer
from sklearn.metrics import (
    accuracy_score,
    brier_score_loss,
    log_loss,
    mean_absolute_error,
    mean_squared_error,
    r2_score,
    roc_auc_score,
)
from sklearn.isotonic import IsotonicRegression
from sklearn.linear_model import LogisticRegression, PoissonRegressor
from sklearn.model_selection import RandomizedSearchCV, TimeSeriesSplit
from sklearn.neighbors import NearestNeighbors
from sklearn.pipeline import Pipeline
from sklearn.preprocessing import OneHotEncoder, StandardScaler
from sqlalchemy import (
    JSON,
    Column,
    DateTime,
    Float,
    Integer,
    MetaData,
    String,
    Table,
    UniqueConstraint,
    and_,
    create_engine,
    func,
    inspect,
    select,
    text,
)
from sqlalchemy.dialects.postgresql import insert
from sqlalchemy.engine import Engine
from sqlalchemy.exc import SQLAlchemyError
from urllib.parse import urlencode


# ==== BEGIN LINEUP + PANDAS PATCH HELPERS ===================================
def _is_effectively_empty_df(df: Optional[pd.DataFrame]) -> bool:
    if df is None:
        return True
    if not isinstance(df, pd.DataFrame):
        return True
    if df.empty:
        return True
    # all columns all-NA
    try:
        if df.shape[1] == 0:
            return True
        if all(df[col].isna().all() for col in df.columns):
            return True
    except Exception:
        pass
    return False

def safe_concat(frames: List[pd.DataFrame], **kwargs) -> pd.DataFrame:
    """Concat that ignores None/empty/all-NA frames to avoid FutureWarnings and dtype drift."""
    cleaned = [f for f in frames if not _is_effectively_empty_df(f)]
    if not cleaned:
        # Return an empty but stable DataFrame if everything is empty
        return pd.DataFrame()
    if len(cleaned) == 1:
        # Avoid returning a view into the input DataFrame which could be mutated upstream
        return cleaned[0].copy()
    return pd.concat(cleaned, **kwargs)


def compute_rmse(y_true: Union[pd.Series, np.ndarray], y_pred: Union[pd.Series, np.ndarray]) -> float:
    """Backwards-compatible RMSE that tolerates older sklearn versions."""

    try:
        return float(mean_squared_error(y_true, y_pred, squared=False))
    except TypeError:
        mse = mean_squared_error(y_true, y_pred)
        return float(np.sqrt(mse))


def _transform_with_feature_names(
    preprocessor: ColumnTransformer,
    frame: pd.DataFrame,
    feature_names: Optional[Sequence[str]] = None,
) -> pd.DataFrame:
    """Run a ColumnTransformer and ensure a dense DataFrame with aligned columns."""

    if frame is None or frame.empty:
        return pd.DataFrame(index=getattr(frame, "index", None))

    transformed = preprocessor.transform(frame)

    if isinstance(transformed, pd.DataFrame):
        result = transformed.copy()
    else:
        if hasattr(transformed, "toarray"):
            transformed = transformed.toarray()
        else:
            transformed = np.asarray(transformed)
        if transformed.ndim == 1:
            transformed = transformed.reshape(-1, 1)
        result = pd.DataFrame(transformed)

    if len(result) == len(frame):
        result.index = frame.index
    else:
        result.index = range(len(result))

    names: Optional[Sequence[str]] = feature_names
    if not names and hasattr(preprocessor, "get_feature_names_out"):
        try:
            names = list(preprocessor.get_feature_names_out())
        except Exception:
            names = None
    if not names or len(names) != result.shape[1]:
        names = [f"feature_{idx}" for idx in range(result.shape[1])]

    result.columns = list(names)
    return result


# === PATCH: Pricing, Calibration & Modeling Utilities ========================
def fair_american(prob: float) -> int:
    """Convert a fair probability to a fair American price."""
    prob = float(np.clip(prob, 1e-6, 1 - 1e-6))
    dec = 1.0 / prob
    american = -100 * (dec - 1) if prob >= 0.5 else 100 * (dec - 1)
    return int(np.round(american))


def american_to_decimal(american: float) -> float:
    return 1 + (100.0 / american if american > 0 else 100.0 / abs(american))


def ev_of_bet(prob: float, american_odds: float, stake: float = 1.0) -> float:
    """Expected value per unit stake against American odds."""
    dec = american_to_decimal(american_odds)
    payout = stake * (dec - 1.0)
    return prob * payout - (1.0 - prob) * stake


def kelly_fraction(prob: float, american_odds: float, max_frac: float = 0.05) -> float:
    """Quarter Kelly on US odds; clamp to sane max."""
    dec = american_to_decimal(american_odds)
    b = dec - 1.0
    p = float(np.clip(prob, 1e-6, 1 - 1e-6))
    q = 1 - p
    k = (b * p - q) / b
    k = max(0.0, k) * 0.25
    return float(min(k, max_frac))


def expected_calibration_error(p: np.ndarray, y: np.ndarray, bins: int = 10) -> float:
    edges = np.linspace(0, 1, bins + 1)
    ece = 0.0
    for i in range(bins):
        mask = (p >= edges[i]) & (p < edges[i + 1])
        if mask.sum() == 0:
            continue
        ece += mask.mean() * abs(y[mask].mean() - p[mask].mean())
    return float(ece)


def oof_isotonic(
    model, X: pd.DataFrame, y: pd.Series, n_splits: int = 5
) -> Tuple[IsotonicRegression, np.ndarray]:
    """Produce out-of-fold probs and fit isotonic calibration on them."""
    tss = TimeSeriesSplit(n_splits=n_splits)
    oof_pred = np.zeros(len(y), dtype=float)
    for train_idx, valid_idx in tss.split(X):
        clone_model = clone(model)
        clone_model.fit(X.iloc[train_idx], y.iloc[train_idx])
        oof_pred[valid_idx] = clone_model.predict_proba(X.iloc[valid_idx])[:, 1]
    iso = IsotonicRegression(out_of_bounds="clip")
    iso.fit(oof_pred, y.values.astype(float))
    return iso, oof_pred


@dataclass
class HurdleTDModel:
    clf: Optional[CalibratedClassifierCV] = None
    reg: Optional[HistGradientBoostingRegressor] = None

    def fit(
        self, X_train: pd.DataFrame, y_train: pd.Series, *, n_splits: int = 5
    ) -> None:
        y_bin = (y_train > 0).astype(int)
        base_clf = HistGradientBoostingClassifier(max_depth=3, learning_rate=0.06, max_iter=350)
        self.clf = CalibratedClassifierCV(base_clf, method="isotonic", cv=n_splits)
        self.clf.fit(X_train, y_bin)

        pos_mask = y_train > 0
        X_pos = X_train[pos_mask]
        y_pos = y_train[pos_mask].astype(float)
        if len(y_pos) < 50:
            self.reg = None
            logging.warning("HurdleTDModel: insufficient positives; using μ=1.0 fallback.")
        else:
            self.reg = HistGradientBoostingRegressor(
                max_depth=3, learning_rate=0.06, max_iter=450, loss="poisson"
            )
            self.reg.fit(X_pos, y_pos)

    def pr_anytime(self, X: pd.DataFrame) -> np.ndarray:
        if self.clf is None:
            return np.zeros(len(X))
        return self.clf.predict_proba(X)[:, 1]

    def conditional_mean(self, X: pd.DataFrame) -> np.ndarray:
        if self.reg is None:
            return np.full(len(X), 1.0)
        return np.clip(self.reg.predict(X), 0.2, 3.0)

    def predict_mean(self, X: pd.DataFrame) -> np.ndarray:
        p_any = self.pr_anytime(X)
        mu = self.conditional_mean(X)
        return p_any * mu


class QuantileYards:
    def __init__(self, quantiles: Iterable[float] = (0.1, 0.5, 0.9)):
        self.quantiles = tuple(quantiles)
        self.models: Dict[float, GradientBoostingRegressor] = {}

    def fit(self, X: pd.DataFrame, y: pd.Series) -> None:
        X_values = np.asarray(X)
        for quantile in self.quantiles:
            reg = GradientBoostingRegressor(
                loss="quantile",
                alpha=float(quantile),
                max_depth=3,
                n_estimators=350,
                learning_rate=0.05,
            )
            reg.fit(X_values, y)
            self.models[quantile] = reg

    def predict_quantiles(self, X: pd.DataFrame) -> Dict[float, np.ndarray]:
        X_values = np.asarray(X)
        return {q: model.predict(X_values) for q, model in self.models.items()}

    @staticmethod
    def prob_over(line: float, q_preds: Dict[float, np.ndarray]) -> np.ndarray:
        q10, q50, q90 = q_preds[0.1], q_preds[0.5], q_preds[0.9]
        p_le = np.where(
            line <= q10,
            0.10,
            np.where(
                line <= q50,
                0.50
                - 0.40
                * (line - q10)
                / np.clip(q50 - q10, 1e-3, None),
                np.where(
                    line <= q90,
                    0.90
                    - 0.40
                    * (line - q50)
                    / np.clip(q90 - q50, 1e-3, None),
                    0.95,
                ),
            ),
        )
        return np.clip(1.0 - p_le, 0.01, 0.99)


class TeamPoissonTotals:
    def __init__(self, alpha: float = 1.0):
        self.home = PoissonRegressor(alpha=alpha, max_iter=600)
        self.away = PoissonRegressor(alpha=alpha, max_iter=600)

    def fit(
        self,
        X_home: pd.DataFrame,
        y_home: pd.Series,
        X_away: pd.DataFrame,
        y_away: pd.Series,
    ) -> None:
        self.home.fit(X_home, y_home)
        self.away.fit(X_away, y_away)

    def predict_lambda(
        self, X_home: pd.DataFrame, X_away: pd.DataFrame
    ) -> Tuple[np.ndarray, np.ndarray]:
        lambda_home = np.clip(self.home.predict(X_home), 0.1, 60)
        lambda_away = np.clip(self.away.predict(X_away), 0.1, 60)
        return lambda_home, lambda_away

    @staticmethod
    def _poisson_cdf(rate: float, k: int) -> float:
        """Compute cumulative probability P(X <= k) for X~Poisson(rate)."""

        if k < 0:
            return 0.0
        if rate <= 0.0:
            return 1.0

        term = math.exp(-rate)
        cumulative = term
        for i in range(1, k + 1):
            term *= rate / i
            cumulative += term
        return float(min(1.0, cumulative))

    @staticmethod
    def prob_total_over(
        lambda_home: np.ndarray,
        lambda_away: np.ndarray,
        total: float,
    ) -> np.ndarray:
        """Exact probability the combined score exceeds the listed total."""

        lam_home = np.asarray(lambda_home, dtype=float)
        lam_away = np.asarray(lambda_away, dtype=float)
        combined = lam_home + lam_away

        totals = np.broadcast_to(np.asarray(total, dtype=float), combined.shape).astype(float)
        flat_combined = combined.reshape(-1)
        flat_totals = totals.reshape(-1)

        probs = np.empty_like(flat_combined)
        for idx, (lam, line) in enumerate(zip(flat_combined, flat_totals)):
            threshold = math.floor(line)
            cdf_val = TeamPoissonTotals._poisson_cdf(lam, threshold)
            probs[idx] = max(0.0, min(1.0, 1.0 - cdf_val))

        return probs.reshape(combined.shape)

    @staticmethod
    def _home_win_probability_pair(lam_h: float, lam_a: float, tol: float = 1e-10) -> float:
        if lam_h < 0 or lam_a < 0:
            return 0.5

        pmf_home = math.exp(-lam_h)
        pmf_away = math.exp(-lam_a)
        cdf_home = pmf_home

        prob_home_win = 0.0
        prob_tie = pmf_home * pmf_away
        cdf_away_prev = pmf_away

        max_rate = max(lam_h, lam_a)
        max_iter = max(50, int(math.ceil(max_rate + 10.0 * math.sqrt(max_rate + 1.0))))

        for k in range(1, max_iter + 1):
            pmf_home *= lam_h / k if lam_h > 0 else 0.0
            pmf_away *= lam_a / k if lam_a > 0 else 0.0

            prob_home_win += pmf_home * cdf_away_prev
            prob_tie += pmf_home * pmf_away

            cdf_home = min(1.0, cdf_home + pmf_home)
            cdf_away_prev = min(1.0, cdf_away_prev + pmf_away)

            if (1.0 - cdf_home) < tol and (1.0 - cdf_away_prev) < tol:
                break

        if cdf_home < 1.0:
            prob_home_win += (1.0 - cdf_home) * cdf_away_prev

        probability = prob_home_win + 0.5 * prob_tie
        return float(min(1.0, max(0.0, probability)))

    @staticmethod
    def win_probability(
        lambda_home: np.ndarray,
        lambda_away: np.ndarray,
    ) -> np.ndarray:
        """Deterministic estimate of home win probability from Poisson rates."""

        lam_home = np.asarray(lambda_home, dtype=float)
        lam_away = np.asarray(lambda_away, dtype=float)

        flat_home = lam_home.reshape(-1)
        flat_away = lam_away.reshape(-1)
        probs = np.empty_like(flat_home)

        for idx, (lh, la) in enumerate(zip(flat_home, flat_away)):
            probs[idx] = TeamPoissonTotals._home_win_probability_pair(lh, la)

        return probs.reshape(lam_home.shape)


def pick_best_odds(odds_df: pd.DataFrame, by_cols: Iterable[str], price_col: str) -> pd.DataFrame:
    out = (
        odds_df.sort_values(
            by=list(by_cols) + [price_col],
            ascending=[True] * len(list(by_cols)) + [False],
        ).drop_duplicates(subset=list(by_cols), keep="first")
    )
    return out


def confidence_bucket(ev: float, prob: float) -> str:
    if ev >= 0.05 and prob >= 0.60:
        return "A"
    if ev >= 0.03 and prob >= 0.55:
        return "B"
    if ev >= 0.02 and prob >= 0.53:
        return "C"
    return "Pass"


EV_MIN_PROPS = 0.025
EV_MIN_TOTALS = 0.020
EV_MIN_SIDES = 0.020
CONF_ECE_MAX = 0.035


def filter_ev(df: pd.DataFrame, min_ev: float) -> pd.DataFrame:
    if df is None or df.empty:
        return df
    return df[df["ev"] >= min_ev].copy()


def write_csv_safely(df: pd.DataFrame, path: str) -> None:
    try:
        if df is None or df.empty:
            logging.info("No rows to write for %s", path)
            return
        Path(path).parent.mkdir(parents=True, exist_ok=True)
        df.to_csv(path, index=False)
        logging.info("Wrote %d rows -> %s", len(df), path)
    except Exception:
        logging.exception("Failed to write %s", path)


def extract_pricing_odds(
    odds_payload: Iterable[Dict[str, Any]],
    valid_game_ids: Optional[Iterable[Any]] = None,
) -> Tuple[pd.DataFrame, pd.DataFrame]:
    """Convert bookmaker payload into flat tables for props and totals pricing."""

    if valid_game_ids is None:
        valid_ids: Optional[Set[str]] = None
    else:
        valid_ids = {str(gid) for gid in valid_game_ids if gid is not None}

    player_rows: List[Dict[str, Any]] = []
    total_rows: List[Dict[str, Any]] = []

    for event in odds_payload or []:
        game_id = str(event.get("id") or "")
        if not game_id:
            continue
        if valid_ids is not None and game_id not in valid_ids:
            continue

        teams = [team for team in (event.get("teams") or []) if team]
        home_raw = event.get("home_team") or (teams[0] if teams else None)
        away_raw = event.get("away_team")
        if not away_raw and teams:
            away_raw = next((team for team in teams if team != home_raw), teams[0])

        home_team = normalize_team_abbr(home_raw)
        away_team = normalize_team_abbr(away_raw)

        bookmakers = event.get("bookmakers", [])
        for bookmaker in bookmakers:
            sportsbook = bookmaker.get("key") or bookmaker.get("title") or "unknown"
            last_update = parse_dt(bookmaker.get("last_update"))
            for market in bookmaker.get("markets", []):
                key = (market.get("key") or "").lower()
                outcomes = market.get("outcomes", []) or []

                if key == "totals":
                    for outcome in outcomes:
                        side = (outcome.get("name") or "").title()
                        total_line = outcome.get("point")
                        price = outcome.get("price")
                        if side not in {"Over", "Under"}:
                            continue
                        if price is None or total_line is None:
                            continue
                        try:
                            total_value = float(total_line)
                        except (TypeError, ValueError):
                            continue
                        try:
                            american_price = float(price)
                        except (TypeError, ValueError):
                            continue
                        total_rows.append(
                            {
                                "market": "total",
                                "game_id": game_id,
                                "away_team": away_team,
                                "home_team": home_team,
                                "side": side,
                                "total": total_value,
                                "american_odds": american_price,
                                "sportsbook": sportsbook,
                                "event_id": game_id,
                                "last_update": last_update,
                            }
                        )

                if key in PLAYER_PROP_MARKET_COLUMN_MAP:
                    stat_key = PLAYER_PROP_MARKET_COLUMN_MAP[key].replace("line_", "")
                    player_buckets: Dict[str, Dict[str, Any]] = {}
                    for outcome in outcomes:
                        name_raw = str(outcome.get("name") or "").strip()
                        desc_raw = str(outcome.get("description") or "").strip()
                        participant = str(
                            outcome.get("participant")
                            or outcome.get("player")
                            or outcome.get("player_name")
                            or ""
                        ).strip()
                        side = None
                        player_name = None

                        name_lower = name_raw.lower()
                        desc_lower = desc_raw.lower()
                        side_tokens = {"over", "under", "yes", "no"}

                        if name_lower in side_tokens:
                            side = name_raw.title()
                            player_name = desc_raw or participant
                        elif desc_lower in side_tokens:
                            side = desc_raw.title()
                            player_name = name_raw or participant
                        elif (
                            name_lower.endswith(" over")
                            or name_lower.endswith(" under")
                            or name_lower.endswith(" yes")
                            or name_lower.endswith(" no")
                        ):
                            tokens = name_lower.rsplit(" ", 1)
                            side = tokens[1].title()
                            player_name = name_raw[: -len(tokens[1])].strip()
                        elif participant:
                            player_name = participant

                        if not player_name or side is None:
                            continue

                        player_line = outcome.get("line") or outcome.get("point")
                        try:
                            line_value = float(player_line) if player_line is not None else None
                        except (TypeError, ValueError):
                            line_value = None
                        try:
                            price_value = float(outcome.get("price")) if outcome.get("price") is not None else None
                        except (TypeError, ValueError):
                            price_value = None

                        if line_value is None or price_value is None:
                            continue

                        team_abbr = normalize_team_abbr(outcome.get("team"))
                        player_key = robust_player_name_key(player_name)
                        bucket = player_buckets.setdefault(
                            player_key,
                            {
                                "player_name": player_name,
                                "player_id": outcome.get("player_id")
                                or outcome.get("participant_id")
                                or outcome.get("id"),
                                "team": team_abbr,
                                "line": line_value,
                                "over": None,
                                "under": None,
                            },
                        )
                        bucket["line"] = line_value
                        if side == "Over":
                            bucket["over"] = price_value
                        elif side == "Under":
                            bucket["under"] = price_value

                    for player_key, info in player_buckets.items():
                        if info.get("line") is None:
                            continue
                        player_identifier = info.get("player_id")
                        if player_identifier is None:
                            player_identifier = player_key
                        team_abbr = info.get("team")
                        opponent_abbr = None
                        if team_abbr:
                            if team_abbr == home_team:
                                opponent_abbr = away_team
                            elif team_abbr == away_team:
                                opponent_abbr = home_team
                        if info.get("over") is not None:
                            player_rows.append(
                                {
                                    "market": stat_key,
                                    "player_id": player_identifier,
                                    "player_name": info.get("player_name"),
                                    "team": team_abbr,
                                    "opponent": opponent_abbr,
                                    "line": info.get("line"),
                                    "american_odds": info.get("over"),
                                    "side": "Over",
                                    "sportsbook": sportsbook,
                                    "event_id": game_id,
                                    "game_id": game_id,
                                    "last_update": last_update,
                                }
                            )
                        if info.get("under") is not None:
                            player_rows.append(
                                {
                                    "market": stat_key,
                                    "player_id": player_identifier,
                                    "player_name": info.get("player_name"),
                                    "team": team_abbr,
                                    "opponent": opponent_abbr,
                                    "line": info.get("line"),
                                    "american_odds": info.get("under"),
                                    "side": "Under",
                                    "sportsbook": sportsbook,
                                    "event_id": game_id,
                                    "game_id": game_id,
                                    "last_update": last_update,
                                }
                            )

    odds_players = pd.DataFrame(player_rows)
    odds_totals = pd.DataFrame(total_rows)

    if valid_ids is not None and not odds_totals.empty:
        odds_totals = odds_totals[odds_totals["game_id"].astype(str).isin(valid_ids)]

    return odds_players, odds_totals


def pick_allowed_positions(target: str) -> Optional[Set[str]]:
    return TARGET_ALLOWED_POSITIONS.get(target)


# =============================================================================


def _merge_player_prop_on_key(
    preds: pd.DataFrame,
    offers: pd.DataFrame,
    key_col: str,
    allowed_side_map: Dict[str, Set[str]],
) -> pd.DataFrame:
<<<<<<< HEAD
    """Merge prediction rows with sportsbook offers using a specific join key."""

=======
>>>>>>> 28405df9
    if preds.empty or offers.empty:
        return pd.DataFrame()

    key_cols: List[str] = ["market", key_col]
<<<<<<< HEAD

    # Include event-level context when available so duplicate matchups resolve cleanly.
=======
>>>>>>> 28405df9
    if not key_col.endswith("_event_key"):
        if "_event_key" in preds.columns and "_event_key" in offers.columns:
            if preds["_event_key"].astype(bool).any() and offers["_event_key"].astype(bool).any():
                key_cols.append("_event_key")
<<<<<<< HEAD

=======
>>>>>>> 28405df9
    if "line" in offers.columns:
        key_cols.append("line")
    if "side" in offers.columns:
        key_cols.append("side")

    best = pick_best_odds(offers, by_cols=key_cols, price_col="american_odds")
    if best.empty:
        return pd.DataFrame()

    if "side" in best.columns:
<<<<<<< HEAD
        best = best.copy()
=======
>>>>>>> 28405df9
        best["_side_norm"] = best["side"].fillna("").str.lower()
        best = best[
            best.apply(
                lambda row: row["_side_norm"]
                in allowed_side_map.get(row["market"], {row["_side_norm"]}),
                axis=1,
            )
        ].drop(columns=["_side_norm"], errors="ignore")
        if best.empty:
            return pd.DataFrame()

    join_cols = [col for col in key_cols if col in preds.columns and col in best.columns]
    if not join_cols:
        join_cols = ["market", key_col]

<<<<<<< HEAD
    return preds.merge(best, on=join_cols, how="inner", suffixes=("", "_book"))
=======
    return preds.merge(
        best,
        on=join_cols,
        how="inner",
        suffixes=("", "_book"),
    )
>>>>>>> 28405df9


def build_player_prop_candidates(
    pred_df: pd.DataFrame, odds_df: pd.DataFrame
) -> pd.DataFrame:
    if pred_df.empty or odds_df.empty:
        return pd.DataFrame()

    pred_df = pred_df.copy().reset_index(drop=True)
    odds_df = odds_df.copy().reset_index(drop=True)

    def _normalize_identifier(value: Any) -> str:
        if pd.isna(value):
            return ""
        text = str(value).strip()
        if not text or text.lower() in {"nan", "none"}:
            return ""
        if text.endswith(".0"):
            text = text[:-2]
        return text

    def _extract_keys(row: pd.Series) -> pd.Series:
        identifier = _normalize_identifier(row.get("player_id"))
        name = row.get("player_name") or row.get("player") or row.get("name")
        if isinstance(name, str) and name.strip():
            name_key = robust_player_name_key(name)
        else:
            name_key = ""

        team_val = row.get("team") or row.get("team_abbr")
        team_norm = normalize_team_abbr(team_val)
        if team_norm:
            team_key = team_norm
        elif isinstance(team_val, str):
            team_key = team_val.strip().upper()
        else:
            team_key = ""
<<<<<<< HEAD

        team_join = f"{name_key}::{team_key}" if name_key and team_key else name_key

        event_val = row.get("event_id") or row.get("game_id")
        event_key = _normalize_identifier(event_val)

        def _with_event(base: str) -> str:
            if base and event_key:
                return f"{base}::{event_key}"
            return ""

        return pd.Series(
            {
                "_event_key": event_key,
                "_player_id_key": identifier,
                "_player_name_key": name_key,
                "_player_team_key": team_join,
                "_player_id_event_key": _with_event(identifier),
                "_player_name_event_key": _with_event(name_key),
                "_player_team_event_key": _with_event(team_join if team_join else name_key),
            }
        )

    def _annotate_keys(frame: pd.DataFrame) -> pd.DataFrame:
        if frame.empty:
            result = frame.copy()
            result["_event_key"] = pd.Series(dtype=str)
            result["_player_id_key"] = pd.Series(dtype=str)
            result["_player_name_key"] = pd.Series(dtype=str)
            result["_player_team_key"] = pd.Series(dtype=str)
            result["_player_id_event_key"] = pd.Series(dtype=str)
            result["_player_name_event_key"] = pd.Series(dtype=str)
            result["_player_team_event_key"] = pd.Series(dtype=str)
            return result

        keys = frame.apply(_extract_keys, axis=1)
        out = pd.concat([frame.copy(), keys], axis=1)
        mask = out["_player_team_key"].astype(bool)
        out.loc[~mask, "_player_team_key"] = out.loc[~mask, "_player_name_key"]
        mask_event = out["_player_team_event_key"].astype(bool)
        out.loc[~mask_event, "_player_team_event_key"] = out.loc[
            ~mask_event, "_player_name_event_key"
        ]
        return out

    pred_df = _annotate_keys(pred_df)
    odds_df = _annotate_keys(odds_df)

    pred_df = pred_df[
        pred_df["_player_id_key"].astype(bool)
        | pred_df["_player_team_key"].astype(bool)
        | pred_df["_player_name_key"].astype(bool)
    ].copy()
    odds_df = odds_df[
        odds_df["_player_id_key"].astype(bool)
        | odds_df["_player_team_key"].astype(bool)
        | odds_df["_player_name_key"].astype(bool)
    ].copy()
=======

        team_join = f"{name_key}::{team_key}" if name_key and team_key else name_key

        event_val = row.get("event_id") or row.get("game_id")
        event_key = _normalize_identifier(event_val)

        def _with_event(base: str) -> str:
            if base and event_key:
                return f"{base}::{event_key}"
            return ""

        return pd.Series(
            {
                "_event_key": event_key,
                "_player_id_key": identifier,
                "_player_name_key": name_key,
                "_player_team_key": team_join,
                "_player_id_event_key": _with_event(identifier),
                "_player_name_event_key": _with_event(name_key),
                "_player_team_event_key": _with_event(team_join if team_join else name_key),
            }
        )

    def _annotate_keys(frame: pd.DataFrame) -> pd.DataFrame:
        if frame.empty:
            result = frame.copy()
            result["_event_key"] = pd.Series(dtype=str)
            result["_player_id_key"] = pd.Series(dtype=str)
            result["_player_name_key"] = pd.Series(dtype=str)
            result["_player_team_key"] = pd.Series(dtype=str)
            result["_player_id_event_key"] = pd.Series(dtype=str)
            result["_player_name_event_key"] = pd.Series(dtype=str)
            result["_player_team_event_key"] = pd.Series(dtype=str)
            return result

        keys = frame.apply(_extract_keys, axis=1)
        out = pd.concat([frame.copy(), keys], axis=1)
        mask = out["_player_team_key"].astype(bool)
        out.loc[~mask, "_player_team_key"] = out.loc[~mask, "_player_name_key"]
        mask_event = out["_player_team_event_key"].astype(bool)
        out.loc[~mask_event, "_player_team_event_key"] = out.loc[
            ~mask_event, "_player_name_event_key"
        ]
        return out

    pred_df = _annotate_keys(pred_df)
    odds_df = _annotate_keys(odds_df)

    pred_df = pred_df[
        pred_df["_player_id_key"].astype(bool)
        | pred_df["_player_team_key"].astype(bool)
        | pred_df["_player_name_key"].astype(bool)
    ].copy()
    odds_df = odds_df[
        odds_df["_player_id_key"].astype(bool)
        | odds_df["_player_team_key"].astype(bool)
        | odds_df["_player_name_key"].astype(bool)
    ].copy()

        if "side" in best.columns:
            best["_side_norm"] = best["side"].fillna("").str.lower()
            best = best[
                best.apply(
                    lambda row: row["_side_norm"]
                    in allowed_side_map.get(row["market"], {row["_side_norm"]}),
                    axis=1,
                )
            ].drop(columns=["_side_norm"], errors="ignore")
            if best.empty:
                return pd.DataFrame()

        join_cols = [
            col for col in key_cols if col in preds.columns and col in best.columns
        ]
        if not join_cols:
            join_cols = ["market", key_col]

        return preds.merge(
            best,
            on=join_cols,
            how="inner",
            suffixes=("", "_book"),
        )

    pred_df["_pred_index"] = np.arange(len(pred_df))
    odds_df["_odds_index"] = np.arange(len(odds_df))
    pred_df = pred_df.set_index("_pred_index", drop=False)
    odds_df = odds_df.set_index("_odds_index", drop=False)

    allowed_side_map: Dict[str, Set[str]] = {
        "anytime_td": {"yes", "over"},
        "passing_yards": {"over"},
        "receiving_yards": {"over"},
        "receptions": {"over"},
        "rushing_yards": {"over"},
    }
>>>>>>> 28405df9

    merged_frames: List[pd.DataFrame] = []
    remaining_pred = pred_df
    remaining_odds = odds_df

    for key_col in (
        "_player_id_event_key",
        "_player_team_event_key",
        "_player_name_event_key",
        "_player_id_key",
        "_player_team_key",
        "_player_name_key",
    ):
        preds_slice = remaining_pred[remaining_pred[key_col].astype(bool)].copy()
        offers_slice = remaining_odds[remaining_odds[key_col].astype(bool)].copy()
        merged_slice = _merge_player_prop_on_key(
            preds_slice, offers_slice, key_col, allowed_side_map
        )
        if merged_slice.empty:
            continue
        merged_frames.append(merged_slice)
        matched_pred_idx = merged_slice["_pred_index"].unique().tolist()
        matched_odds_idx = (
            merged_slice["_odds_index_book"].unique().tolist()
            if "_odds_index_book" in merged_slice.columns
            else []
        )
        if matched_pred_idx:
            remaining_pred = remaining_pred.drop(index=matched_pred_idx, errors="ignore")
        if matched_odds_idx:
            remaining_odds = remaining_odds.drop(index=matched_odds_idx, errors="ignore")

<<<<<<< HEAD
    pred_df["_pred_index"] = np.arange(len(pred_df))
    odds_df["_odds_index"] = np.arange(len(odds_df))
    pred_df = pred_df.set_index("_pred_index", drop=False)
    odds_df = odds_df.set_index("_odds_index", drop=False)

    allowed_side_map: Dict[str, Set[str]] = {
        "anytime_td": {"yes", "over"},
        "passing_yards": {"over"},
        "receiving_yards": {"over"},
        "receptions": {"over"},
        "rushing_yards": {"over"},
    }

    merged_frames: List[pd.DataFrame] = []
    remaining_pred = pred_df
    remaining_odds = odds_df

    for key_col in (
        "_player_id_event_key",
        "_player_team_event_key",
        "_player_name_event_key",
        "_player_id_key",
        "_player_team_key",
        "_player_name_key",
    ):
        preds_slice = remaining_pred[remaining_pred[key_col].astype(bool)].copy()
        offers_slice = remaining_odds[remaining_odds[key_col].astype(bool)].copy()
        merged_slice = _merge_player_prop_on_key(
            preds_slice, offers_slice, key_col, allowed_side_map
        )
        if merged_slice.empty:
            continue
        merged_frames.append(merged_slice)
        matched_pred_idx = merged_slice["_pred_index"].unique().tolist()
        matched_odds_idx = (
            merged_slice["_odds_index_book"].unique().tolist()
            if "_odds_index_book" in merged_slice.columns
            else []
        )
        if matched_pred_idx:
            remaining_pred = remaining_pred.drop(index=matched_pred_idx, errors="ignore")
        if matched_odds_idx:
            remaining_odds = remaining_odds.drop(index=matched_odds_idx, errors="ignore")

=======
>>>>>>> 28405df9
    if not merged_frames:
        logging.info(
            "Player prop odds merge produced 0 matches (pred_rows=%d, odds_rows=%d)",
            len(pred_df),
            len(odds_df),
        )
        return pd.DataFrame()

    merged = pd.concat(merged_frames, ignore_index=True, sort=False)
    logging.info(
        "Player prop odds merge matched %d predictions to %d sportsbook offers (pred_rows=%d, odds_rows=%d)",
        merged["_pred_index"].nunique(),
        merged.get("_odds_index_book", merged.get("_odds_index", pd.Series())).nunique(),
        len(pred_df),
        len(odds_df),
    )
    rows: List[Dict[str, Any]] = []
    for _, row in merged.iterrows():
        market = row["market"]
        american = float(row.get("american_odds", np.nan))
        if market in {"receiving_yards", "passing_yards", "receptions"}:
            line = float(row.get("line", np.nan))
            quantiles = {
                0.1: np.array([float(row.get("q10", np.nan))]),
                0.5: np.array([float(row.get("pred_median", np.nan))]),
                0.9: np.array([float(row.get("q90", np.nan))]),
            }
            if np.isnan(line) or any(np.isnan(vals[0]) for vals in quantiles.values()):
                continue
            prob_over = float(QuantileYards.prob_over(line, quantiles)[0])
            ev = ev_of_bet(prob_over, american)
            rows.append(
                {
                    "market": market,
                    "player_id": row.get("player_id"),
                    "player": row.get("player_name"),
                    "team": row.get("team"),
                    "opp": row.get("opponent"),
                    "side": "Over",
                    "line": line,
                    "fair_prob": prob_over,
                    "fair_american": fair_american(prob_over),
                    "best_american": american,
                    "ev": ev,
                    "kelly_quarter": kelly_fraction(prob_over, american),
                }
            )
        elif market == "anytime_td":
            prob_any = float(row.get("anytime_prob", np.nan))
            if np.isnan(prob_any):
                continue
            ev = ev_of_bet(prob_any, american)
            rows.append(
                {
                    "market": market,
                    "player_id": row.get("player_id"),
                    "player": row.get("player_name"),
                    "team": row.get("team"),
                    "opp": row.get("opponent"),
                    "side": "Yes",
                    "line": np.nan,
                    "fair_prob": prob_any,
                    "fair_american": fair_american(prob_any),
                    "best_american": american,
                    "ev": ev,
                    "kelly_quarter": kelly_fraction(prob_any, american),
                }
            )

    result = pd.DataFrame(rows)
    if not result.empty:
        result["confidence"] = [
            confidence_bucket(ev, prob) for ev, prob in zip(result["ev"], result["fair_prob"])
        ]
        result = result.sort_values(["confidence", "ev"], ascending=[True, False])
    return result


def build_game_totals_candidates(
    week_games_df: pd.DataFrame,
    feats_home: pd.DataFrame,
    feats_away: pd.DataFrame,
    odds_df: pd.DataFrame,
    tpois: TeamPoissonTotals,
) -> pd.DataFrame:
    if odds_df.empty or week_games_df.empty:
        return pd.DataFrame()
    offers = odds_df.query("market == 'total'").copy()
    if offers.empty:
        return pd.DataFrame()
    offers["game_id"] = offers["game_id"].astype(str)

    lam_home, lam_away = tpois.predict_lambda(feats_home, feats_away)
    model_total = lam_home + lam_away
    rows: List[Dict[str, Any]] = []
    for idx, game in week_games_df.reset_index(drop=True).iterrows():
        gid = str(game.get("game_id"))
        offers_game = offers[offers["game_id"] == gid]
        if offers_game.empty:
            continue
        for _, offer in offers_game.iterrows():
            side = offer.get("side")
            line = float(offer.get("total", np.nan))
            american = float(offer.get("american_odds", np.nan))
            prob_over = float(
                TeamPoissonTotals.prob_total_over(
                    np.array([lam_home[idx]]), np.array([lam_away[idx]]), line
                )[0]
            )
            prob = prob_over if str(side).lower() == "over" else 1.0 - prob_over
            ev_val = ev_of_bet(prob, american)
            rows.append(
                {
                    "market": "total",
                    "game_id": gid,
                    "away": game.get("away_team"),
                    "home": game.get("home_team"),
                    "side": side,
                    "line": line,
                    "fair_prob": prob,
                    "fair_american": fair_american(prob),
                    "best_american": american,
                    "ev": ev_val,
                    "kelly_quarter": kelly_fraction(prob, american),
                    "model_total": float(model_total[idx]),
                }
            )

    out = pd.DataFrame(rows)
    if not out.empty:
        out["confidence"] = [
            confidence_bucket(ev, prob) for ev, prob in zip(out["ev"], out["fair_prob"])
        ]
        out = out.sort_values(["confidence", "ev"], ascending=[True, False])
    return out


def emit_priced_picks(
    week_key: str,
    player_pred_tables: Dict[str, pd.DataFrame],
    odds_players: pd.DataFrame,
    week_games_df: pd.DataFrame,
    feats_home: pd.DataFrame,
    feats_away: pd.DataFrame,
    odds_games: pd.DataFrame,
    tpois: Optional[TeamPoissonTotals],
    out_dir: Path,
) -> Dict[str, pd.DataFrame]:
    out_dir.mkdir(parents=True, exist_ok=True)

    stacked = []
    fallback_tables: List[pd.DataFrame] = []
    for market, table in player_pred_tables.items():
        if table is None or table.empty:
            continue
        table = table.copy()
        table["market"] = market
        stacked.append(table)

        fallback = table.copy()
        if market == "anytime_td":
            fallback["model_probability"] = fallback.get("anytime_prob")
            fallback["recommended_line"] = np.nan
            fallback["range_low"] = np.nan
            fallback["range_high"] = np.nan
        else:
            fallback["model_probability"] = np.nan
            fallback["recommended_line"] = fallback.get("pred_median")
            fallback["range_low"] = fallback.get("q10")
            fallback["range_high"] = fallback.get("q90")
        fallback_tables.append(fallback)
    preds_all = pd.concat(stacked, ignore_index=True) if stacked else pd.DataFrame()

    props_priced = build_player_prop_candidates(preds_all, odds_players) if not preds_all.empty else pd.DataFrame()
    props_filtered = filter_ev(props_priced, EV_MIN_PROPS)
    write_csv_safely(props_filtered, str(out_dir / f"player_props_priced_{week_key}.csv"))

    model_props = pd.DataFrame()
    if fallback_tables:
        model_props = pd.concat(fallback_tables, ignore_index=True)
        columns_order = [
            col
            for col in [
                "market",
                "player_id",
                "player_name",
                "team",
                "opponent",
                "position",
                "recommended_line",
                "range_low",
                "range_high",
                "model_probability",
            ]
            if col in model_props.columns
        ]
        model_props = model_props.loc[:, columns_order]
        model_props_path = out_dir / f"player_props_model_{week_key}.csv"
        write_csv_safely(model_props, str(model_props_path))
        if not model_props.empty:
            logging.info(
                "Saved %d model-only prop forecasts to %s",
                len(model_props),
                model_props_path,
            )

    totals_priced = pd.DataFrame()
    if tpois is not None and not feats_home.empty and not odds_games.empty:
        totals_priced = build_game_totals_candidates(
            week_games_df=week_games_df,
            feats_home=feats_home,
            feats_away=feats_away,
            odds_df=odds_games,
            tpois=tpois,
        )
        totals_filtered = filter_ev(totals_priced, EV_MIN_TOTALS)
        write_csv_safely(totals_filtered, str(out_dir / f"game_totals_priced_{week_key}.csv"))
    else:
        totals_filtered = pd.DataFrame()

    model_totals = pd.DataFrame()
    if tpois is not None and not feats_home.empty:
        lam_home, lam_away = tpois.predict_lambda(feats_home, feats_away)
        model_totals = week_games_df.copy()
        model_totals = model_totals.assign(
            model_home_lambda=lam_home,
            model_away_lambda=lam_away,
            model_total=lam_home + lam_away,
            model_spread=lam_home - lam_away,
            model_home_win_prob=TeamPoissonTotals.win_probability(lam_home, lam_away),
        )
        model_totals_path = out_dir / f"game_totals_model_{week_key}.csv"
        write_csv_safely(model_totals, str(model_totals_path))
        if not model_totals.empty:
            logging.info(
                "Saved %d model-only game total forecasts to %s",
                len(model_totals),
                model_totals_path,
            )

    try:
        if props_filtered is not None and not props_filtered.empty:
            logging.info(
                "Top player props:\n%s",
                props_filtered.sort_values("ev", ascending=False)
                .head(12)[
                    [
                        "market",
                        "player",
                        "team",
                        "opp",
                        "side",
                        "line",
                        "best_american",
                        "fair_american",
                        "ev",
                        "confidence",
                        "kelly_quarter",
                    ]
                ]
                .to_string(index=False),
            )
        if totals_filtered is not None and not totals_filtered.empty:
            logging.info(
                "Top totals:\n%s",
                totals_filtered.sort_values("ev", ascending=False)
                .head(8)[
                    [
                        "away",
                        "home",
                        "side",
                        "line",
                        "best_american",
                        "fair_american",
                        "ev",
                        "model_total",
                        "kelly_quarter",
                        "confidence",
                    ]
                ]
                .to_string(index=False),
            )
    except Exception:
        logging.debug("Failed to print priced pick summary", exc_info=True)

    return {
        "props": props_filtered if props_filtered is not None else pd.DataFrame(),
        "totals": totals_filtered if totals_filtered is not None else pd.DataFrame(),
        "model_props": model_props,
        "model_totals": model_totals,
    }


def make_quantile_pred_table(
    qmodel: QuantileYards,
    preprocessor: ColumnTransformer,
    feature_names: Optional[Sequence[str]],
    X_week: pd.DataFrame,
    player_index: pd.DataFrame,
    market_name: str,
) -> pd.DataFrame:
    if X_week.empty:
        return pd.DataFrame()

    processed = _transform_with_feature_names(preprocessor, X_week, feature_names)
    preds = qmodel.predict_quantiles(processed)
    output = player_index.copy()
    output["q10"] = preds[0.1]
    output["pred_median"] = preds[0.5]
    output["q90"] = preds[0.9]
    output["market"] = market_name
    return output


def make_anytime_td_table(
    hmodel: HurdleTDModel,
    preprocessor: ColumnTransformer,
    feature_names: Optional[Sequence[str]],
    X_week: pd.DataFrame,
    player_index: pd.DataFrame,
) -> pd.DataFrame:
    if X_week.empty:
        return pd.DataFrame()
    processed = _transform_with_feature_names(preprocessor, X_week, feature_names)
    output = player_index.copy()
    output["anytime_prob"] = hmodel.pr_anytime(processed)
    output["market"] = "anytime_td"
    return output


def compute_recency_usage_weights(frame: pd.DataFrame) -> pd.Series:
    """Compute recency- and usage-based weights for player rows."""

    if frame is None or frame.empty:
        return pd.Series(dtype=float, index=getattr(frame, "index", None))

    recency_cols = [
        "start_time",
        "local_start_time",
        "game_datetime",
        "game_date",
        "kickoff",
    ]
    recency_weight = pd.Series(1.0, index=frame.index, dtype=float)
    found_time = False
    for col in recency_cols:
        if col in frame.columns:
            candidate = pd.to_datetime(frame[col], errors="coerce")
            if candidate.notna().any():
                latest = candidate.max()
                age_days = (latest - candidate).dt.total_seconds() / 86400.0
                age_days = age_days.fillna(age_days.max() or 0.0)
                halflife_days = 21.0
                recency_weight = np.exp(-age_days / halflife_days)
                found_time = True
                break
    if not found_time and {"season", "week"}.issubset(frame.columns):
        season_vals = pd.to_numeric(frame["season"], errors="coerce").fillna(0)
        week_vals = pd.to_numeric(frame["week"], errors="coerce").fillna(0)
        order = season_vals * 32 + week_vals
        max_order = float(order.max())
        min_order = float(order.min())
        span = max(max_order - min_order, 1.0)
        age_weeks = (max_order - order) / span
        recency_weight = np.exp(-age_weeks * 0.75)

    if recency_weight.max() > 0:
        recency_weight = recency_weight / recency_weight.max()
    else:
        recency_weight = pd.Series(1.0, index=frame.index, dtype=float)

    usage_weights = {
        "snap_count": 1.2,
        "season_snap_count": 0.6,
        "receiving_targets": 1.5,
        "season_receiving_targets": 0.9,
        "rushing_attempts": 1.0,
        "season_rushing_attempts": 0.6,
        "routes_run": 1.2,
        "season_routes_run": 0.7,
        "touches": 1.2,
        "season_touches": 0.7,
        "fantasy_points": 0.5,
        "season_fantasy_points": 0.3,
    }
    usage_scores = pd.Series(0.0, index=frame.index, dtype=float)
    for col, weight in usage_weights.items():
        if col in frame.columns:
            usage_scores = usage_scores + frame[col].fillna(0).astype(float) * weight

    if usage_scores.max() > 0:
        usage_scores = usage_scores / usage_scores.max()
    else:
        usage_scores = pd.Series(0.0, index=frame.index, dtype=float)

    if {"team", "position"}.issubset(frame.columns):
        team_keys = (
            frame["team"].fillna("").astype(str)
            + "|"
            + frame["position"].fillna("").astype(str)
        )
        group_max = usage_scores.groupby(team_keys).transform(
            lambda s: max(float(s.max()), 1.0)
        )
        usage_share = usage_scores / group_max
    else:
        usage_share = usage_scores

    usage_share = usage_share.clip(lower=0.0, upper=1.0)
    recency_component = recency_weight.clip(lower=1e-3)
    weights = recency_component * (0.35 + 0.65 * usage_share + 0.05)
    if weights.max() > 0:
        weights = weights / weights.max()
    return weights.clip(lower=1e-4)

def coerce_boolean_mask(mask_like) -> pd.Series:
    """
    Robustly convert a mask with possible NA/object dtype to a clean boolean Series without FutureWarnings.
    """
    s = pd.Series(mask_like)
    # Try to preserve index if it's already a Series
    try:
        if hasattr(mask_like, "index"):
            s.index = mask_like.index
    except Exception:
        pass
    # Convert to pandas nullable boolean, fill, then to numpy bool
    s = s.astype("boolean").fillna(False)
    return s.astype(bool)

_POS_RE = re.compile(r"^(Offense|Defense|SpecialTeams)-([A-Za-z]+)(?:-(\d+))?$")

# Slots we want to project for offense; keep shallowest (lowest) depth per slot
_OFFENSE_KEEP = {
    "QB": 1,           # 1 QB
    "RB": 3,           # up to RB-3 (depth 1..3)
    "WR": 3,           # up to WR-3
    "TE": 2,           # up to TE-2 is fine
}

# Map MSF slot tokens to our POS
_SLOT_TO_POS = {
    "QB": "QB",
    "RB": "RB",
    "WR": "WR",
    "TE": "TE",
    # Explicit backfield/receiver aliases that occasionally appear without suffixes
    "HB": "RB",
    "FB": "RB",
    "TB": "RB",
    "SLOT": "WR",
    # OL/DEF/ST are ignored in player projections
}

_SLOT_PREFIX_MAP = {
    "QB": "QB",
    "RB": "RB",
    "HB": "RB",
    "FB": "RB",
    "TB": "RB",
    "WR": "WR",
    "TE": "TE",
    "SLOT": "WR",
}


def _slot_token_to_pos(token: Optional[str]) -> str:
    token_upper = (token or "").strip().upper()
    if not token_upper:
        return ""
    if token_upper in _SLOT_TO_POS:
        return _SLOT_TO_POS[token_upper]
    for prefix, canonical in _SLOT_PREFIX_MAP.items():
        if token_upper.startswith(prefix):
            return canonical
    return ""

def _parse_slot(slot: str) -> Tuple[str, Optional[int], Optional[str]]:
    """
    'Offense-WR-2' -> ('WR', 2)
    'Offense-QB-1' -> ('QB', 1)
    'Offense-TE-1' -> ('TE', 1)
    Unused/unknown returns ('', None)
    """
    m = _POS_RE.match(slot or "")
    if not m:
        return ("", None, None)
    side_token, token, depth = m.groups()
    pos = _slot_token_to_pos(token)
    d = int(depth) if depth and depth.isdigit() else None
    side = side_token.title() if side_token else None
    return (pos, d, side)

def _prefer_actual_then_expected(team_entry: Dict[str, Any]) -> Tuple[List[Dict[str, Any]], str]:
    """
    From a single team lineup block, return the best lineupPositions list and the section label.
    Prefers 'actual' if present and non-empty; else 'expected'; else [] with an empty label.
    """
    actual = (team_entry.get("actual") or {}).get("lineupPositions") or []
    if actual:
        return actual, "actual"
    expected = (team_entry.get("expected") or {}).get("lineupPositions") or []
    if expected:
        return expected, "expected"
    return [], ""

def build_lineups_df(msf_json: Dict[str, Any]) -> pd.DataFrame:
    """
    Build a clean lineup DF from MSF lineup JSON.
    - Prefers 'actual' but falls back to 'expected' (your case: NYG QB-1 Jaxson Dart / RB-1 Cam Skattebo).
    - Normalizes slots, keeps only QB/RB/WR/TE up to configured depth caps.
    - Collapses duplicates to shallowest depth per team/pos/player.
    Returns columns:
      [
          'team_id','team_abbr','pos','depth','side','slot','player_id','first','last',
          'full_name','player_team_abbr','playing_probability'
      ]
    """
    references = msf_json.get("references") or {}
    team_meta = {t.get("id"): t for t in references.get("teamReferences", []) or []}
    player_meta = {p.get("id"): p for p in references.get("playerReferences", []) or []}
    rows: List[Dict[str, Any]] = []

    for team_block in msf_json.get("teamLineups", []) or []:
        team = team_block.get("team") or {}
        team_id = team.get("id")
        abbr = team.get("abbreviation")
        positions, section_label = _prefer_actual_then_expected(team_block)

        for p in positions:
            slot = p.get("position")
            player = p.get("player") or {}
            if not player and p.get("playerId") is not None:
                player = player_meta.get(p.get("playerId"), {})
            pos, depth, side = _parse_slot(slot)
            if pos not in _OFFENSE_KEEP:
                continue
            if depth is None or depth > _OFFENSE_KEEP[pos]:
                continue
            player_id = player.get("id") or p.get("playerId")
            first = (player.get("firstName") or "").strip()
            last = (player.get("lastName") or "").strip()
            display = (player.get("displayName") or player.get("fullName") or "").strip()
            full_name = " ".join(part for part in [first, last] if part) or display
            if not full_name and player_id in player_meta:
                meta = player_meta.get(player_id) or {}
                first = first or (meta.get("firstName") or "").strip()
                last = last or (meta.get("lastName") or "").strip()
                display = display or (meta.get("displayName") or meta.get("fullName") or "")
                full_name = " ".join(part for part in [first, last] if part) or display.strip()
            if not full_name and player_id in (None, ""):
                # Without a name or identifier we cannot reconcile the player later.
                continue

            current_team_info = (
                player.get("currentTeam")
                or player.get("team")
                or (player_meta.get(player_id, {}) or {}).get("currentTeam")
                or {}
            )
            player_team_abbr = (
                current_team_info.get("abbreviation")
                or current_team_info.get("name")
                or ""
            )
            playing_probability = (
                p.get("playingProbability")
                or player.get("playingProbability")
                or (player_meta.get(player_id, {}) or {}).get("playingProbability")
            )
            rows.append({
                "team_id": team_id,
                "team_abbr": abbr,
                "pos": pos,
                "depth": depth,
                "side": side,
                "slot": slot,
                "player_id": player_id,
                "first": first,
                "last": last,
                "full_name": full_name,
                "player_team_abbr": player_team_abbr,
                "playing_probability": playing_probability,
                "source_section": section_label,
            })

    df = pd.DataFrame(rows)

    if df.empty:
        return df

    # Deduplicate: keep shallowest depth per team/pos/player
    sort_cols = [col for col in ["team_id", "team_abbr", "pos", "player_id", "depth"] if col in df.columns]
    if sort_cols:
        df.sort_values(sort_cols, inplace=True)
    group_cols = [col for col in ["team_id", "pos", "player_id"] if col in df.columns]
    if group_cols:
        df = df.groupby(group_cols, as_index=False).first()

    # Also, per team/pos, keep at most the allowed number of depth slots
    df["rank_in_pos"] = df.groupby(["team_id", "pos"])["depth"].rank(method="first", ascending=True)
    df = df[df["rank_in_pos"] <= df["pos"].map(_OFFENSE_KEEP).fillna(0)]
    df.drop(columns=["rank_in_pos"], inplace=True)

    # Fill abbr from teamReferences if missing
    df["team_abbr"] = df.apply(
        lambda r: r["team_abbr"] or (team_meta.get(r["team_id"], {}).get("abbreviation")), axis=1
    )
    df["full_name"] = df.apply(
        lambda r: r["full_name"]
        or " ".join(part for part in [r.get("first", ""), r.get("last", "")] if part).strip(),
        axis=1,
    )
    df = df[df["full_name"].fillna("") != ""]
    return df.reset_index(drop=True)
# ==== END LINEUP + PANDAS PATCH HELPERS =====================================

# ---------------------------------------------------------------------------
# Configuration
# ---------------------------------------------------------------------------

API_PREFIX_NFL = "https://api.mysportsfeeds.com/v2.1/pull/nfl"
NFL_SEASONS = ["2025-regular", "2024-regular"]

NFL_API_USER = "4359aa1b-cc29-4647-a3e5-7314e2"
NFL_API_PASS = "MYSPORTSFEEDS"

ODDS_API_KEY = "5b6f0290e265c3329b3ed27897d79eaf"
ODDS_BASE = "https://api.the-odds-api.com/v4"
NFL_SPORT_KEY = "americanfootball_nfl"
ODDS_GAME_REGIONS = ["us"]
ODDS_PROP_REGIONS = ["us"]
ODDS_EVENT_MARKETS = ("h2h",)
ODDS_BOOKMAKERS = ["draftkings", "fanduel"]
ODDS_FORMAT = "american"
ODDS_DEFAULT_MARKETS = [
    "h2h",
    "totals",
]
# TODO: Expand the TARGET_MARKET_INFO-style metadata (see PLAYER_PROP_MARKET_COLUMN_MAP
# below) once we confirm additional prop coverage from the Odds API. The current list
# intentionally mirrors the minimal set of live markets that we have verified so far.
ODDS_PLAYER_PROP_MARKETS = [
    "player_pass_tds",
    "player_pass_yds",
    "player_rush_tds",
    "player_rush_yds",
    "player_receptions",
    "player_reception_yds",
    "player_anytime_td",
]

# Explicit list of market keys to request from the Odds API. Keeping this separate from
# the canonical list prevents synonyms (e.g. ``*_yards``) from sneaking into outbound
# requests, which previously triggered HTTP 422 errors.
ODDS_PLAYER_PROP_MARKET_REQUEST_KEYS: List[str] = [
    "player_pass_tds",
    "player_pass_yds",
    "player_rush_tds",
    "player_rush_yds",
    "player_receptions",
    "player_reception_yds",
    "player_anytime_td",
]

# Map raw market keys returned by the Odds API to their canonical equivalents.
ODDS_PLAYER_PROP_MARKET_SYNONYMS = {
    # Identity mappings for canonical keys
    **{key: key for key in ODDS_PLAYER_PROP_MARKETS},
    # Legacy / alternate spellings
    "player_pass_yards": "player_pass_yds",
    "player_rush_yards": "player_rush_yds",
    "player_receiving_yards": "player_reception_yds",
    "player_reception_yards": "player_reception_yds",
    "player_rec_yds": "player_reception_yds",
    "player_receiving_yds": "player_reception_yds",
}

# TODO: The downstream ROI evaluation expects every supported market to surface both
# live odds and historical closing lines. Audit this mapping once live prices flow
# consistently so the feature matrix exposes the same set of columns that the odds
# ingestion produces.
PLAYER_PROP_MARKET_COLUMN_MAP = {
    "player_pass_tds": "line_passing_tds",
    "player_pass_yds": "line_passing_yards",
    "player_pass_yards": "line_passing_yards",
    "player_rush_tds": "line_rushing_tds",
    "player_rush_yds": "line_rushing_yards",
    "player_rush_yards": "line_rushing_yards",
    "player_receptions": "line_receptions",
    "player_reception_yds": "line_receiving_yards",
    "player_reception_yards": "line_receiving_yards",
    "player_rec_yds": "line_receiving_yards",
    "player_receiving_yds": "line_receiving_yards",
    "player_receiving_yards": "line_receiving_yards",
    "player_anytime_td": "line_anytime_td",
}

ODDS_MARKET_CANONICAL_MAP = {
    "h2h": "MONEYLINE",
    "spreads": "SPREAD",
    "totals": "TOTAL",
    "player_pass_tds": "PASS_TD",
    "player_pass_yds": "PASS_YDS",
    "player_pass_yards": "PASS_YDS",
    "player_rush_tds": "RUSH_TD",
    "player_rush_yds": "RUSH_YDS",
    "player_rush_yards": "RUSH_YDS",
    "player_receptions": "RECEPTIONS",
    "player_reception_yds": "REC_YDS",
    "player_reception_yards": "REC_YDS",
    "player_rec_yds": "REC_YDS",
    "player_receiving_yds": "REC_YDS",
    "player_receiving_yards": "REC_YDS",
    "player_anytime_td": "ANY_TD",
}

ODDS_PROP_MAX_CONCURRENCY = 1
ODDS_RATE_LIMIT_DELAY = 0.8


def odds_join_param(value: Optional[Union[str, Sequence[str]]]) -> Optional[str]:
    """Convert a sequence or string into a comma-delimited Odds API parameter."""

    if value is None:
        return None
    if isinstance(value, str):
        return value
    joined = ",".join([str(item) for item in value if item])
    return joined or None

odds_logger = logging.getLogger(__name__)


def canonical_prop_market_key(market_key: str) -> str:
    normalized = (market_key or "").lower()
    return ODDS_PLAYER_PROP_MARKET_SYNONYMS.get(normalized, normalized)


def odds_american_to_decimal(american: float) -> float:
    american = float(american)
    if american > 0:
        return 1.0 + american / 100.0
    return 1.0 + 100.0 / abs(american)


def odds_american_to_prob(american: float) -> float:
    return 1.0 / odds_american_to_decimal(american)


def odds_normalize_datetime(value: Optional[dt.datetime]) -> Optional[dt.datetime]:
    if value is None:
        return None
    if value.tzinfo is None:
        return value.replace(tzinfo=dt.timezone.utc)
    return value.astimezone(dt.timezone.utc)


def odds_isoformat(value: Optional[dt.datetime]) -> Optional[str]:
    normalized = odds_normalize_datetime(value)
    if normalized is None:
        return None
    return normalized.isoformat().replace("+00:00", "Z")


def _odds_build_url(path: str, params: Dict[str, Any]) -> str:
    base = ODDS_BASE.rstrip("/")
    if not path.startswith("/"):
        path = "/" + path
    return f"{base}{path}?{urlencode(params, doseq=True)}"


def _merge_odds_event_payload(
    base: Optional[Dict[str, Any]], addition: Optional[Dict[str, Any]]
) -> Optional[Dict[str, Any]]:
    """Combine two Odds API event payloads, keeping the most recent bookmaker data."""

    if base is None:
        return addition
    if addition is None or base is addition:
        return base

    base.setdefault("bookmakers", [])
    addition_bookmakers = addition.get("bookmakers") or []

    for key in ["id", "sport_key", "commence_time", "home_team", "away_team"]:
        if not base.get(key) and addition.get(key):
            base[key] = addition.get(key)

    bookmaker_map: Dict[str, Dict[str, Any]] = {}
    for bookmaker in base.get("bookmakers", []):
        book_key = bookmaker.get("key") or bookmaker.get("title")
        if not book_key:
            continue
        bookmaker.setdefault("markets", [])
        bookmaker_map[book_key] = bookmaker

    for add_book in addition_bookmakers:
        book_key = add_book.get("key") or add_book.get("title")
        if not book_key:
            continue
        add_book.setdefault("markets", [])
        existing = bookmaker_map.get(book_key)
        if existing is None:
            base["bookmakers"].append(add_book)
            bookmaker_map[book_key] = add_book
            continue

        existing_last = parse_dt(existing.get("last_update")) if existing.get("last_update") else None
        addition_last = parse_dt(add_book.get("last_update")) if add_book.get("last_update") else None
        if addition_last and (existing_last is None or addition_last > existing_last):
            existing["last_update"] = add_book.get("last_update")

        market_map = {
            (market.get("key") or "").lower(): market for market in existing.get("markets", []) or []
        }
        for add_market in add_book.get("markets", []) or []:
            market_key = (add_market.get("key") or "").lower()
            if not market_key:
                continue
            target_market = market_map.get(market_key)
            if target_market is None:
                existing.setdefault("markets", []).append(add_market)
                market_map[market_key] = add_market
                continue

            existing_outcomes = target_market.get("outcomes") or []
            outcome_map = {
                (
                    outcome.get("name"),
                    outcome.get("description"),
                    outcome.get("participant"),
                ): outcome
                for outcome in existing_outcomes
            }
            for add_outcome in add_market.get("outcomes", []) or []:
                key = (
                    add_outcome.get("name"),
                    add_outcome.get("description"),
                    add_outcome.get("participant"),
                )
                if key in outcome_map:
                    outcome_map[key].update({k: v for k, v in add_outcome.items() if v is not None})
                else:
                    existing_outcomes.append(add_outcome)
            target_market["outcomes"] = existing_outcomes

    return base


async def _odds_get_json(
    session: aiohttp.ClientSession,
    path: str,
    api_key: Optional[str],
    *,
    allow_insecure_ssl: bool,
    max_retries: int = 3,
    retry_statuses: Optional[Set[int]] = None,
    **params: Any,
) -> Optional[Any]:
    params = {"apiKey": api_key or ODDS_API_KEY, **params}
    url = _odds_build_url(path, params)
    retries_remaining = max_retries
    retryable = retry_statuses or {429, 500, 502, 503, 504}
    backoff = ODDS_RATE_LIMIT_DELAY

    while True:
        try:
            async with session.get(url, timeout=30) as response:
                if response.status == 200:
                    return await response.json()

                text = await response.text()
                status = response.status
                if status in retryable and retries_remaining > 0:
                    retries_remaining -= 1
                    retry_after = response.headers.get("Retry-After")
                    try:
                        wait_seconds = float(retry_after)
                    except (TypeError, ValueError):
                        wait_seconds = backoff
                    wait_seconds = max(wait_seconds, backoff)
                    odds_logger.warning(
                        "Odds GET %s -> %s (retrying in %.2fs)\n%s",
                        status,
                        url,
                        wait_seconds,
                        text[:600],
                    )
                    await asyncio.sleep(wait_seconds)
                    backoff = min(backoff * 2.0, 5.0)
                    continue

                odds_logger.warning("Odds GET %s -> %s\n%s", status, url, text[:600])
                return None
        except client_exceptions.ClientConnectorCertificateError:
            if not allow_insecure_ssl:
                raise
            odds_logger.exception("GET failed: %s", url)
            return None
        except Exception:
            if retries_remaining > 0:
                retries_remaining -= 1
                odds_logger.warning("Odds request error for %s; retrying", url, exc_info=True)
                await asyncio.sleep(backoff)
                backoff = min(backoff * 2.0, 5.0)
                continue
            odds_logger.exception("GET failed: %s", url)
            return None


async def odds_fetch_game_odds(
    session: aiohttp.ClientSession,
    *,
    api_key: Optional[str],
    regions: Sequence[str] | str = ("us", "us2"),
    markets: Sequence[str] | str = ("h2h", "spreads", "totals"),
    bookmakers: Sequence[str] | str | None = ODDS_BOOKMAKERS,
    odds_format: str = ODDS_FORMAT,
    date_format: str = "iso",
    allow_insecure_ssl: bool = False,
) -> pd.DataFrame:
    regions_param = odds_join_param(regions)
    markets_param = odds_join_param(markets)
    bookmakers_param = odds_join_param(bookmakers)

    data = await _odds_get_json(
        session,
        f"/sports/{NFL_SPORT_KEY}/odds",
        api_key,
        allow_insecure_ssl=allow_insecure_ssl,
        regions=regions_param,
        markets=markets_param,
        bookmakers=bookmakers_param,
        oddsFormat=odds_format,
        dateFormat=date_format,
    )
    if not data:
        return pd.DataFrame(
            columns=[
                "event_id",
                "commence_time",
                "home_team",
                "away_team",
                "book",
                "market",
                "side",
                "line",
                "american_odds",
                "decimal_odds",
                "imp_prob",
            ]
        )

    rows: List[Dict[str, Any]] = []
    for event in data:
        event_id = str(event.get("id", ""))
        home_team = event.get("home_team") or event.get("homeTeam") or ""
        away_team = event.get("away_team") or event.get("awayTeam") or ""
        commence_time = event.get("commence_time") or event.get("commenceTime") or ""

        for bookmaker in event.get("bookmakers", []) or []:
            book_key = bookmaker.get("key") or bookmaker.get("title")
            last_update = bookmaker.get("last_update") or bookmaker.get("lastUpdate")
            for market in bookmaker.get("markets", []) or []:
                market_key = str(market.get("key", "")).lower()
                market_label = ODDS_MARKET_CANONICAL_MAP.get(market_key, market_key.upper())
                for outcome in market.get("outcomes", []) or []:
                    outcome_name = outcome.get("name")
                    price = outcome.get("price")
                    line = outcome.get("point") or outcome.get("total") or outcome.get("handicap")

                    rows.append(
                        {
                            "event_id": event_id,
                            "home_team": home_team,
                            "away_team": away_team,
                            "commence_time": commence_time,
                            "book": book_key,
                            "market": market_label,
                            "side": outcome_name,
                            "line": float(line) if line is not None else np.nan,
                            "american_odds": float(price) if price is not None else np.nan,
                            "last_update": last_update,
                        }
                    )

    frame = pd.DataFrame(rows)
    if frame.empty:
        return frame

    frame["decimal_odds"] = frame["american_odds"].apply(odds_american_to_decimal)
    frame["imp_prob"] = frame["american_odds"].apply(odds_american_to_prob)
    if "line" in frame.columns:
        frame["line"] = pd.to_numeric(frame["line"], errors="coerce")
    if "last_update" in frame.columns:
        frame["last_update"] = frame["last_update"].astype(str)
    return frame.reset_index(drop=True)


async def _odds_fetch_event_history(
    session: aiohttp.ClientSession,
    event_id: str,
    *,
    api_key: Optional[str],
    regions: Sequence[str] | str,
    markets: Sequence[str] | str,
    bookmakers: Optional[Sequence[str] | str],
    odds_format: str,
    date_format: str,
    allow_insecure_ssl: bool,
) -> Optional[Any]:
    """Fetch odds history for an event and merge snapshots into a single payload."""

    regions_param = odds_join_param(regions)
    markets_param = odds_join_param(markets)
    bookmakers_param = odds_join_param(bookmakers)

    payload = await _odds_get_json(
        session,
        f"/sports/{NFL_SPORT_KEY}/events/{event_id}/odds-history",
        api_key,
        allow_insecure_ssl=allow_insecure_ssl,
        regions=regions_param,
        markets=markets_param,
        bookmakers=bookmakers_param,
        oddsFormat=odds_format,
        dateFormat=date_format,
    )
    await asyncio.sleep(0.3)

    if not payload:
        return None

    # The history endpoint may return either a single snapshot dict or a list of
    # snapshots ordered by update time. Merge everything into a single structure
    # that mirrors the live odds payload shape so downstream parsing logic can
    # remain unchanged.
    if isinstance(payload, dict):
        snapshots = payload.get("data") if "data" in payload else None
        if isinstance(snapshots, list):
            merged: Optional[Dict[str, Any]] = None
            for snap in snapshots:
                if isinstance(snap, dict):
                    merged = _merge_odds_event_payload(merged, snap)
            if merged is not None:
                for key in ["id", "home_team", "away_team", "commence_time", "sport_key"]:
                    if not merged.get(key) and payload.get(key):
                        merged[key] = payload.get(key)
                return merged
        return payload

    if isinstance(payload, list):
        merged = None
        for snap in payload:
            if isinstance(snap, dict):
                merged = _merge_odds_event_payload(merged, snap)
        return merged

    return None


async def odds_fetch_prop_odds(
    session: aiohttp.ClientSession,
    event_ids: Sequence[str] | str,
    *,
    api_key: Optional[str],
    regions: Sequence[str] | str = ("us", "us2"),
    bookmakers: Sequence[str] | str | None = ODDS_BOOKMAKERS,
    odds_format: str = ODDS_FORMAT,
    date_format: str = "iso",
    allow_insecure_ssl: bool = False,
    fallback_to_history: bool = False,
) -> pd.DataFrame:
    if isinstance(event_ids, str):
        event_ids = [event_ids]
    event_ids = [event_id for event_id in (event_ids or []) if event_id]
    if not event_ids:
        return pd.DataFrame(
            columns=[
                "event_id",
                "commence_time",
                "home_team",
                "away_team",
                "book",
                "market",
                "market_display",
                "player",
                "side",
                "line",
                "american_odds",
                "decimal_odds",
                "imp_prob",
            ]
        )

    regions_param = odds_join_param(regions)
    bookmakers_param = odds_join_param(bookmakers)
    request_markets = list(ODDS_PLAYER_PROP_MARKET_REQUEST_KEYS)

    semaphore = asyncio.Semaphore(max(1, ODDS_PROP_MAX_CONCURRENCY))

    async def fetch_event(event_id: str) -> Optional[Any]:
        async with semaphore:
            async def fetch_subset(markets: Sequence[str]) -> Optional[Any]:
                if not markets:
                    return None
                payload = await _odds_get_json(
                    session,
                    f"/sports/{NFL_SPORT_KEY}/events/{event_id}/odds",
                    api_key,
                    allow_insecure_ssl=allow_insecure_ssl,
                    regions=regions_param,
                    markets=",".join(markets),
                    bookmakers=bookmakers_param,
                    oddsFormat=odds_format,
                    dateFormat=date_format,
                )
                await asyncio.sleep(ODDS_RATE_LIMIT_DELAY)
                merged_payload: Optional[Any] = None
                if payload:
                    merged_payload = payload
                elif fallback_to_history:
                    merged_payload = await _odds_fetch_event_history(
                        session,
                        event_id,
                        api_key=api_key,
                        regions=regions,
                        markets=markets,
                        bookmakers=bookmakers,
                        odds_format=odds_format,
                        date_format=date_format,
                        allow_insecure_ssl=allow_insecure_ssl,
                    )
                if merged_payload:
                    return merged_payload
                if len(markets) == 1:
                    odds_logger.debug(
                        "Odds API did not return data for prop market %s on event %s",
                        markets[0],
                        event_id,
                    )
                    return None
                split = max(1, len(markets) // 2)
                left = await fetch_subset(markets[:split])
                right = await fetch_subset(markets[split:])
                return _merge_odds_event_payload(left, right)

            return await fetch_subset(request_markets)

    results = await asyncio.gather(
        *(fetch_event(event_id) for event_id in event_ids), return_exceptions=False
    )

    missing_events = [
        event_id for event_id, payload in zip(event_ids, results) if not payload
    ]
    if missing_events:
        sample = ", ".join(missing_events[:3])
        if len(missing_events) > 3:
            sample = f"{sample}, …"
        odds_logger.info(
            "Live prop odds missing for %d event(s) (sample: %s | markets=%s | bookmakers=%s)",
            len(missing_events),
            sample or "n/a",
            ",".join(request_markets),
            bookmakers_param or "default",
        )

    rows: List[Dict[str, Any]] = []
    for event_id, payload in zip(event_ids, results):
        if not payload:
            continue
        home_team = payload.get("home_team") or payload.get("homeTeam")
        away_team = payload.get("away_team") or payload.get("awayTeam")
        commence_time = payload.get("commence_time") or payload.get("commenceTime")

        for bookmaker in payload.get("bookmakers", []) or []:
            book_key = bookmaker.get("key") or bookmaker.get("title")
            for market in bookmaker.get("markets", []) or []:
                market_key_raw = str(market.get("key", "")).lower()
                canonical_key = canonical_prop_market_key(market_key_raw)
                if canonical_key not in ODDS_PLAYER_PROP_MARKETS:
                    continue
                market_label = ODDS_MARKET_CANONICAL_MAP.get(
                    canonical_key, canonical_key.upper()
                )
                for outcome in market.get("outcomes", []) or []:
                    player = outcome.get("description") or outcome.get("participant") or ""
                    side = (outcome.get("name") or "").title()
                    if canonical_key == "player_anytime_td":
                        side = {"Yes": "Over", "No": "Under"}.get(side, side)
                    price = outcome.get("price")
                    line = outcome.get("point")
                    if not player or price is None:
                        continue
                    rows.append(
                        {
                            "event_id": event_id,
                            "home_team": home_team,
                            "away_team": away_team,
                            "commence_time": commence_time,
                            "book": book_key,
                            "market": canonical_key,
                            "market_display": market_label,
                            "player": str(player),
                            "side": side,
                            "line": float(line) if line is not None else np.nan,
                            "american_odds": float(price),
                            "last_update": bookmaker.get("last_update")
                            or bookmaker.get("lastUpdate"),
                        }
                    )

    frame = pd.DataFrame(rows)
    if frame.empty:
        odds_logger.debug(
            "Odds API returned zero player prop rows for %d event(s) | markets=%s | bookmakers=%s",
            len(event_ids),
            ",".join(request_markets),
            bookmakers_param or "default",
        )
        return frame

    frame["decimal_odds"] = frame["american_odds"].apply(odds_american_to_decimal)
    frame["imp_prob"] = frame["american_odds"].apply(odds_american_to_prob)
    if "line" in frame.columns:
        frame["line"] = pd.to_numeric(frame["line"], errors="coerce")
    if "last_update" in frame.columns:
        frame["last_update"] = frame["last_update"].astype(str)
    return frame.reset_index(drop=True)


async def odds_fetch_event_index(
    session: aiohttp.ClientSession,
    *,
    api_key: Optional[str],
    regions: Sequence[str] | str = ODDS_GAME_REGIONS,
    bookmakers: Sequence[str] | str | None = ODDS_BOOKMAKERS,
    markets: Sequence[str] | str = ODDS_EVENT_MARKETS,
    odds_format: str = ODDS_FORMAT,
    date_format: str = "iso",
    allow_insecure_ssl: bool = False,
) -> pd.DataFrame:
    """Fetch upcoming event metadata (id, teams, commence time)."""

    data = await _odds_get_json(
        session,
        f"/sports/{NFL_SPORT_KEY}/odds",
        api_key,
        allow_insecure_ssl=allow_insecure_ssl,
        regions=odds_join_param(regions),
        markets=odds_join_param(markets),
        bookmakers=odds_join_param(bookmakers),
        oddsFormat=odds_format,
        dateFormat=date_format,
    )

    rows: List[Dict[str, Any]] = []
    for event in data or []:
        rows.append(
            {
                "event_id": str(event.get("id") or ""),
                "home_team": event.get("home_team") or event.get("homeTeam"),
                "away_team": event.get("away_team") or event.get("awayTeam"),
                "commence_time": event.get("commence_time") or event.get("commenceTime"),
            }
        )

    frame = pd.DataFrame(rows)
    if frame.empty:
        return frame

    frame = frame[frame["event_id"].astype(bool)]
    frame = frame.drop_duplicates(subset=["event_id"], keep="last")
    frame["commence_dt"] = pd.to_datetime(frame["commence_time"], errors="coerce", utc=True)
    return frame.reset_index(drop=True)


async def odds_fetch_events_range(
    session: aiohttp.ClientSession,
    *,
    api_key: Optional[str],
    start: Optional[dt.datetime],
    end: Optional[dt.datetime],
    date_format: str = "iso",
    regions: Sequence[str] | str = ODDS_GAME_REGIONS,
    bookmakers: Sequence[str] | str | None = ODDS_BOOKMAKERS,
    markets: Sequence[str] | str = ODDS_EVENT_MARKETS,
    odds_format: str = ODDS_FORMAT,
    allow_insecure_ssl: bool = False,
) -> pd.DataFrame:
    start_dt = odds_normalize_datetime(start) or (default_now_utc() - dt.timedelta(days=7))
    end_dt = odds_normalize_datetime(end) or (start_dt + dt.timedelta(days=14))
    if end_dt < start_dt:
        start_dt, end_dt = end_dt, start_dt

    rows: List[Dict[str, Any]] = []
    current_date = start_dt.date()
    end_date = end_dt.date()

    while current_date <= end_date:
        day_start = dt.datetime.combine(current_date, dt.time.min, tzinfo=dt.timezone.utc)
        day_end = day_start + dt.timedelta(days=1)
        payload = await _odds_get_json(
            session,
            f"/sports/{NFL_SPORT_KEY}/odds",
            api_key,
            allow_insecure_ssl=allow_insecure_ssl,
            dateFormat=date_format,
            commenceTimeFrom=odds_isoformat(day_start),
            commenceTimeTo=odds_isoformat(day_end),
            regions=odds_join_param(regions),
            bookmakers=odds_join_param(bookmakers),
            markets=odds_join_param(markets),
            oddsFormat=odds_format,
        )
        if not payload:
            payload = await _odds_get_json(
                session,
                f"/sports/{NFL_SPORT_KEY}/events",
                api_key,
                allow_insecure_ssl=allow_insecure_ssl,
                dateFormat=date_format,
                commenceTimeFrom=odds_isoformat(day_start),
                commenceTimeTo=odds_isoformat(day_end),
            )
        if payload:
            for event in payload:
                rows.append(
                    {
                        "event_id": str(event.get("id") or ""),
                        "commence_time": event.get("commence_time")
                        or event.get("commenceTime"),
                        "home_team": event.get("home_team") or event.get("homeTeam"),
                        "away_team": event.get("away_team") or event.get("awayTeam"),
                    }
                )
        await asyncio.sleep(0.25)
        current_date += dt.timedelta(days=1)

    df = pd.DataFrame(rows)
    if df.empty:
        return df
    df = df[df["event_id"].astype(bool)]
    df = df.drop_duplicates(subset=["event_id"], keep="last")
    df["commence_dt"] = pd.to_datetime(df["commence_time"], errors="coerce", utc=True)
    return df.reset_index(drop=True)


async def odds_fetch_event_game_markets(
    session: aiohttp.ClientSession,
    event_ids: Sequence[str] | str,
    *,
    api_key: Optional[str],
    regions: Sequence[str] | str = ("us",),
    markets: Sequence[str] | str = ("h2h", "totals"),
    bookmakers: Sequence[str] | str | None = ODDS_BOOKMAKERS,
    odds_format: str = ODDS_FORMAT,
    date_format: str = "iso",
    allow_insecure_ssl: bool = False,
    fallback_to_history: bool = False,
) -> pd.DataFrame:
    if isinstance(event_ids, str):
        event_ids = [event_ids]
    event_ids = [event_id for event_id in (event_ids or []) if event_id]
    if not event_ids:
        return pd.DataFrame(
            columns=[
                "event_id",
                "commence_time",
                "home_team",
                "away_team",
                "book",
                "market",
                "side",
                "line",
                "american_odds",
                "decimal_odds",
                "imp_prob",
                "last_update",
            ]
        )

    regions_param = odds_join_param(regions)
    markets_param = odds_join_param(markets)
    bookmakers_param = odds_join_param(bookmakers)
    markets_filter = {
        m.lower() for m in (markets if isinstance(markets, (list, tuple)) else [markets])
    }

    semaphore = asyncio.Semaphore(2)

    async def fetch_event(event_id: str) -> Optional[Any]:
        async with semaphore:
            payload = await _odds_get_json(
                session,
                f"/sports/{NFL_SPORT_KEY}/events/{event_id}/odds",
                api_key,
                allow_insecure_ssl=allow_insecure_ssl,
                regions=regions_param,
                markets=markets_param,
                bookmakers=bookmakers_param,
                oddsFormat=odds_format,
                dateFormat=date_format,
            )
            await asyncio.sleep(ODDS_RATE_LIMIT_DELAY)
            if payload:
                return payload
            if not fallback_to_history:
                return None
            return await _odds_fetch_event_history(
                session,
                event_id,
                api_key=api_key,
                regions=regions,
                markets=markets,
                bookmakers=bookmakers,
                odds_format=odds_format,
                date_format=date_format,
                allow_insecure_ssl=allow_insecure_ssl,
            )

    results = await asyncio.gather(
        *(fetch_event(event_id) for event_id in event_ids), return_exceptions=False
    )

    rows: List[Dict[str, Any]] = []
    for event_id, payload in zip(event_ids, results):
        if not payload:
            continue
        home_team = payload.get("home_team") or payload.get("homeTeam")
        away_team = payload.get("away_team") or payload.get("awayTeam")
        commence_time = payload.get("commence_time") or payload.get("commenceTime")

        for bookmaker in payload.get("bookmakers", []) or []:
            book_key = bookmaker.get("key") or bookmaker.get("title")
            last_update = bookmaker.get("last_update") or bookmaker.get("lastUpdate")
            for market in bookmaker.get("markets", []) or []:
                market_key = str(market.get("key", "")).lower()
                if market_key not in markets_filter:
                    continue
                market_label = ODDS_MARKET_CANONICAL_MAP.get(market_key, market_key.upper())
                for outcome in market.get("outcomes", []) or []:
                    outcome_name = outcome.get("name")
                    price = outcome.get("price")
                    line = outcome.get("point") or outcome.get("total") or outcome.get("handicap")
                    rows.append(
                        {
                            "event_id": event_id,
                            "home_team": home_team,
                            "away_team": away_team,
                            "commence_time": commence_time,
                            "book": book_key,
                            "market": market_label,
                            "side": outcome_name,
                            "line": float(line) if line is not None else np.nan,
                            "american_odds": float(price) if price is not None else np.nan,
                            "last_update": last_update,
                        }
                    )

    df = pd.DataFrame(rows)
    if df.empty:
        return df
    df["decimal_odds"] = df["american_odds"].apply(odds_american_to_decimal)
    df["imp_prob"] = df["american_odds"].apply(odds_american_to_prob)
    if "line" in df.columns:
        df["line"] = pd.to_numeric(df["line"], errors="coerce")
    df["commence_dt"] = pd.to_datetime(df["commence_time"], errors="coerce", utc=True)
    if "last_update" in df.columns:
        df["last_update"] = df["last_update"].astype(str)
    return df.reset_index(drop=True)

def env_flag(name: str, default: bool = False) -> bool:
    value = os.getenv(name)
    if value is None:
        return default
    value = value.strip().lower()
    if value in {"1", "true", "t", "yes", "y", "on"}:
        return True
    if value in {"0", "false", "f", "no", "n", "off"}:
        return False
    return default


DEFAULT_LOG_LEVEL = os.getenv("LOG_LEVEL", "INFO")


# ---------------------------------------------------------------------------
# Static data helpers
# ---------------------------------------------------------------------------


TEAM_NAME_TO_ABBR = {
    "arizona cardinals": "ARI",
    "atlanta falcons": "ATL",
    "baltimore ravens": "BAL",
    "buffalo bills": "BUF",
    "carolina panthers": "CAR",
    "chicago bears": "CHI",
    "cincinnati bengals": "CIN",
    "cleveland browns": "CLE",
    "dallas cowboys": "DAL",
    "denver broncos": "DEN",
    "detroit lions": "DET",
    "green bay packers": "GB",
    "houston texans": "HOU",
    "indianapolis colts": "IND",
    "jacksonville jaguars": "JAX",
    "jacksonville jaguar": "JAX",
    "kansas city chiefs": "KC",
    "las vegas raiders": "LV",
    "oakland raiders": "LV",
    "los angeles chargers": "LAC",
    "la chargers": "LAC",
    "los angeles rams": "LA",
    "la rams": "LA",
    "miami dolphins": "MIA",
    "minnesota vikings": "MIN",
    "new england patriots": "NE",
    "new orleans saints": "NO",
    "new york giants": "NYG",
    "ny giants": "NYG",
    "new york jets": "NYJ",
    "ny jets": "NYJ",
    "philadelphia eagles": "PHI",
    "pittsburgh steelers": "PIT",
    "san francisco 49ers": "SF",
    "sf 49ers": "SF",
    "seattle seahawks": "SEA",
    "tampa bay buccaneers": "TB",
    "tennessee titans": "TEN",
    "washington commanders": "WAS",
    "washington football team": "WAS",
    "washington redskins": "WAS",
    "st. louis rams": "LA",
    "st louis rams": "LA",
}

TEAM_ABBR_CANONICAL = {
    "ARI": "arizona cardinals",
    "ATL": "atlanta falcons",
    "BAL": "baltimore ravens",
    "BUF": "buffalo bills",
    "CAR": "carolina panthers",
    "CHI": "chicago bears",
    "CIN": "cincinnati bengals",
    "CLE": "cleveland browns",
    "DAL": "dallas cowboys",
    "DEN": "denver broncos",
    "DET": "detroit lions",
    "GB": "green bay packers",
    "HOU": "houston texans",
    "IND": "indianapolis colts",
    "JAX": "jacksonville jaguars",
    "KC": "kansas city chiefs",
    "LV": "las vegas raiders",
    "LAC": "los angeles chargers",
    "LA": "los angeles rams",
    "MIA": "miami dolphins",
    "MIN": "minnesota vikings",
    "NE": "new england patriots",
    "NO": "new orleans saints",
    "NYG": "new york giants",
    "NYJ": "new york jets",
    "PHI": "philadelphia eagles",
    "PIT": "pittsburgh steelers",
    "SF": "san francisco 49ers",
    "SEA": "seattle seahawks",
    "TB": "tampa bay buccaneers",
    "TEN": "tennessee titans",
    "WAS": "washington commanders",
}

TEAM_ABBR_ALIASES = {
    "LA": "LA",
    "STL": "LA",
    "SD": "LAC",
}

TEAM_TIMEZONES = {
    "ARI": "America/Phoenix",
    "ATL": "America/New_York",
    "BAL": "America/New_York",
    "BUF": "America/New_York",
    "CAR": "America/New_York",
    "CHI": "America/Chicago",
    "CIN": "America/New_York",
    "CLE": "America/New_York",
    "DAL": "America/Chicago",
    "DEN": "America/Denver",
    "DET": "America/Detroit",
    "GB": "America/Chicago",
    "HOU": "America/Chicago",
    "IND": "America/Indiana/Indianapolis",
    "JAX": "America/New_York",
    "KC": "America/Chicago",
    "LV": "America/Los_Angeles",
    "LAC": "America/Los_Angeles",
    "LA": "America/Los_Angeles",
    "MIA": "America/New_York",
    "MIN": "America/Chicago",
    "NE": "America/New_York",
    "NO": "America/Chicago",
    "NYG": "America/New_York",
    "NYJ": "America/New_York",
    "PHI": "America/New_York",
    "PIT": "America/New_York",
    "SEA": "America/Los_Angeles",
    "SF": "America/Los_Angeles",
    "TB": "America/New_York",
    "TEN": "America/Chicago",
    "WAS": "America/New_York",
}

_NULL_TEAM_TOKENS = {"", "none", "null", "nan", "tbd", "tba", "n/a", "na", "--"}

TEAM_MASCOT_TO_ABBR = {
    "cardinals": "ARI",
    "falcons": "ATL",
    "ravens": "BAL",
    "bills": "BUF",
    "panthers": "CAR",
    "bears": "CHI",
    "bengals": "CIN",
    "browns": "CLE",
    "cowboys": "DAL",
    "broncos": "DEN",
    "lions": "DET",
    "packers": "GB",
    "texans": "HOU",
    "colts": "IND",
    "jaguars": "JAX",
    "chiefs": "KC",
    "raiders": "LV",
    "chargers": "LAC",
    "rams": "LA",
    "dolphins": "MIA",
    "vikings": "MIN",
    "patriots": "NE",
    "saints": "NO",
    "giants": "NYG",
    "jets": "NYJ",
    "eagles": "PHI",
    "steelers": "PIT",
    "49ers": "SF",
    "niners": "SF",
    "seahawks": "SEA",
    "buccaneers": "TB",
    "bucs": "TB",
    "titans": "TEN",
    "commanders": "WAS",
    "football team": "WAS",
}


def _sanitize_team_key(text: str) -> str:
    cleaned = []
    for ch in text.lower():
        if ch.isalnum() or ch.isspace():
            cleaned.append(ch)
    normalized = " ".join("".join(cleaned).split())
    return normalized


def normalize_team_abbr(value: Any) -> Optional[str]:
    """Convert free-form team descriptors into standard three-letter abbreviations."""

    if value is None:
        return None
    if isinstance(value, float) and np.isnan(value):  # type: ignore[arg-type]
        return None

    text = str(value).strip()
    if not text:
        return None

    lowered = text.lower().strip()
    if lowered in _NULL_TEAM_TOKENS:
        return None

    candidate = text.upper().replace(" ", "")
    if len(candidate) <= 4 and candidate.isalpha():
        if candidate in TEAM_ABBR_CANONICAL:
            return candidate
        if candidate in TEAM_ABBR_ALIASES:
            return TEAM_ABBR_ALIASES[candidate]
        # Some feeds already provide three-letter abbreviations with spaces
        spaced_candidate = " ".join(candidate)
        if spaced_candidate in TEAM_NAME_TO_ABBR:
            return TEAM_NAME_TO_ABBR[spaced_candidate]

    sanitized = _sanitize_team_key(text)
    if not sanitized:
        return None

    if sanitized in TEAM_NAME_TO_ABBR:
        return TEAM_NAME_TO_ABBR[sanitized]

    sanitized_candidate = sanitized.replace(" ", "").upper()
    if sanitized_candidate in TEAM_ABBR_ALIASES:
        return TEAM_ABBR_ALIASES[sanitized_candidate]

    compact_key = sanitized.replace(" ", "")
    if compact_key in TEAM_NAME_TO_ABBR:
        return TEAM_NAME_TO_ABBR[compact_key]

    for abbr, canonical in TEAM_ABBR_CANONICAL.items():
        if sanitized == canonical:
            return abbr
        if canonical in sanitized:
            return abbr

    if sanitized in TEAM_MASCOT_TO_ABBR:
        return TEAM_MASCOT_TO_ABBR[sanitized]

    # As a last resort, try to map by taking the first letter of each token
    tokens = sanitized.split()
    if len(tokens) >= 2:
        initials = "".join(token[0] for token in tokens)
        if initials.upper() in TEAM_ABBR_CANONICAL:
            return initials.upper()

    if len(candidate) <= 4 and candidate.isalpha():
        return candidate

    return None


INJURY_STATUS_MAP = {
    "out": "out",
    "doubtful": "doubtful",
    "questionable": "questionable",
    "probable": "probable",
    "suspended": "suspended",
    "injured reserve": "out",
    "physically unable to perform": "out",
    "reserve/covid-19": "out",
    "covid-19": "out",
    "non-football injury": "out",
    "pup": "out",
    "ir": "out",
    "injury list": "out",
    "injury_list": "out",
    "injurylist": "out",
}

INJURY_OUT_KEYWORDS = [
    "injured reserve",
    "season-ending",
    "season ending",
    "out for season",
    "out indefinitely",
    "placed on ir",
    "on ir",
    "reserve/",
    "nfi",
    "pup",
    "physically unable to perform",
    "injury list",
    "injury_list",
    "injurylist",
]

INJURY_STATUS_PRIORITY = {
    "out": -1,
    "suspended": -1,
    "doubtful": 0,
    "questionable": 1,
    "probable": 2,
    "other": 1,
}

PRACTICE_STATUS_PRIORITY = {
    "full": 3,
    "limited": 2,
    "dnp": 0,
    "rest": 2,
    "available": 2,
}


PRACTICE_STATUS_ALIASES = {
    "fp": "full",
    "full practice": "full",
    "full participation": "full",
    "lp": "limited",
    "limited practice": "limited",
    "limited participation": "limited",
    "did not practice": "dnp",
    "did not participate": "dnp",
    "out": "dnp",
    "no practice": "dnp",
    "rest": "rest",
    "not injury related": "rest",
    "available": "available",
    "injury list": "dnp",
    "injury_list": "dnp",
    "injurylist": "dnp",
}

INACTIVE_INJURY_BUCKETS = {"out", "suspended"}

POSITION_ALIAS_MAP = {
    "HB": "RB",
    "TB": "RB",
    "FB": "RB",
    "SLOT": "WR",
    "FL": "WR",
    "SE": "WR",
    "X": "WR",
    "Z": "WR",
    "Y": "TE",
}

POSITION_PREFIX_MAP = {
    "QB": "QB",
    "RB": "RB",
    "HB": "RB",
    "FB": "RB",
    "TB": "RB",
    "WR": "WR",
    "TE": "TE",
}


TARGET_ALLOWED_POSITIONS: Dict[str, set[str]] = {
    "passing_yards": {"QB"},
    "passing_tds": {"QB"},
    "rushing_yards": {"QB", "RB", "HB", "FB"},
    "rushing_tds": {"QB", "RB", "HB", "FB"},
    "receiving_yards": {"RB", "HB", "FB", "WR", "TE"},
    "receptions": {"RB", "HB", "FB", "WR", "TE"},
    "receiving_tds": {"RB", "HB", "FB", "WR", "TE"},
}

NON_NEGATIVE_TARGETS: set[str] = set(TARGET_ALLOWED_POSITIONS.keys())


LINEUP_STALENESS_DAYS = 7
LINEUP_MAX_AGE_BEFORE_GAME_DAYS = 21  # allow expected lineups up to 3 weeks old relative to kickoff


_NAME_PUNCT_RE = re.compile(r"[^\w\s]")
_NAME_SPACE_RE = re.compile(r"\s+")


def robust_player_name_key(value: Any) -> str:
    """Generate a resilient lowercase key for player name matching."""

    if value is None:
        text = ""
    else:
        text = str(value)

    normalized = unicodedata.normalize("NFKD", text)
    normalized = "".join(ch for ch in normalized if not unicodedata.combining(ch))
    lowered = normalized.lower()
    without_punct = _NAME_PUNCT_RE.sub(" ", lowered)
    collapsed = _NAME_SPACE_RE.sub(" ", without_punct).strip()
    return collapsed


def normalize_player_name(value: Any) -> str:
    """Return a lowercase, punctuation-free representation of a player's name."""

    if not isinstance(value, str):
        return ""

    normalized = unicodedata.normalize("NFKD", value)
    normalized = normalized.replace(",", " ")
    cleaned = [ch for ch in normalized if ch.isalpha() or ch.isspace()]
    collapsed = " ".join("".join(cleaned).lower().split())
    return collapsed


def normalize_position(value: Any) -> str:
    if value is None or (isinstance(value, float) and math.isnan(value)):
        return ""

    text = str(value).upper().strip()
    if not text:
        return ""

    # First try an exact alias match (e.g., HB -> RB).
    text = POSITION_ALIAS_MAP.get(text, text)

    # Many feeds (including MSF lineups) encode positions with prefixes such as
    # "Offense-WR-1" or "SpecialTeams-K-1".  Break the string into alpha-only
    # tokens so we can match the meaningful portion (WR, QB, etc.).
    tokens = [text]
    tokens.extend(token for token in re.split(r"[^A-Z]", text) if token)

    for token in tokens:
        # Allow alias substitution on each token (e.g., SLOT -> WR).
        if token in POSITION_ALIAS_MAP:
            return POSITION_ALIAS_MAP[token]
        for prefix, canonical in POSITION_PREFIX_MAP.items():
            if token.startswith(prefix):
                return canonical

    return text


def normalize_practice_status(value: Any) -> str:
    text = str(value or "").lower().strip()
    if not text:
        return "available"
    if re.search(r"\b(ir|injured reserve|pup|nfi|reserve)\b", text):
        return "dnp"
    if text in PRACTICE_STATUS_ALIASES:
        text = PRACTICE_STATUS_ALIASES[text]
    else:
        for keyword, canonical in (
            ("full", "full"),
            ("limited", "limited"),
            ("dnp", "dnp"),
            ("did not practice", "dnp"),
            ("rest", "rest"),
        ):
            if keyword in text:
                text = canonical
                break
    if text not in PRACTICE_STATUS_PRIORITY:
        return "available"
    return text


_PLAYING_PROBABILITY_ALIASES = {
    "prob": "probable",
    "probable": "probable",
    "likely": "probable",
    "expected": "probable",
    "game-time decision": "questionable",
    "gtd": "questionable",
    "game time decision": "questionable",
    "game-time": "questionable",
    "uncertain": "questionable",
    "na": "other",
}


def interpret_playing_probability(value: Any) -> Tuple[str, str]:
    """Return (status_bucket, practice_status) derived from MSF playingProbability labels."""

    text_raw = str(value or "").strip().lower()
    if not text_raw:
        return "other", "available"

    cleaned = re.sub(r"[^a-z\s]", " ", text_raw)
    cleaned = re.sub(r"\s+", " ", cleaned).strip()
    if not cleaned:
        return "other", "available"

    canonical = _PLAYING_PROBABILITY_ALIASES.get(cleaned, cleaned)

    keyword_rules = [
        ("suspend", ("suspended", "dnp")),
        ("doubt", ("doubtful", "limited")),
        ("question", ("questionable", "limited")),
        ("inactive", ("out", "dnp")),
        ("out", ("out", "dnp")),
        ("probable", ("probable", "available")),
        ("likely", ("probable", "available")),
        ("expect", ("probable", "available")),
        ("available", ("other", "full")),
        ("active", ("other", "full")),
    ]

    for keyword, outcome in keyword_rules:
        if keyword in canonical:
            return outcome

    return "other", "available"


def normalize_injury_status(value: Any) -> str:
    text = str(value or "").lower().strip()
    if not text:
        return "other"
    if text in INJURY_STATUS_MAP:
        return INJURY_STATUS_MAP[text]
    if re.search(r"\b(ir|pup|nfi|reserve)\b", text):
        return "out"
    if "questionable" in text:
        return "questionable"
    if "doubtful" in text:
        return "doubtful"
    if "probable" in text:
        return "probable"
    if "suspend" in text:
        return "suspended"
    for keyword in INJURY_OUT_KEYWORDS:
        if keyword in text:
            return "out"
    return "other"


def compute_injury_bucket(status: Any, description: Any = None) -> str:
    """Derive a canonical availability bucket from status and free-form notes."""

    bucket = normalize_injury_status(status)
    if bucket != "out":
        desc_text = str(description or "").lower().strip()
        for keyword in INJURY_OUT_KEYWORDS:
            if keyword in desc_text:
                bucket = "out"
                break
    return bucket


def parse_depth_rank(value: Any) -> Optional[float]:
    if value is None or (isinstance(value, float) and math.isnan(value)):
        return np.nan
    if isinstance(value, (int, float)):
        return float(value)

    text = str(value).strip().lower()
    if not text:
        return np.nan

    alias_map = {
        "starter": 1,
        "start": 1,
        "first": 1,
        "1st": 1,
        "qb1": 1,
        "rb1": 1,
        "wr1": 1,
        "te1": 1,
        "second": 2,
        "2nd": 2,
        "qb2": 2,
        "rb2": 2,
        "wr2": 2,
        "third": 3,
        "3rd": 3,
        "qb3": 3,
        "rb3": 3,
        "wr3": 3,
    }
    if text in alias_map:
        return float(alias_map[text])

    digits = "".join(ch for ch in text if ch.isdigit())
    if digits:
        try:
            return float(int(digits))
        except ValueError:
            return np.nan

    return np.nan


def ensure_lineup_players_in_latest(
    working: pd.DataFrame, lineup_df: Optional[pd.DataFrame]
) -> pd.DataFrame:
    """
    No-op: we no longer synthesize placeholder rows from lineup entries.
    We only keep players who already exist with real production rows.
    """

    return working



# ---------------------------------------------------------------------------
# Supplemental data loading
# ---------------------------------------------------------------------------


class SupplementalDataLoader:
    """Loads optional injury, depth chart, advanced metric, and weather feeds."""

    def __init__(self, config: NFLConfig):
        self.injury_records = self._load_records(config.injury_report_path)
        self.depth_chart_records = self._load_records(config.depth_chart_path)
        self.advanced_records = self._load_records(config.advanced_metrics_path)
        self.weather_records = self._load_records(config.weather_forecast_path)

        self.injuries_by_game = self._index_records(self.injury_records, "game_id")
        self.injuries_by_team = self._index_records(self.injury_records, "team")
        self.depth_by_team = self._index_records(self.depth_chart_records, "team")
        self.weather_by_game = self._index_records(self.weather_records, "game_id")
        self.advanced_by_key: Dict[Tuple[str, int, str], Dict[str, Any]] = {}
        for record in self.advanced_records:
            season = record.get("season")
            week = record.get("week")
            team = normalize_team_abbr(record.get("team"))
            if season and week is not None and team:
                self.advanced_by_key[(str(season), int(week), team)] = record

    @staticmethod
    def _load_records(path: Optional[str]) -> List[Dict[str, Any]]:
        if not path:
            return []
        file_path = Path(path)
        if not file_path.exists():
            logging.warning("Supplemental data file %s not found", file_path)
            return []
        try:
            if file_path.suffix.lower() in {".json", ".geojson"}:
                with file_path.open("r", encoding="utf-8") as f:
                    payload = json.load(f)
                if isinstance(payload, dict):
                    if "items" in payload and isinstance(payload["items"], list):
                        return [dict(item) for item in payload["items"]]
                    if "data" in payload and isinstance(payload["data"], list):
                        return [dict(item) for item in payload["data"]]
                    return [dict(payload)]
                if isinstance(payload, list):
                    return [dict(item) for item in payload]
                logging.warning("Unsupported JSON format in %s", file_path)
                return []
            frame = pd.read_csv(file_path)
            return frame.to_dict("records")
        except Exception:  # pragma: no cover - defensive logging
            logging.exception("Unable to load supplemental data from %s", file_path)
            return []

    @staticmethod
    def _index_records(records: List[Dict[str, Any]], key: str) -> Dict[str, List[Dict[str, Any]]]:
        index: Dict[str, List[Dict[str, Any]]] = {}
        for record in records:
            raw_value = record.get(key)
            if raw_value is None:
                continue
            if key == "team":
                normalized = normalize_team_abbr(raw_value)
            else:
                normalized = str(raw_value)
            if not normalized:
                continue
            index.setdefault(normalized, []).append(record)
        return index

    def injuries_for_game(
        self, game_id: str, home_team: Optional[str], away_team: Optional[str]
    ) -> Tuple[List[Dict[str, Any]], Optional[str]]:
        game_records = list(self.injuries_by_game.get(str(game_id), []))
        if not game_records:
            for team in (home_team, away_team):
                if not team:
                    continue
                team_records = self.injuries_by_team.get(normalize_team_abbr(team), [])
                game_records.extend(team_records)

        normalized_rows: List[Dict[str, Any]] = []
        for record in game_records:
            team = normalize_team_abbr(record.get("team"))
            player_name = record.get("player_name") or record.get("name")
            status = record.get("status")
            practice_status = record.get("practice_status") or record.get("practice")
            description = record.get("description") or record.get("details")
            report_time = record.get("report_time") or record.get("updated_at")
            position = normalize_position(
                record.get("position")
                or record.get("primary_position")
                or record.get("pos")
            )
            normalized_rows.append(
                {
                    "injury_id": record.get("injury_id")
                    or record.get("id")
                    or uuid.uuid4().hex,
                    "game_id": str(game_id),
                    "team": team,
                    "player_name": player_name,
                    "status": status,
                    "practice_status": practice_status,
                    "description": description,
                    "report_time": parse_dt(report_time) if report_time else None,
                    "position": position,
                }
            )

        summary_parts = [
            f"{row['player_name']}({row['status']})"
            for row in normalized_rows
            if row.get("player_name") and row.get("status")
        ]
        summary: Optional[str] = None
        if summary_parts:
            preview = summary_parts[:6]
            summary = ", ".join(preview)
            remaining = len(summary_parts) - len(preview)
            if remaining > 0:
                summary += f" +{remaining} more"
        return normalized_rows, summary

    def depth_chart_rows(self, team: str) -> List[Dict[str, Any]]:
        normalized_team = normalize_team_abbr(team)
        records = self.depth_by_team.get(normalized_team, [])
        rows: List[Dict[str, Any]] = []
        for record in records:
            rows.append(
                {
                    "depth_id": record.get("depth_id")
                    or record.get("id")
                    or uuid.uuid4().hex,
                    "team": normalized_team,
                    "position": record.get("position"),
                    "player_id": str(record.get("player_id") or record.get("id") or ""),
                    "player_name": record.get("player_name") or record.get("name"),
                    "rank": record.get("rank") or record.get("depth") or record.get("order"),
                    "updated_at": parse_dt(record.get("updated_at"))
                    if record.get("updated_at")
                    else parse_dt(record.get("timestamp")),
                }
            )
        return rows

    def advanced_metrics(
        self, season: Optional[str], week: Optional[int], team: Optional[str]
    ) -> Optional[Dict[str, Any]]:
        if not season or week is None or not team:
            return None
        return self.advanced_by_key.get((str(season), int(week), normalize_team_abbr(team)))

    def weather_override(self, game_id: str) -> Optional[Dict[str, Any]]:
        records = self.weather_by_game.get(str(game_id), [])
        if not records:
            return None
        latest = max(records, key=lambda rec: rec.get("updated_at") or "")
        output = dict(latest)
        if "temperature_f" not in output and "temperature" in output:
            output["temperature_f"] = NFLIngestor._extract_temperature_fahrenheit(
                output.get("temperature")
            )
        return output

# ---------------------------------------------------------------------------
# Data classes
# ---------------------------------------------------------------------------


def default_now_utc() -> dt.datetime:
    return dt.datetime.now(dt.timezone.utc)


def parse_dt(value: str) -> Optional[dt.datetime]:
    if not value:
        return None
    try:
        return dt.datetime.fromisoformat(value.replace("Z", "+00:00"))
    except ValueError:
        return None


_MSF_ABBR_FIX = {
    "JAC": "JAX",
    "LA": "LA",
    "WFT": "WAS",
    "WSH": "WAS",
    "ARZ": "ARI",
    "OAK": "LV",
    "SD": "LAC",
}


def _msf_team_abbr(abbr: Optional[str]) -> Optional[str]:
    if not abbr:
        return None
    value = abbr.strip().upper()
    return _MSF_ABBR_FIX.get(value, value)


_HOME_TZ = {
    "LA": "America/Los_Angeles",
    "LAC": "America/Los_Angeles",
    "LV": "America/Los_Angeles",
    "SF": "America/Los_Angeles",
    "SEA": "America/Los_Angeles",
    "ARI": "America/Phoenix",
    "DEN": "America/Denver",
    "CHI": "America/Chicago",
    "DAL": "America/Chicago",
    "GB": "America/Chicago",
    "HOU": "America/Chicago",
    "KC": "America/Chicago",
    "MIN": "America/Chicago",
    "NO": "America/Chicago",
    "TB": "America/Chicago",
    "TEN": "America/Chicago",
    "ATL": "America/New_York",
    "BAL": "America/New_York",
    "BUF": "America/New_York",
    "CAR": "America/New_York",
    "CIN": "America/New_York",
    "CLE": "America/New_York",
    "DET": "America/New_York",
    "IND": "America/New_York",
    "JAX": "America/New_York",
    "MIA": "America/New_York",
    "NE": "America/New_York",
    "NYG": "America/New_York",
    "NYJ": "America/New_York",
    "PHI": "America/New_York",
    "PIT": "America/New_York",
    "WAS": "America/New_York",
}


def _home_local_game_date(utc_start: dt.datetime, home_abbr: str) -> dt.date:
    canonical = TEAM_ABBR_ALIASES.get(home_abbr, home_abbr)
    tz_name = _HOME_TZ.get(canonical) or _HOME_TZ.get(home_abbr)
    if not tz_name:
        logging.warning(
            "Unknown home timezone for %s; defaulting to America/New_York",
            home_abbr,
        )
        tz = ZoneInfo("America/New_York")
    else:
        tz = ZoneInfo(tz_name)
    kickoff = utc_start
    if kickoff.tzinfo is None:
        kickoff = kickoff.replace(tzinfo=ZoneInfo("UTC"))
    else:
        kickoff = kickoff.astimezone(ZoneInfo("UTC"))
    return kickoff.astimezone(tz).date()


def _nfl_season_slug_for_start(start_time_utc: Optional[dt.datetime]) -> Optional[str]:
    if not start_time_utc:
        return None
    kickoff = start_time_utc
    if kickoff.tzinfo is None:
        kickoff = kickoff.replace(tzinfo=dt.timezone.utc)
    year = kickoff.year
    if kickoff.month < 8:
        start_year, end_year = year - 1, year
    else:
        start_year, end_year = year, year + 1
    return f"{start_year}-{end_year}-regular"


def _yyyy_mm_dd_from_utc(start_time_utc: dt.datetime) -> str:
    kickoff = start_time_utc
    if kickoff.tzinfo is None:
        kickoff = kickoff.replace(tzinfo=dt.timezone.utc)
    d = kickoff.date()
    return f"{d.year:04d}{d.month:02d}{d.day:02d}"


_POS_RE = re.compile(r"^([A-Za-z]+)-([A-Za-z]+)-(\d+)$", re.IGNORECASE)


def split_lineup_slot(slot: str) -> Tuple[Optional[str], Optional[str], Optional[int]]:
    """Return (side, base position, rank) extracted from lineup slot strings."""

    match = _POS_RE.match(slot or "")
    if not match:
        return None, None, None
    side_raw, base_raw, rank_raw = match.groups()
    side = side_raw.title()
    base_pos = base_raw.upper()
    try:
        rank_val = int(rank_raw)
    except ValueError:
        rank_val = None
    return side, base_pos, rank_val


def _canon_pos_and_rank(lineup_position: str) -> Tuple[Optional[str], Optional[int]]:
    _, base_pos, rank_val = split_lineup_slot(lineup_position)
    if base_pos not in {"QB", "RB", "WR", "TE"}:
        return None, None
    return base_pos, rank_val


def _prefer_actual(team_block: Dict[str, Any]) -> Tuple[List[Dict[str, Any]], str]:
    actual = (team_block.get("actual") or {}).get("lineupPositions") or []
    if actual:
        return actual, "actual"
    expected = (team_block.get("expected") or {}).get("lineupPositions") or []
    if expected:
        return expected, "expected"
    return [], ""


def _build_msf_lineup_url(
    start_time_utc: dt.datetime, away_abbr: str, home_abbr: str
) -> Optional[str]:
    season_slug = _nfl_season_slug_for_start(start_time_utc)
    if not season_slug:
        return None
    away_norm = _msf_team_abbr(away_abbr)
    home_norm = _msf_team_abbr(home_abbr)
    if not away_norm or not home_norm:
        return None
    local_date = _home_local_game_date(start_time_utc, home_norm)
    game_date = f"{local_date.year:04d}{local_date.month:02d}{local_date.day:02d}"
    return (
        f"https://api.mysportsfeeds.com/v2.1/pull/nfl/{season_slug}/games/"
        f"{game_date}-{away_norm}-{home_norm}/lineup.json"
    )


def _http_get_with_retry(
    url: str,
    auth: HTTPBasicAuth,
    *,
    params: Optional[Dict[str, Any]] = None,
    headers: Optional[Dict[str, str]] = None,
    max_tries: int = 3,
    backoff: float = 0.8,
) -> Optional[requests.Response]:
    last_exc: Optional[Exception] = None
    for attempt in range(max_tries):
        try:
            response = requests.get(
                url,
                auth=auth,
                params=params,
                headers=headers,
                timeout=15,
            )
            if response.status_code in {200, 204}:
                return response
            if response.status_code == 404:
                time.sleep(backoff)
                return response
            logging.warning(
                "MSF lineup GET %s -> %s; try %d/%d",
                url,
                response.status_code,
                attempt + 1,
                max_tries,
            )
            time.sleep(backoff * (attempt + 1))
        except Exception as exc:  # pragma: no cover - network errors
            last_exc = exc
            logging.warning(
                "MSF lineup GET exception on %s: %s (try %d/%d)",
                url,
                exc,
                attempt + 1,
                max_tries,
            )
            time.sleep(backoff * (attempt + 1))
    if last_exc is not None:
        logging.exception("MSF lineup GET failed after retries: %s", last_exc)
    return None


def _extract_lineup_rows(json_obj: Dict[str, Any]) -> List[Dict[str, Any]]:
    lineup_df = build_lineups_df(json_obj)
    if lineup_df.empty:
        return []

    results: List[Dict[str, Any]] = []
    for record in lineup_df.to_dict(orient="records"):
        team_abbr = record.get("team_abbr")
        position = record.get("pos")
        depth = record.get("depth")
        if not team_abbr or not position:
            continue
        player_name = record.get("full_name") or ""
        first = record.get("first") or ""
        last = record.get("last") or ""
        if not player_name:
            player_name = " ".join(part for part in [first, last] if part)
        if not player_name and not record.get("player_id"):
            continue

        pname_source = player_name or " ".join(part for part in [first, last] if part)
        status_bucket, practice_status = interpret_playing_probability(
            record.get("playing_probability")
        )
        entry = {
            "team": _msf_team_abbr(team_abbr),
            "player_id": str(record.get("player_id") or ""),
            "player_name": player_name,
            "first_name": first,
            "last_name": last,
            "position": position,
            "base_pos": position,
            "side": record.get("side"),
            "rank": depth,
            "source_section": record.get("source_section") or "actual",
            "player_team": _msf_team_abbr(record.get("player_team_abbr")),
            "playing_probability": record.get("playing_probability"),
            "status_bucket": status_bucket,
            "practice_status": practice_status,
            "slot": record.get("slot"),
            "__pname_key": robust_player_name_key(pname_source),
        }
        results.append(entry)
    return results


@dataclasses.dataclass
class NFLConfig:
    pg_user: str = os.getenv("PGUSER", "josh")
    pg_password: str = os.getenv("PGPASSWORD", "password")
    pg_host: str = os.getenv("PGHOST", "localhost")
    pg_port: str = os.getenv("PGPORT", "5432")
    pg_database: str = os.getenv("PGDATABASE", "nfl")

    seasons: Tuple[str, ...] = tuple(NFL_SEASONS)
    log_level: str = DEFAULT_LOG_LEVEL
    injury_report_path: Optional[str] = os.getenv("NFL_INJURY_PATH")
    depth_chart_path: Optional[str] = os.getenv("NFL_DEPTH_PATH")
    advanced_metrics_path: Optional[str] = os.getenv("NFL_ADVANCED_PATH")
    weather_forecast_path: Optional[str] = os.getenv("NFL_FORECAST_PATH")
    respect_lineups: bool = True
    odds_allow_insecure_ssl: bool = env_flag("ODDS_ALLOW_INSECURE_SSL", False)

    @property
    def pg_url(self) -> str:
        return (
            f"postgresql+psycopg2://{self.pg_user}:{self.pg_password}"
            f"@{self.pg_host}:{self.pg_port}/{self.pg_database}"
        )


# ---------------------------------------------------------------------------
# Database schema & helpers
# ---------------------------------------------------------------------------


class NFLDatabase:
    """Encapsulates PostgreSQL persistence for NFL data."""

    def __init__(self, engine: Engine):
        self.engine = engine
        self.meta = MetaData()
        self._define_tables()
        self.meta.create_all(self.engine)
        self._apply_schema_upgrades()

    def _apply_schema_upgrades(self) -> None:
        """Ensure newly introduced columns exist on already-initialized tables."""

        inspector = inspect(self.engine)
        try:
            table_names = set(inspector.get_table_names())
        except Exception:
            table_names = set()

        try:
            game_columns = {col["name"] for col in inspector.get_columns("nfl_games")}
        except Exception:  # pragma: no cover - defensive fallback if table missing
            game_columns = set()

        statements: List[str] = []
        if "wind_mph" not in game_columns:
            statements.append("ALTER TABLE nfl_games ADD COLUMN IF NOT EXISTS wind_mph DOUBLE PRECISION")
        if "humidity" not in game_columns:
            statements.append("ALTER TABLE nfl_games ADD COLUMN IF NOT EXISTS humidity DOUBLE PRECISION")
        if "injury_summary" not in game_columns:
            statements.append("ALTER TABLE nfl_games ADD COLUMN IF NOT EXISTS injury_summary TEXT")
        if "odds_event_id" not in game_columns:
            statements.append("ALTER TABLE nfl_games ADD COLUMN IF NOT EXISTS odds_event_id TEXT")

        if "nfl_depth_charts" in table_names:
            try:
                depth_columns = {col["name"] for col in inspector.get_columns("nfl_depth_charts")}
            except Exception:
                depth_columns = set()
            if "source" not in depth_columns:
                statements.append(
                    "ALTER TABLE nfl_depth_charts ADD COLUMN IF NOT EXISTS source TEXT"
                )

        try:
            injury_columns = {col["name"] for col in inspector.get_columns("nfl_injury_reports")}
        except Exception:  # pragma: no cover - table may not exist yet
            injury_columns = set()
        if "position" not in injury_columns:
            statements.append(
                "ALTER TABLE nfl_injury_reports ADD COLUMN IF NOT EXISTS position TEXT"
            )

        if not statements:
            return

        with self.engine.begin() as conn:
            for statement in statements:
                conn.execute(text(statement))

    def _define_tables(self) -> None:
        self.games = Table(
            "nfl_games",
            self.meta,
            Column("game_id", String, primary_key=True),
            Column("season", String, nullable=False),
            Column("week", Integer),
            Column("start_time", DateTime(timezone=True)),
            Column("venue", String),
            Column("city", String),
            Column("state", String),
            Column("country", String),
            Column("surface", String),
            Column("day_of_week", String),
            Column("referee", String),
            Column("temperature_f", Float),
            Column("weather_conditions", String),
            Column("wind_mph", Float),
            Column("humidity", Float),
            Column("injury_summary", String),
            Column("home_team", String),
            Column("away_team", String),
            Column("home_score", Integer),
            Column("away_score", Integer),
            Column("status", String),
            Column("odds_event_id", String),
            Column("home_moneyline", Float),
            Column("away_moneyline", Float),
            Column("home_implied_prob", Float),
            Column("away_implied_prob", Float),
            Column("odds_updated", DateTime(timezone=True)),
            Column("ingested_at", DateTime(timezone=True), default=default_now_utc),
        )

        self.player_stats = Table(
            "nfl_player_stats",
            self.meta,
            Column("game_id", String, nullable=False),
            Column("player_id", String, nullable=False),
            Column("player_name", String),
            Column("team", String),
            Column("position", String),
            Column("rushing_attempts", Float),
            Column("rushing_yards", Float),
            Column("rushing_tds", Float),
            Column("receiving_targets", Float),
            Column("receptions", Float),
            Column("receiving_yards", Float),
            Column("receiving_tds", Float),
            Column("passing_attempts", Float),
            Column("passing_completions", Float),
            Column("passing_yards", Float),
            Column("passing_tds", Float),
            Column("fantasy_points", Float),
            Column("snap_count", Float),
            Column("ingested_at", DateTime(timezone=True), default=default_now_utc),
            UniqueConstraint("game_id", "player_id", name="uq_player_game"),
        )

        self.team_unit_ratings = Table(
            "nfl_team_unit_ratings",
            self.meta,
            Column("season", String, nullable=False),
            Column("team", String, nullable=False),
            Column("week", Integer, nullable=False),
            Column("offense_pass_rating", Float),
            Column("offense_rush_rating", Float),
            Column("defense_pass_rating", Float),
            Column("defense_rush_rating", Float),
            Column("updated_at", DateTime(timezone=True), default=default_now_utc),
            UniqueConstraint("season", "team", "week", name="uq_team_week"),
        )

        self.model_predictions = Table(
            "nfl_predictions",
            self.meta,
            Column("prediction_id", String, primary_key=True),
            Column("game_id", String, nullable=False),
            Column("entity_type", String, nullable=False),
            Column("entity_id", String, nullable=False),
            Column("prediction_target", String, nullable=False),
            Column("prediction_value", Float),
            Column("model_version", String),
            Column("features", JSON),
            Column("created_at", DateTime(timezone=True), default=default_now_utc),
        )

        self.injury_reports = Table(
            "nfl_injury_reports",
            self.meta,
            Column("injury_id", String, primary_key=True),
            Column("game_id", String),
            Column("team", String, nullable=False),
            Column("player_name", String),
            Column("position", String),
            Column("status", String),
            Column("practice_status", String),
            Column("description", String),
            Column("report_time", DateTime(timezone=True)),
            Column("ingested_at", DateTime(timezone=True), default=default_now_utc),
        )

        self.depth_charts = Table(
            "nfl_depth_charts",
            self.meta,
            Column("depth_id", String, primary_key=True),
            Column("team", String, nullable=False),
            Column("position", String, nullable=False),
            Column("player_id", String),
            Column("player_name", String),
            Column("rank", Integer),
            Column("source", String),
            Column("updated_at", DateTime(timezone=True)),
            Column("ingested_at", DateTime(timezone=True), default=default_now_utc),
        )

        self.team_advanced_metrics = Table(
            "nfl_team_advanced_metrics",
            self.meta,
            Column("metric_id", String, primary_key=True),
            Column("season", String, nullable=False),
            Column("week", Integer, nullable=False),
            Column("team", String, nullable=False),
            Column("pace_seconds_per_play", Float),
            Column("offense_epa", Float),
            Column("defense_epa", Float),
            Column("offense_success_rate", Float),
            Column("defense_success_rate", Float),
            Column("travel_penalty", Float),
            Column("rest_penalty", Float),
            Column("weather_adjustment", Float),
            Column("created_at", DateTime(timezone=True), default=default_now_utc),
            UniqueConstraint("season", "week", "team", name="uq_adv_metrics_team_week"),
        )

        self.model_backtests = Table(
            "nfl_model_backtests",
            self.meta,
            Column("run_id", String, nullable=False),
            Column("model_name", String, nullable=False),
            Column("metric_name", String, nullable=False),
            Column("metric_value", Float, nullable=False),
            Column("sample_size", Integer),
            Column("created_at", DateTime(timezone=True), default=default_now_utc),
        )

        self.game_totals = Table(
            "nfl_game_totals",
            self.meta,
            Column("market_id", String, primary_key=True),
            Column("game_id", String, nullable=False),
            Column("event_id", String),
            Column("season", String),
            Column("week", Integer),
            Column("start_time", DateTime(timezone=True)),
            Column("bookmaker", String),
            Column("total_line", Float),
            Column("over_odds", Float),
            Column("under_odds", Float),
            Column("last_update", DateTime(timezone=True)),
            Column("ingested_at", DateTime(timezone=True), default=default_now_utc),
        )

        self.player_prop_lines = Table(
            "nfl_player_prop_lines",
            self.meta,
            Column("prop_id", String, primary_key=True),
            Column("game_id", String, nullable=False),
            Column("event_id", String),
            Column("player_id", String),
            Column("player_name", String),
            Column("player_name_norm", String),
            Column("team", String),
            Column("opponent", String),
            Column("market", String, nullable=False),
            Column("line", Float),
            Column("over_odds", Float),
            Column("under_odds", Float),
            Column("bookmaker", String),
            Column("last_update", DateTime(timezone=True)),
            Column("ingested_at", DateTime(timezone=True), default=default_now_utc),
        )

    # ------------------------------------------------------------------
    # Write helpers
    # ------------------------------------------------------------------

    def upsert_rows(
        self,
        table: Table,
        rows: Iterable[Dict[str, Any]],
        conflict_cols: List[str],
        update_columns: Optional[Iterable[str]] = None,
    ) -> None:
        rows_list = list(rows)
        if not rows_list:
            return

        table_columns = set(table.c.keys())
        filtered_rows: List[Dict[str, Any]] = []
        for row in rows_list:
            if not isinstance(row, dict):
                continue
            filtered = {k: v for k, v in row.items() if k in table_columns}
            if filtered:
                filtered_rows.append(filtered)

        if not filtered_rows:
            return

        stmt = insert(table).values(filtered_rows)
        if update_columns is None:
            update_cols = {
                col.name: stmt.excluded[col.name]
                for col in table.columns
                if col.name not in conflict_cols
            }
        else:
            valid_columns = {
                col
                for col in update_columns
                if col in table.c.keys() and col not in conflict_cols
            }
            update_cols = {col: stmt.excluded[col] for col in valid_columns}

        if update_cols:
            stmt = stmt.on_conflict_do_update(index_elements=conflict_cols, set_=update_cols)
        else:
            stmt = stmt.on_conflict_do_nothing(index_elements=conflict_cols)
        try:
            with self.engine.begin() as conn:
                conn.execute(stmt)
        except SQLAlchemyError:
            logging.exception("Failed to upsert rows into %s", table.name)
            raise

    def fetch_existing_game_ids(self) -> set[str]:
        with self.engine.begin() as conn:
            rows = conn.execute(select(self.games.c.game_id)).fetchall()
        return {row[0] for row in rows}

    def fetch_game_lookup(self) -> List[Dict[str, Any]]:
        columns = [
            self.games.c.game_id,
            self.games.c.season,
            self.games.c.week,
            self.games.c.start_time,
            self.games.c.home_team,
            self.games.c.away_team,
            self.games.c.odds_event_id,
        ]
        with self.engine.begin() as conn:
            rows = conn.execute(select(*columns)).fetchall()
        results: List[Dict[str, Any]] = []
        for row in rows:
            results.append(
                {
                    "game_id": row[0],
                    "season": row[1],
                    "week": row[2],
                    "start_time": row[3],
                    "home_team": row[4],
                    "away_team": row[5],
                    "odds_event_id": row[6],
                }
            )
        return results

    def fetch_games_with_player_stats(self) -> set[str]:
        """Return the set of game IDs that already have player statistics stored."""

        with self.engine.begin() as conn:
            rows = conn.execute(select(self.player_stats.c.game_id).distinct()).fetchall()
        return {row[0] for row in rows}

    def latest_team_rating_week(self, season: str) -> Optional[int]:
        with self.engine.begin() as conn:
            row = conn.execute(
                select(func.max(self.team_unit_ratings.c.week)).where(self.team_unit_ratings.c.season == season)
            ).scalar()
        return row

    def record_backtest_metrics(
        self,
        run_id: str,
        model_name: str,
        metrics: Dict[str, float],
        sample_size: Optional[int] = None,
    ) -> None:
        if not metrics:
            return
        rows: List[Dict[str, Any]] = []

        def _append_metric(metric_name: str, metric_value: Any) -> None:
            if metric_value is None:
                return
            try:
                value_float = float(metric_value)
            except (TypeError, ValueError):
                return
            if math.isnan(value_float):
                return
            rows.append(
                {
                    "run_id": run_id,
                    "model_name": model_name,
                    "metric_name": metric_name,
                    "metric_value": value_float,
                    "sample_size": sample_size,
                }
            )

        for metric, value in metrics.items():
            if isinstance(value, (tuple, list)):
                if len(value) == 2:
                    _append_metric(f"{metric}_lower", value[0])
                    _append_metric(f"{metric}_upper", value[1])
                else:
                    for idx, component in enumerate(value):
                        _append_metric(f"{metric}_{idx}", component)
            else:
                _append_metric(metric, value)

        if not rows:
            return
        with self.engine.begin() as conn:
            conn.execute(self.model_backtests.insert(), rows)


# ---------------------------------------------------------------------------
# API clients
# ---------------------------------------------------------------------------


class MySportsFeedsClient:
    def __init__(self, user: str, password: str, timeout: int = 30):
        self.user = user
        self.password = password
        self.auth = (user, password)
        self.timeout = timeout

    def _request(self, endpoint: str, *, params: Optional[Dict[str, Any]] = None) -> Dict[str, Any]:
        url = f"{API_PREFIX_NFL}/{endpoint}"
        logging.debug("Requesting MySportsFeeds endpoint %s", url)
        resp = requests.get(url, params=params, auth=self.auth, timeout=self.timeout)
        resp.raise_for_status()
        try:
            return resp.json()
        except RequestsJSONDecodeError:
            content = resp.text.strip()
            if not content:
                logging.debug(
                    "Empty response body for MySportsFeeds endpoint %s; returning empty payload",
                    url,
                )
                return {}
            logging.warning(
                "Failed to decode JSON from MySportsFeeds endpoint %s (content-type=%s)",
                url,
                resp.headers.get("Content-Type"),
            )
            raise

    def fetch_games(self, season: str) -> List[Dict[str, Any]]:
        """Fetch the schedule for a season, retrying with alternative filters."""

        base_params: Dict[str, Any] = {"limit": 500}
        attempts: Tuple[Optional[str], ...] = (
            "completed,upcoming",
            "final,inprogress,scheduled",
            None,
        )

        for status_filter in attempts:
            params = dict(base_params)
            if status_filter:
                params["status"] = status_filter

            data = self._request(f"{season}/games.json", params=params)
            games = data.get("games", [])
            if games:
                if status_filter and status_filter != attempts[0]:
                    logging.debug(
                        "Fetched %d games for %s after retrying with status filter '%s'",
                        len(games),
                        season,
                        status_filter,
                    )
                return games

        logging.debug(
            "No games returned for %s even after retrying with multiple status filters",
            season,
        )
        return []

    def fetch_game_boxscore(self, season: str, game_id: str) -> Dict[str, Any]:
        return self._request(f"{season}/games/{game_id}/boxscore.json")

    def fetch_player_gamelogs(self, season: str, game_id: str) -> List[Dict[str, Any]]:
        try:
            data = self._request(
                f"{season}/games/{game_id}/player_gamelogs.json",
                params={"stats": "Rushing,Receiving,Passing,Fumbles"},
            )
        except HTTPError as exc:
            status = getattr(exc.response, "status_code", None)
            if status == 404:
                logging.debug(
                    "No player gamelogs found for season %s game %s (HTTP 404)",
                    season,
                    game_id,
                )
                return []
            raise
        return data.get("gamelogs", [])

    def fetch_injuries(
        self, season: Optional[str] = None, date: Optional[str] = None
    ) -> Dict[str, Any]:
        params: Dict[str, Any] = {}
        if season:
            params["season"] = season
        if date:
            params["date"] = date
        data = self._request("injuries.json", params=params or None)
        if not isinstance(data, dict):
            return {"players": [], "lastUpdatedOn": None}
        data.setdefault("players", [])
        return data

    def fetch_game_lineup(self, season: str, game_key: str) -> Dict[str, Any]:
        try:
            return self._request(f"{season}/games/{game_key}/lineup.json")
        except HTTPError as exc:
            status = getattr(exc.response, "status_code", None)
            if status == 404:
                logging.debug(
                    "No lineup available for season %s game %s (HTTP 404)",
                    season,
                    game_key,
                )
                return {}
            raise



class OddsApiClient:
    def __init__(self, api_key: str, timeout: int = 30, allow_insecure_ssl: bool = False):
        self.api_key = api_key
        self.timeout = timeout
        self.allow_insecure_ssl = allow_insecure_ssl

    def _build_connector(self, allow_insecure: bool) -> Optional[aiohttp.TCPConnector]:
        if allow_insecure:
            return aiohttp.TCPConnector(ssl=False)
        try:
            ssl_context = ssl.create_default_context(cafile=certifi.where())
        except Exception:
            ssl_context = None
        if ssl_context is None:
            return None
        return aiohttp.TCPConnector(ssl=ssl_context)

    @staticmethod
    def _normalize_bound(value: Optional[dt.datetime]) -> Optional[dt.datetime]:
        if value is None:
            return None
        if value.tzinfo is None:
            return value.replace(tzinfo=dt.timezone.utc)
        return value.astimezone(dt.timezone.utc)

    @staticmethod
    def _to_iso(value: Optional[dt.datetime]) -> Optional[str]:
        if value is None:
            return None
        if value.tzinfo is None:
            value = value.replace(tzinfo=dt.timezone.utc)
        return value.astimezone(dt.timezone.utc).isoformat().replace('+00:00', 'Z')

    @staticmethod
    def _reverse_market_map() -> Dict[str, str]:
        reverse: Dict[str, str] = {}
        for raw_key, canonical in ODDS_MARKET_CANONICAL_MAP.items():
            preferred = raw_key
            if preferred.endswith('_yds'):
                preferred = preferred.replace('_yds', '_yards')
            if preferred == 'player_reception_yds':
                preferred = 'player_receiving_yards'
            reverse[canonical.upper()] = preferred
        return reverse

    def _assemble_events(
        self,
        meta_df: Optional[pd.DataFrame],
        game_df: pd.DataFrame,
        prop_df: pd.DataFrame,
        start: Optional[dt.datetime],
        end: Optional[dt.datetime],
    ) -> List[Dict[str, Any]]:
        reverse_map = self._reverse_market_map()

        def normalize_market(label: str) -> str:
            key = reverse_map.get(label.upper(), label.lower())
            if key.endswith('_yds'):
                key = key.replace('_yds', '_yards')
            if key == 'player_reception_yds':
                key = 'player_receiving_yards'
            return key

        event_meta: Dict[str, Dict[str, Any]] = {}

        # TODO: Guard against index alignment issues here. The Odds API can drop games
        # between calls, so any upstream filtering that mutates ``frame.index`` risks
        # leaking stale labels into ``event_meta`` if we ever rely on positional joins.
        def update_meta(frame: pd.DataFrame) -> None:
            if frame is None or frame.empty:
                return
            for _, row in frame.iterrows():
                eid = str(row.get('event_id') or '')
                if not eid:
                    continue
                meta = event_meta.setdefault(eid, {})
                if not meta.get('home_team') and row.get('home_team'):
                    meta['home_team'] = row.get('home_team')
                if not meta.get('away_team') and row.get('away_team'):
                    meta['away_team'] = row.get('away_team')
                commence_dt = row.get('commence_dt')
                if pd.notna(commence_dt) and meta.get('commence_dt') is None:
                    if isinstance(commence_dt, pd.Timestamp):
                        meta['commence_dt'] = commence_dt.to_pydatetime()
                    elif isinstance(commence_dt, dt.datetime):
                        meta['commence_dt'] = commence_dt
                if not meta.get('commence_raw') and row.get('commence_time'):
                    meta['commence_raw'] = row.get('commence_time')

        update_meta(meta_df)
        update_meta(game_df)
        update_meta(prop_df)

        events: Dict[str, Dict[str, Any]] = {}
        bookmaker_maps: Dict[str, Dict[str, Dict[str, Any]]] = {}

        def get_event(event_id: str) -> Dict[str, Any]:
            if event_id not in events:
                meta = event_meta.get(event_id, {})
                commence_dt = meta.get('commence_dt')
                events[event_id] = {
                    'id': event_id,
                    'commence_time': self._to_iso(commence_dt) if commence_dt else meta.get('commence_raw'),
                    'home_team': meta.get('home_team'),
                    'away_team': meta.get('away_team'),
                    'bookmakers': [],
                }
                bookmaker_maps[event_id] = {}
            return events[event_id]

        def get_bookmaker(event_id: str, book: str) -> Dict[str, Any]:
            event = get_event(event_id)
            book_map = bookmaker_maps[event_id]
            if book not in book_map:
                bookmaker = {
                    'key': book,
                    'title': book,
                    'last_update': self._to_iso(default_now_utc()),
                    'markets': [],
                }
                bookmaker['__markets'] = {}
                book_map[book] = bookmaker
                event['bookmakers'].append(bookmaker)
            return book_map[book]

        def add_outcome(book: Dict[str, Any], market_key: str, outcome: Dict[str, Any]) -> None:
            markets_map = book.setdefault('__markets', {})
            market_struct = markets_map.get(market_key)
            if market_struct is None:
                market_struct = {'key': market_key, 'outcomes': []}
                markets_map[market_key] = market_struct
                book['markets'].append(market_struct)
            market_struct['outcomes'].append(outcome)

        def assign_last_update(book: Dict[str, Any], raw_value: Any) -> None:
            if raw_value is None:
                return
            if isinstance(raw_value, float) and math.isnan(raw_value):
                return
            if isinstance(raw_value, pd.Timestamp):
                iso_val = self._to_iso(raw_value.to_pydatetime())
            elif isinstance(raw_value, dt.datetime):
                iso_val = self._to_iso(raw_value)
            else:
                text = str(raw_value).strip()
                if not text or text.lower() == 'nan':
                    return
                iso_val = text
            if iso_val:
                book['last_update'] = iso_val

        if game_df is not None and not game_df.empty:
            for _, row in game_df.iterrows():
                eid = str(row.get('event_id') or '')
                book_name = str(row.get('book') or '')
                if not eid or not book_name:
                    continue
                price = row.get('american_odds')
                if pd.isna(price):
                    continue
                book = get_bookmaker(eid, book_name)
                assign_last_update(book, row.get('last_update'))
                market_key = normalize_market(str(row.get('market') or ''))
                outcome: Dict[str, Any] = {
                    'name': row.get('side'),
                    'price': float(price),
                }
                line_val = row.get('line')
                if not pd.isna(line_val):
                    outcome['point'] = float(line_val)
                    if market_key == 'totals':
                        outcome['total'] = float(line_val)
                add_outcome(book, market_key, outcome)

        if prop_df is not None and not prop_df.empty:
            for _, row in prop_df.iterrows():
                eid = str(row.get('event_id') or '')
                book_name = str(row.get('book') or '')
                if not eid or not book_name:
                    continue
                price = row.get('american_odds')
                if pd.isna(price):
                    continue
                book = get_bookmaker(eid, book_name)
                assign_last_update(book, row.get('last_update'))
                market_key = normalize_market(str(row.get('market') or ''))
                outcome: Dict[str, Any] = {
                    'name': row.get('side'),
                    'price': float(price),
                    'description': row.get('player'),
                    'participant': row.get('player'),
                }
                line_val = row.get('line')
                if not pd.isna(line_val):
                    outcome['point'] = float(line_val)
                add_outcome(book, market_key, outcome)

        assembled = list(events.values())
        for event in assembled:
            for bookmaker in event.get('bookmakers', []):
                bookmaker.pop('__markets', None)

        if start or end:
            filtered: List[Dict[str, Any]] = []
            start_utc = self._normalize_bound(start)
            end_utc = self._normalize_bound(end)
            for event in assembled:
                commence = parse_dt(event.get('commence_time'))
                if start_utc and (commence is None or commence < start_utc):
                    continue
                if end_utc and (commence is None or commence > end_utc):
                    continue
                filtered.append(event)
            assembled = filtered
        return assembled

    async def _fetch_async(
        self,
        start: Optional[dt.datetime],
        end: Optional[dt.datetime],
        include_player_props: bool,
        include_historical: bool,
    ) -> List[Dict[str, Any]]:
        api_key = self.api_key or ODDS_API_KEY
        timeout = aiohttp.ClientTimeout(total=self.timeout)

        async def run_fetch(allow_insecure: bool) -> List[Dict[str, Any]]:
            connector = self._build_connector(allow_insecure)
            async with aiohttp.ClientSession(timeout=timeout, connector=connector) as session:
                events_meta_frames: List[pd.DataFrame] = []

                event_index = await odds_fetch_event_index(
                    session,
                    api_key=api_key,
                    regions=ODDS_GAME_REGIONS,
                    bookmakers=ODDS_BOOKMAKERS,
                    markets=ODDS_EVENT_MARKETS,
                    odds_format=ODDS_FORMAT,
                    allow_insecure_ssl=allow_insecure,
                )
                if not event_index.empty:
                    event_index["event_id"] = event_index["event_id"].astype(str)
                    events_meta_frames.append(event_index)

                game_df = await odds_fetch_game_odds(
                    session,
                    api_key=api_key,
                    regions=ODDS_GAME_REGIONS,
                    markets=ODDS_DEFAULT_MARKETS,
                    bookmakers=ODDS_BOOKMAKERS,
                    odds_format=ODDS_FORMAT,
                    allow_insecure_ssl=allow_insecure,
                )
                if not game_df.empty:
                    game_df["event_id"] = game_df["event_id"].astype(str)
                    game_df['commence_dt'] = pd.to_datetime(
                        game_df['commence_time'], errors='coerce', utc=True
                    )
                    start_bound = self._normalize_bound(start)
                    end_bound = self._normalize_bound(end)
                    if start_bound is not None:
                        game_df = game_df[game_df['commence_dt'] >= start_bound]
                    if end_bound is not None:
                        game_df = game_df[game_df['commence_dt'] <= end_bound]
                if include_historical:
                    history_events = await odds_fetch_events_range(
                        session,
                        api_key=api_key,
                        start=start,
                        end=end,
                        regions=ODDS_GAME_REGIONS,
                        bookmakers=ODDS_BOOKMAKERS,
                        markets=ODDS_EVENT_MARKETS,
                        odds_format=ODDS_FORMAT,
                        allow_insecure_ssl=allow_insecure,
                    )
                    if not history_events.empty:
                        history_events['event_id'] = history_events['event_id'].astype(str)
                        events_meta_frames.append(history_events)

                events_meta = pd.DataFrame()
                if events_meta_frames:
                    events_meta = pd.concat(events_meta_frames, ignore_index=True)
                    if 'event_id' in events_meta.columns:
                        events_meta['event_id'] = events_meta['event_id'].astype(str)
                    else:
                        events_meta['event_id'] = ''
                    events_meta = events_meta[events_meta['event_id'].astype(bool)]
                    events_meta = events_meta.drop_duplicates(subset=['event_id'], keep='last')
                    if 'commence_dt' not in events_meta.columns:
                        events_meta['commence_dt'] = pd.to_datetime(
                            events_meta.get('commence_time'), errors='coerce', utc=True
                        )
                    else:
                        events_meta['commence_dt'] = pd.to_datetime(
                            events_meta['commence_dt'], errors='coerce', utc=True
                        )
                    start_bound = self._normalize_bound(start)
                    end_bound = self._normalize_bound(end)
                    if start_bound is not None:
                        events_meta = events_meta[
                            events_meta['commence_dt'].isna()
                            | (events_meta['commence_dt'] >= start_bound)
                        ]
                    if end_bound is not None:
                        events_meta = events_meta[
                            events_meta['commence_dt'].isna()
                            | (events_meta['commence_dt'] <= end_bound)
                        ]

                if not game_df.empty and not events_meta.empty:
                    merge_columns = ['event_id', 'home_team', 'away_team', 'commence_time', 'commence_dt']
                    available_cols = [col for col in merge_columns if col in events_meta.columns]
                    if available_cols:
                        game_df = game_df.merge(
                            events_meta[available_cols],
                            on='event_id',
                            how='left',
                            suffixes=('', '_meta'),
                        )
                        for column in ['home_team', 'away_team', 'commence_time', 'commence_dt']:
                            meta_col = f"{column}_meta"
                            if meta_col in game_df.columns:
                                game_df[column] = game_df[column].fillna(game_df[meta_col])
                                game_df.drop(columns=[meta_col], inplace=True)
                        if 'commence_time' in game_df.columns:
                            game_df['commence_dt'] = pd.to_datetime(
                                game_df['commence_time'], errors='coerce', utc=True
                            )
                        events_meta['commence_dt'] = pd.to_datetime(
                            events_meta['commence_time'], errors='coerce', utc=True
                        )
                        existing_ids: Set[str] = set()
                        if not game_df.empty and 'event_id' in game_df.columns:
                            existing_ids = set(game_df['event_id'].dropna().astype(str))
                        hist_event_ids = [
                            eid for eid in events_meta['event_id'] if eid and eid not in existing_ids
                        ]
                        if hist_event_ids:
                            history_games = await odds_fetch_event_game_markets(
                                session,
                                api_key=api_key,
                                event_ids=hist_event_ids,
                                regions=ODDS_GAME_REGIONS,
                                markets=ODDS_DEFAULT_MARKETS,
                                bookmakers=ODDS_BOOKMAKERS,
                                odds_format=ODDS_FORMAT,
                                allow_insecure_ssl=allow_insecure,
                                fallback_to_history=True,
                            )
                            if not history_games.empty:
                                history_games = history_games.merge(
                                    events_meta[
                                        [
                                            'event_id',
                                            'home_team',
                                            'away_team',
                                            'commence_time',
                                            'commence_dt',
                                        ]
                                    ],
                                    on='event_id',
                                    how='left',
                                    suffixes=('', '_meta'),
                                )
                                for column in ['home_team', 'away_team', 'commence_time', 'commence_dt']:
                                    meta_col = f"{column}_meta"
                                    if meta_col in history_games.columns:
                                        history_games[column] = history_games[column].fillna(
                                            history_games[meta_col]
                                        )
                                        history_games.drop(columns=[meta_col], inplace=True)
                                if 'commence_dt' in history_games.columns:
                                    history_games['commence_dt'] = pd.to_datetime(
                                        history_games['commence_dt'], errors='coerce', utc=True
                                    )
                                game_df = (
                                    pd.concat([game_df, history_games], ignore_index=True)
                                    if not game_df.empty
                                    else history_games
                                )
                if not game_df.empty:
                    start_bound = self._normalize_bound(start)
                    end_bound = self._normalize_bound(end)
                    if start_bound is not None:
                        game_df = game_df[game_df['commence_dt'] >= start_bound]
                    if end_bound is not None:
                        game_df = game_df[game_df['commence_dt'] <= end_bound]
                prop_df = pd.DataFrame()
                if include_player_props:
                    event_ids: List[str] = []
                    if not events_meta.empty and 'event_id' in events_meta.columns:
                        event_ids = (
                            events_meta['event_id']
                            .dropna()
                            .astype(str)
                            .drop_duplicates()
                            .tolist()
                        )
                    elif not game_df.empty and 'event_id' in game_df.columns:
                        event_ids = (
                            game_df['event_id']
                            .dropna()
                            .astype(str)
                            .drop_duplicates()
                            .tolist()
                        )
                    if event_ids:
                        prop_df = await odds_fetch_prop_odds(
                            session,
                            api_key=api_key,
                            event_ids=event_ids,
                            regions=ODDS_PROP_REGIONS,
                            bookmakers=ODDS_BOOKMAKERS,
                            odds_format=ODDS_FORMAT,
                            allow_insecure_ssl=allow_insecure,
                            fallback_to_history=True,
                        )
                        if not prop_df.empty:
                            if not events_meta.empty:
                                merge_columns = ['event_id', 'home_team', 'away_team', 'commence_time', 'commence_dt']
                                available_cols = [
                                    col for col in merge_columns if col in events_meta.columns
                                ]
                                if available_cols:
                                    prop_df = prop_df.merge(
                                        events_meta[available_cols],
                                        on='event_id',
                                        how='left',
                                        suffixes=('', '_meta'),
                                    )
                                    for column in [
                                        'home_team',
                                        'away_team',
                                        'commence_time',
                                        'commence_dt',
                                    ]:
                                        meta_col = f"{column}_meta"
                                        if meta_col in prop_df.columns:
                                            prop_df[column] = prop_df[column].fillna(prop_df[meta_col])
                                            prop_df.drop(columns=[meta_col], inplace=True)
                            prop_df['commence_dt'] = pd.to_datetime(
                                prop_df['commence_time'], errors='coerce', utc=True
                            )
                            start_bound = self._normalize_bound(start)
                            end_bound = self._normalize_bound(end)
                            if start_bound is not None:
                                prop_df = prop_df[prop_df['commence_dt'] >= start_bound]
                            if end_bound is not None:
                                prop_df = prop_df[prop_df['commence_dt'] <= end_bound]
                    if include_historical and not events_meta.empty:
                        hist_prop_ids = [
                            eid
                            for eid in events_meta['event_id']
                            if eid and (prop_df.empty or eid not in set(prop_df['event_id'].astype(str)))
                        ]
                        if hist_prop_ids:
                            history_props = await odds_fetch_prop_odds(
                                session,
                                api_key=api_key,
                                event_ids=hist_prop_ids,
                                regions=ODDS_PROP_REGIONS,
                                bookmakers=ODDS_BOOKMAKERS,
                                odds_format=ODDS_FORMAT,
                                allow_insecure_ssl=allow_insecure,
                                fallback_to_history=True,
                            )
                            if not history_props.empty:
                                history_props = history_props.merge(
                                    events_meta[
                                        [
                                            'event_id',
                                            'home_team',
                                            'away_team',
                                            'commence_time',
                                            'commence_dt',
                                        ]
                                    ],
                                    on='event_id',
                                    how='left',
                                    suffixes=('', '_meta'),
                                )
                                for column in ['home_team', 'away_team', 'commence_time', 'commence_dt']:
                                    meta_col = f"{column}_meta"
                                    if meta_col in history_props.columns:
                                        history_props[column] = history_props[column].fillna(
                                            history_props[meta_col]
                                        )
                                        history_props.drop(columns=[meta_col], inplace=True)
                                if 'commence_time' in history_props.columns:
                                    history_props['commence_dt'] = pd.to_datetime(
                                        history_props['commence_time'], errors='coerce', utc=True
                                    )
                                if start_bound is not None:
                                    history_props = history_props[
                                        history_props['commence_dt'] >= start_bound
                                    ]
                                if end_bound is not None:
                                    history_props = history_props[
                                        history_props['commence_dt'] <= end_bound
                                    ]
                                prop_df = (
                                    pd.concat([prop_df, history_props], ignore_index=True)
                                    if not prop_df.empty
                                    else history_props
                                )
                if not prop_df.empty and 'commence_dt' in prop_df.columns:
                    start_bound = self._normalize_bound(start)
                    end_bound = self._normalize_bound(end)
                    if start_bound is not None:
                        prop_df = prop_df[prop_df['commence_dt'] >= start_bound]
                    if end_bound is not None:
                        prop_df = prop_df[prop_df['commence_dt'] <= end_bound]
                return self._assemble_events(events_meta, game_df, prop_df, start, end)

        try:
            return await run_fetch(self.allow_insecure_ssl)
        except client_exceptions.ClientConnectorCertificateError:
            if self.allow_insecure_ssl:
                raise
            odds_logger.warning(
                "SSL verification failed when fetching odds; retrying with certificate verification disabled"
            )
            return await run_fetch(True)

    def fetch_odds(
        self,
        *,
        start: Optional[dt.datetime] = None,
        end: Optional[dt.datetime] = None,
        include_player_props: bool = True,
        include_historical: bool = True,
    ) -> List[Dict[str, Any]]:
        try:
            return asyncio.run(
                self._fetch_async(
                    start=start,
                    end=end,
                    include_player_props=include_player_props,
                    include_historical=include_historical,
                )
            )
        except RuntimeError:
            loop = asyncio.get_event_loop()
            if loop.is_running():
                return loop.run_until_complete(
                    self._fetch_async(
                        start=start,
                        end=end,
                        include_player_props=include_player_props,
                        include_historical=include_historical,
                    )
                )
            raise


@dataclass
class MSFCreds:
    api_key: str
    password: str = "MYSPORTSFEEDS"


class NFLIngestor:
    def __init__(
        self,
        db: NFLDatabase,
        msf_client: MySportsFeedsClient,
        odds_client: OddsApiClient,
        supplemental_loader: SupplementalDataLoader,
    ):
        self.db = db
        self.msf_client = msf_client
        self.odds_client = odds_client
        self.supplemental_loader = supplemental_loader
        user = getattr(msf_client, "user", None)
        password = getattr(msf_client, "password", None)
        auth_tuple = getattr(msf_client, "auth", None)
        if not user and auth_tuple:
            try:
                user = auth_tuple[0]
            except Exception:
                user = None
        if not password and auth_tuple and len(auth_tuple) > 1:
            try:
                password = auth_tuple[1]
            except Exception:
                password = None
        self._msf_creds = MSFCreds(
            api_key=user or "",
            password=password or "MYSPORTSFEEDS",
        )

    def ingest(self, seasons: Iterable[str]) -> None:
        existing_games = self.db.fetch_existing_game_ids()
        games_with_stats = self.db.fetch_games_with_player_stats()
        logging.info("Found %d games already in database", len(existing_games))

        injuries_payload = self.msf_client.fetch_injuries()
        msf_injuries_last_updated = parse_dt(injuries_payload.get("lastUpdatedOn"))
        msf_injuries_by_team = self._group_msf_injuries(
            injuries_payload.get("players", []), msf_injuries_last_updated
        )
        lineup_cache: Dict[Tuple[str, str, str], List[Dict[str, Any]]] = {}

        injury_rows_all: List[Dict[str, Any]] = []
        advanced_rows_map: Dict[Tuple[str, int, str], Dict[str, Any]] = {}
        lineup_depth_teams: Set[str] = set()

        for season in seasons:
            games = self.msf_client.fetch_games(season)
            logging.info("Fetched %d games for season %s", len(games), season)
            if not games:
                logging.warning(
                    "No games returned from MySportsFeeds for %s. "
                    "Verify your API credentials, plan access, and season configuration.",
                    season,
                )

            new_game_rows: List[Dict[str, Any]] = []
            player_rows: List[Dict[str, Any]] = []

            for game in games:
                schedule = game.get("schedule", {})
                game_id = schedule.get("id")
                if not game_id:
                    continue

                game_id_str = str(game_id)
                have_player_stats = game_id_str in games_with_stats

                score = game.get("score") or {}
                home_score, away_score = self._extract_score_totals(score)
                start_time = parse_dt(schedule.get("startTime"))
                venue = schedule.get("venue") or {}
                weather = schedule.get("weather") or {}
                officials = schedule.get("officials") or []
                home_team_abbr = normalize_team_abbr(
                    (schedule.get("homeTeam") or {}).get("abbreviation")
                    or (schedule.get("homeTeam") or {}).get("name")
                )
                away_team_abbr = normalize_team_abbr(
                    (schedule.get("awayTeam") or {}).get("abbreviation")
                    or (schedule.get("awayTeam") or {}).get("name")
                )

                msf_injuries = self._collect_game_injuries(
                    game_id_str,
                    home_team_abbr,
                    away_team_abbr,
                    msf_injuries_by_team,
                )
                supplemental_injuries, _ = self.supplemental_loader.injuries_for_game(
                    game_id_str, home_team_abbr, away_team_abbr
                )
                injuries = self._merge_injury_rows(msf_injuries, supplemental_injuries)
                injury_summary = self._summarize_injury_rows(injuries)
                if injuries:
                    injury_rows_all.extend(injuries)

                lineup_rows = self._lineup_rows_from_msf(
                    start_time,
                    away_team_abbr,
                    home_team_abbr,
                    self._msf_creds,
                    lineup_cache,
                )
                for lineup_row in lineup_rows:
                    if lineup_row.get("game_start") is None:
                        lineup_row["game_start"] = start_time

                week_value = schedule.get("week")
                try:
                    week_int = int(week_value) if week_value is not None else None
                except (TypeError, ValueError):
                    week_int = None

                for team_code in filter(None, {home_team_abbr, away_team_abbr}):
                    advanced_payload = self.supplemental_loader.advanced_metrics(
                        season, week_int, team_code
                    )
                    if not advanced_payload:
                        continue
                    metric_id = advanced_payload.get("metric_id") or uuid.uuid4().hex
                    advanced_rows_map[(str(season), week_int or 0, team_code)] = {
                        "metric_id": metric_id,
                        "season": str(season),
                        "week": week_int,
                        "team": team_code,
                        "pace_seconds_per_play": self._safe_float(
                            advanced_payload.get("pace_seconds_per_play")
                            or advanced_payload.get("pace")
                        ),
                        "offense_epa": self._safe_float(advanced_payload.get("offense_epa")),
                        "defense_epa": self._safe_float(advanced_payload.get("defense_epa")),
                        "offense_success_rate": self._safe_float(
                            advanced_payload.get("offense_success_rate")
                        ),
                        "defense_success_rate": self._safe_float(
                            advanced_payload.get("defense_success_rate")
                        ),
                        "travel_penalty": self._safe_float(advanced_payload.get("travel_penalty")),
                        "rest_penalty": self._safe_float(advanced_payload.get("rest_penalty")),
                        "weather_adjustment": self._safe_float(
                            advanced_payload.get("weather_adjustment")
                        ),
                    }

                referee_name: Optional[str] = None
                if officials:
                    lead_official = officials[0] or {}
                    first = lead_official.get("firstName", "")
                    last = lead_official.get("lastName", "")
                    referee_name = f"{first} {last}".strip()
                    if not referee_name:
                        referee_name = lead_official.get("fullName")

                wind_mph = self._extract_wind_mph(weather.get("windSpeed"))
                humidity = self._extract_humidity(weather.get("humidity"))
                weather_override = self.supplemental_loader.weather_override(game_id_str)
                if weather_override:
                    if weather_override.get("temperature_f") is not None:
                        weather["temperature"] = weather_override.get("temperature_f")
                    if weather_override.get("conditions"):
                        weather["conditions"] = weather_override.get("conditions")
                    wind_mph = self._safe_float(weather_override.get("wind_mph") or wind_mph)
                    humidity = self._safe_float(weather_override.get("humidity") or humidity)
                    if weather_override.get("temperature_f") is not None:
                        weather_temperature = weather_override.get("temperature_f")
                    else:
                        weather_temperature = weather.get("temperature")
                else:
                    weather_temperature = weather.get("temperature")

                temperature_f = self._extract_temperature_fahrenheit(weather_temperature)
                wind_mph = self._safe_float(wind_mph)
                humidity = self._safe_float(humidity)

                new_game_rows.append(
                    {
                        "game_id": game_id_str,
                        "season": season,
                        "week": schedule.get("week"),
                        "start_time": start_time,
                        "venue": venue.get("name"),
                        "city": venue.get("city"),
                        "state": venue.get("state"),
                        "country": venue.get("country"),
                        "surface": venue.get("surface"),
                        "day_of_week": start_time.strftime("%A") if start_time else None,
                        "referee": referee_name,
                        "temperature_f": temperature_f,
                        "weather_conditions": weather.get("conditions"),
                        "wind_mph": wind_mph,
                        "humidity": humidity,
                        "injury_summary": injury_summary,
                        "home_team": home_team_abbr,
                        "away_team": away_team_abbr,
                        "home_score": home_score,
                        "away_score": away_score,
                        "status": schedule.get("status"),
                    }
                )

                status = (
                    schedule.get("status")
                    or schedule.get("playedStatus")
                    or (game.get("status") if isinstance(game, dict) else None)
                    or ""
                ).lower()
                is_completed = status.startswith("final") or status in {"completed", "postponed"}

                if have_player_stats:
                    logging.debug(
                        "Skipping player stats for already ingested game %s", game_id_str
                    )
                    continue

                if not is_completed:
                    logging.debug(
                        "Game %s in season %s has status '%s'; skipping player stats fetch until completion",
                        game_id_str,
                        season,
                        schedule.get("status"),
                    )
                    continue

                gamelog_entries = self.msf_client.fetch_player_gamelogs(season, game_id_str)
                player_entries = list(gamelog_entries)
                if not player_entries:
                    logging.debug(
                        "No player gamelog entries returned for season %s game %s", season, game_id_str
                    )
                    fallback_entries = self._fetch_boxscore_player_stats(season, game_id_str)
                    if fallback_entries:
                        logging.debug(
                            "Using boxscore fallback for season %s game %s player stats",
                            season,
                            game_id_str,
                        )
                        player_entries = fallback_entries
                if not player_entries:
                    continue
                for entry in player_entries:
                    player = entry.get("player", {})
                    team = entry.get("team", {})
                    stats = entry.get("stats", {})

                    def stat_value(stat_group: str, field: str) -> Optional[float]:
                        group = stats.get(stat_group, {})
                        value = group.get(field, {})
                        return value.get("#text") or value.get("value")

                    player_rows.append(
                        {
                            "game_id": game_id_str,
                            "player_id": str(player.get("id")),
                            "player_name": f"{player.get('firstName', '')} {player.get('lastName', '')}".strip(),
                            "team": team.get("abbreviation"),
                            "position": player.get("position"),
                            "rushing_attempts": self._safe_float(stat_value("Rushing", "RushingAttempts")),
                            "rushing_yards": self._safe_float(stat_value("Rushing", "RushingYards")),
                            "rushing_tds": self._safe_float(stat_value("Rushing", "RushingTD")),
                            "receiving_targets": self._safe_float(stat_value("Receiving", "Targets")),
                            "receptions": self._safe_float(stat_value("Receiving", "Receptions")),
                            "receiving_yards": self._safe_float(stat_value("Receiving", "ReceivingYards")),
                            "receiving_tds": self._safe_float(stat_value("Receiving", "ReceivingTD")),
                            "passing_attempts": self._safe_float(stat_value("Passing", "PassAttempts")),
                            "passing_completions": self._safe_float(stat_value("Passing", "PassCompletions")),
                            "passing_yards": self._safe_float(stat_value("Passing", "PassYards")),
                            "passing_tds": self._safe_float(stat_value("Passing", "PassTD")),
                            "fantasy_points": self._safe_float(stat_value("Fantasy", "FantasyPoints")),
                            "snap_count": self._safe_float(stat_value("Miscellaneous", "Snaps")),
                        }
                    )

            self.db.upsert_rows(self.db.games, new_game_rows, ["game_id"])
            self.db.upsert_rows(self.db.player_stats, player_rows, ["game_id", "player_id"])
            if len(new_game_rows) == 0 and len(player_rows) == 0:
                logging.warning(
                    "Ingested %d new games and %d player stat rows for %s. "
                    "If these counts are unexpectedly low, confirm that your MySportsFeeds subscription "
                    "includes detailed stats and that the targeted seasons contain completed games.",
                    len(new_game_rows),
                    len(player_rows),
                    season,
                )

        if injury_rows_all:
            self.db.upsert_rows(self.db.injury_reports, injury_rows_all, ["injury_id"])
        if advanced_rows_map:
            self.db.upsert_rows(
                self.db.team_advanced_metrics,
                list(advanced_rows_map.values()),
                ["metric_id"],
            )

        # Ingest odds separately as they change frequently (always upsert)
        self._ingest_odds()

    def _ingest_odds(self) -> None:
        game_lookup_rows = self.db.fetch_game_lookup()
        if not game_lookup_rows:
            logging.warning("No scheduled games available when attempting to ingest odds.")
            return

        def _ensure_datetime(value: Any) -> Optional[dt.datetime]:
            if value is None or value == "":
                return None
            if isinstance(value, dt.datetime):
                return value
            return parse_dt(value)

        games_by_event: Dict[str, Dict[str, Any]] = {}
        games_by_key: Dict[Tuple[str, str, Optional[dt.date]], List[Dict[str, Any]]] = defaultdict(list)
        min_start: Optional[dt.datetime] = None
        max_start: Optional[dt.datetime] = None

        for row in game_lookup_rows:
            start_time = _ensure_datetime(row.get("start_time"))
            if start_time is not None:
                if min_start is None or start_time < min_start:
                    min_start = start_time
                if max_start is None or start_time > max_start:
                    max_start = start_time
            home = normalize_team_abbr(row.get("home_team"))
            away = normalize_team_abbr(row.get("away_team"))
            if home and away:
                key = (home, away, start_time.date() if start_time else None)
                games_by_key[key].append(row)
            event_id = row.get("odds_event_id")
            if event_id:
                games_by_event[str(event_id)] = row

        if min_start is None:
            min_start = default_now_utc() - dt.timedelta(days=7)
        if max_start is None:
            max_start = default_now_utc() + dt.timedelta(days=7)

        buffer = dt.timedelta(days=2)
        odds_data = self.odds_client.fetch_odds(
            start=min_start - buffer,
            end=max_start + buffer,
            include_player_props=True,
            include_historical=True,
        )
        logging.info("Fetched %d odds entries", len(odds_data))

        def _match_game(
            event_id: str,
            home_team: str,
            away_team: str,
            commence: Optional[dt.datetime],
        ) -> Optional[Dict[str, Any]]:
            if event_id in games_by_event:
                return games_by_event[event_id]

            date_candidates: Set[Optional[dt.date]] = {None}
            if commence is not None:
                base_date = commence.date()
                date_candidates = {
                    base_date,
                    (commence - dt.timedelta(days=1)).date(),
                    (commence + dt.timedelta(days=1)).date(),
                }

            candidates: List[Tuple[Dict[str, Any], float]] = []
            for date_value in date_candidates:
                key = (home_team, away_team, date_value)
                for record in games_by_key.get(key, []):
                    start_time = _ensure_datetime(record.get("start_time"))
                    if commence is not None and start_time is not None:
                        diff = abs((start_time - commence).total_seconds())
                    else:
                        diff = float("inf")
                    candidates.append((record, diff))

            if not candidates and commence is not None:
                # Try swapped home/away assignment if the API differs from MSF
                swapped_key_candidates: List[Tuple[Dict[str, Any], float]] = []
                for date_value in date_candidates:
                    key = (away_team, home_team, date_value)
                    for record in games_by_key.get(key, []):
                        start_time = _ensure_datetime(record.get("start_time"))
                        diff = (
                            abs((start_time - commence).total_seconds())
                            if start_time is not None
                            else float("inf")
                        )
                        swapped_key_candidates.append((record, diff))
                candidates.extend(swapped_key_candidates)

            if not candidates:
                return None

            candidates.sort(key=lambda item: item[1])
            matched_record = candidates[0][0]
            games_by_event[event_id] = matched_record
            return matched_record

        def _american_to_prob(odds: Optional[float]) -> Optional[float]:
            if odds is None:
                return None
            try:
                odds_val = float(odds)
            except (TypeError, ValueError):
                return None
            if odds_val > 0:
                return 100.0 / (odds_val + 100.0)
            return -odds_val / (-odds_val + 100.0)

        odds_rows: List[Dict[str, Any]] = []
        totals_rows: List[Dict[str, Any]] = []
        prop_rows: List[Dict[str, Any]] = []

        for event in odds_data:
            event_id = str(event.get("id") or "")
            if not event_id:
                continue

            commence_time = parse_dt(event.get("commence_time"))
            teams_list = [team for team in (event.get("teams") or []) if team]
            home_team_raw = event.get("home_team") or (teams_list[0] if teams_list else None)
            away_team_raw = event.get("away_team")
            if not away_team_raw and teams_list:
                away_team_raw = next(
                    (team for team in teams_list if team != home_team_raw),
                    teams_list[0] if teams_list else None,
                )

            home_team = normalize_team_abbr(home_team_raw)
            away_team = normalize_team_abbr(away_team_raw)
            if not home_team or not away_team:
                logging.debug(
                    "Skipping odds event %s due to unmapped team names (home=%s, away=%s)",
                    event_id,
                    home_team_raw,
                    away_team_raw,
                )
                continue

            matched_game = _match_game(event_id, home_team, away_team, commence_time)
            if not matched_game:
                logging.debug(
                    "Unable to match odds event %s (%s at %s) to an existing MSF game", 
                    event_id,
                    away_team,
                    home_team,
                )
                continue

            game_id = matched_game.get("game_id")
            if not game_id:
                continue

            season = matched_game.get("season") or self._infer_season(commence_time)
            week = matched_game.get("week")
            markets = event.get("bookmakers", []) or []
            if not markets:
                continue

            # Choose bookmaker with the most recent update for moneylines
            sorted_books = sorted(
                markets,
                key=lambda b: parse_dt(b.get("last_update")) or default_now_utc(),
                reverse=True,
            )

            primary_book = sorted_books[0]
            last_update = parse_dt(primary_book.get("last_update"))
            moneyline_market = None
            for market in primary_book.get("markets", []) or []:
                if (market.get("key") or "").lower() == "h2h":
                    moneyline_market = market
                    break

            def _extract_team_price(outcomes: Iterable[Dict[str, Any]], team_abbr: str) -> Optional[float]:
                for outcome in outcomes:
                    name_norm = normalize_team_abbr(outcome.get("name"))
                    desc_norm = normalize_team_abbr(outcome.get("description"))
                    if team_abbr in {name_norm, desc_norm}:
                        price = outcome.get("price")
                        try:
                            return float(price)
                        except (TypeError, ValueError):
                            return None
                return None

            home_price = None
            away_price = None
            if moneyline_market:
                outcomes = moneyline_market.get("outcomes", []) or []
                home_price = _extract_team_price(outcomes, home_team)
                away_price = _extract_team_price(outcomes, away_team)

            odds_rows.append(
                {
                    "game_id": game_id,
                    "season": season,
                    "week": week,
                    "start_time": commence_time or _ensure_datetime(matched_game.get("start_time")),
                    "home_team": home_team,
                    "away_team": away_team,
                    "status": matched_game.get("status") or "scheduled",
                    "home_moneyline": home_price,
                    "away_moneyline": away_price,
                    "home_implied_prob": _american_to_prob(home_price),
                    "away_implied_prob": _american_to_prob(away_price),
                    "odds_updated": last_update,
                    "odds_event_id": event_id,
                }
            )

            for bookmaker in sorted_books:
                sportsbook = bookmaker.get("key") or bookmaker.get("title") or "unknown"
                book_update = parse_dt(bookmaker.get("last_update")) or last_update
                for market in bookmaker.get("markets", []) or []:
                    market_key = (market.get("key") or "").lower()
                    outcomes = market.get("outcomes", []) or []

                    if market_key == "totals":
                        over_outcome = next(
                            (o for o in outcomes if str(o.get("name", "")).lower() == "over"),
                            None,
                        )
                        under_outcome = next(
                            (o for o in outcomes if str(o.get("name", "")).lower() == "under"),
                            None,
                        )
                        try:
                            total_line = float(
                                (over_outcome or under_outcome or {}).get("point")
                                or (over_outcome or under_outcome or {}).get("line")
                            )
                        except (TypeError, ValueError):
                            total_line = None
                        if total_line is not None:
                            try:
                                over_price_val = float(over_outcome.get("price")) if over_outcome else None
                            except (TypeError, ValueError):
                                over_price_val = None
                            try:
                                under_price_val = float(under_outcome.get("price")) if under_outcome else None
                            except (TypeError, ValueError):
                                under_price_val = None
                            totals_rows.append(
                                {
                                    "market_id": f"{game_id}:{sportsbook}:total",
                                    "game_id": game_id,
                                    "event_id": event_id,
                                    "season": season,
                                    "week": week,
                                    "start_time": commence_time,
                                    "bookmaker": sportsbook,
                                    "total_line": total_line,
                                    "over_odds": over_price_val,
                                    "under_odds": under_price_val,
                                    "last_update": book_update,
                                }
                            )

                    elif canonical_prop_market_key(market_key) in ODDS_PLAYER_PROP_MARKETS:
                        normalized_market_key = canonical_prop_market_key(market_key)
                        player_buckets: Dict[str, Dict[str, Any]] = {}

                        for outcome in outcomes:
                            name_raw = str(outcome.get("name") or "").strip()
                            desc_raw = str(outcome.get("description") or "").strip()
                            participant = str(
                                outcome.get("participant")
                                or outcome.get("player")
                                or outcome.get("player_name")
                                or ""
                            ).strip()
                            side: Optional[str] = None
                            player_name: Optional[str] = None

                            lower_name = name_raw.lower()
                            lower_desc = desc_raw.lower()
                            if lower_name in {"over", "under"}:
                                side = name_raw.title()
                                player_name = desc_raw or participant
                            elif lower_desc in {"over", "under"}:
                                side = desc_raw.title()
                                player_name = name_raw or participant
                            elif lower_name.endswith(" over") or lower_name.endswith(" under"):
                                tokens = lower_name.rsplit(" ", 1)
                                side = tokens[1].title()
                                player_name = name_raw[: -len(tokens[1])].strip()
                            elif participant:
                                player_name = participant

                            if not player_name or not side:
                                continue

                            player_line = outcome.get("line") or outcome.get("point")
                            try:
                                player_line_val = float(player_line) if player_line is not None else None
                            except (TypeError, ValueError):
                                player_line_val = None

                            price_val = outcome.get("price")
                            try:
                                price_float = float(price_val) if price_val is not None else None
                            except (TypeError, ValueError):
                                price_float = None

                            player_key = robust_player_name_key(player_name)
                            bucket = player_buckets.setdefault(
                                player_key,
                                {
                                    "player_name": player_name,
                                    "player_id": outcome.get("player_id")
                                    or outcome.get("participant_id")
                                    or outcome.get("id"),
                                    "line": player_line_val,
                                    "over_odds": None,
                                    "under_odds": None,
                                    "team": normalize_team_abbr(outcome.get("team")),
                                },
                            )

                            if player_line_val is not None:
                                bucket["line"] = player_line_val
                            if side == "Over":
                                bucket["over_odds"] = price_float
                            elif side == "Under":
                                bucket["under_odds"] = price_float

                        for player_key, info in player_buckets.items():
                            if info.get("line") is None:
                                continue
                            if info.get("over_odds") is None and info.get("under_odds") is None:
                                continue
                            player_name_norm = normalize_player_name(info.get("player_name"))
                            team_abbr = info.get("team")
                            opponent = None
                            if team_abbr:
                                if team_abbr == home_team:
                                    opponent = away_team
                                elif team_abbr == away_team:
                                    opponent = home_team
                            prop_rows.append(
                                {
                                    "prop_id": f"{game_id}:{sportsbook}:{normalized_market_key}:{player_key}",
                                    "game_id": game_id,
                                    "event_id": event_id,
                                    "player_id": str(info.get("player_id")) if info.get("player_id") else None,
                                    "player_name": info.get("player_name"),
                                    "player_name_norm": player_name_norm,
                                    "team": team_abbr,
                                    "opponent": opponent,
                                    "market": normalized_market_key,
                                    "line": info.get("line"),
                                    "over_odds": info.get("over_odds"),
                                    "under_odds": info.get("under_odds"),
                                    "bookmaker": sportsbook,
                                    "last_update": book_update,
                                }
                            )

        if odds_rows:
            self.db.upsert_rows(
                self.db.games,
                odds_rows,
                ["game_id"],
                update_columns=[
                    "start_time",
                    "home_moneyline",
                    "away_moneyline",
                    "home_implied_prob",
                    "away_implied_prob",
                    "odds_updated",
                    "home_team",
                    "away_team",
                    "odds_event_id",
                    "season",
                    "week",
                ],
            )

        if totals_rows:
            self.db.upsert_rows(
                self.db.game_totals,
                totals_rows,
                ["market_id"],
                update_columns=[
                    "total_line",
                    "over_odds",
                    "under_odds",
                    "last_update",
                    "start_time",
                    "season",
                    "week",
                    "bookmaker",
                    "event_id",
                ],
            )

        if prop_rows:
            self.db.upsert_rows(
                self.db.player_prop_lines,
                prop_rows,
                ["prop_id"],
                update_columns=[
                    "line",
                    "over_odds",
                    "under_odds",
                    "last_update",
                    "team",
                    "opponent",
                    "bookmaker",
                    "event_id",
                    "player_id",
                ],
            )

    def _group_msf_injuries(
        self,
        players: List[Dict[str, Any]],
        last_updated: Optional[dt.datetime],
    ) -> Dict[str, List[Dict[str, Any]]]:
        grouped: Dict[str, List[Dict[str, Any]]] = {}
        for entry in players or []:
            team_info = entry.get("currentTeam") or entry.get("team") or {}
            team_abbr = normalize_team_abbr(
                team_info.get("abbreviation") or team_info.get("name")
            )
            if not team_abbr:
                continue

            injury_info = entry.get("currentInjury") or {}
            roster_status = entry.get("currentRosterStatus") or entry.get("rosterStatus")
            roster_status_text = str(roster_status or "").strip()
            roster_status_normalized = roster_status_text.lower()
            if not injury_info:
                if roster_status_normalized and (
                    re.search(r"\b(ir|injured|reserve|pup|nfi)\b", roster_status_normalized)
                    or any(keyword in roster_status_normalized for keyword in INJURY_OUT_KEYWORDS)
                ):
                    injury_info = {
                        "status": roster_status_text,
                        "playingProbability": roster_status_text,
                        "description": roster_status_text,
                    }
            if not injury_info:
                continue

            first = entry.get("firstName", "")
            last = entry.get("lastName", "")
            player_name = " ".join(part for part in [first, last] if part).strip()
            if not player_name:
                player_name = entry.get("displayName") or ""
            if not player_name:
                continue

            position = normalize_position(
                entry.get("primaryPosition")
                or entry.get("position")
                or (injury_info.get("position") if isinstance(injury_info, dict) else None)
            )

            status = injury_info.get("playingProbability") or injury_info.get("status")
            practice_status = (
                injury_info.get("practiceStatus")
                or injury_info.get("practice")
                or entry.get("currentPracticeStatus")
                or roster_status_text
            )
            description = injury_info.get("description")

            reported_at: Optional[dt.datetime]
            updated_raw = injury_info.get("updatedOn") if isinstance(injury_info, dict) else None
            if updated_raw:
                reported_at = parse_dt(updated_raw)
            else:
                reported_at = last_updated

            grouped.setdefault(team_abbr, []).append(
                {
                    "injury_id": f"msf-{entry.get('id') or uuid.uuid4().hex}",
                    "team": team_abbr,
                    "player_name": player_name,
                    "status": status,
                    "practice_status": practice_status,
                    "description": description,
                    "report_time": reported_at,
                    "position": position,
                }
            )

        return grouped

    def _collect_game_injuries(
        self,
        game_id: str,
        home_team: Optional[str],
        away_team: Optional[str],
        grouped: Dict[str, List[Dict[str, Any]]],
    ) -> List[Dict[str, Any]]:
        rows: List[Dict[str, Any]] = []
        for team_code in filter(None, {normalize_team_abbr(home_team), normalize_team_abbr(away_team)}):
            for base_row in grouped.get(team_code, []):
                player_key = normalize_player_name(base_row.get("player_name"))
                if not player_key:
                    continue
                row = dict(base_row)
                row["team"] = team_code
                row["game_id"] = str(game_id)
                base_id = row.get("injury_id") or uuid.uuid4().hex
                row["injury_id"] = f"{game_id}:{base_id}"
                if row.get("report_time") and not isinstance(row["report_time"], dt.datetime):
                    row["report_time"] = parse_dt(row["report_time"])
                row["position"] = normalize_position(row.get("position"))
                rows.append(row)
        return rows

    def _merge_injury_rows(
        self,
        msf_rows: List[Dict[str, Any]],
        supplemental_rows: List[Dict[str, Any]],
    ) -> List[Dict[str, Any]]:
        merged: Dict[Tuple[str, str], Dict[str, Any]] = {}

        def _ingest(rows: List[Dict[str, Any]], priority: int) -> None:
            for row in rows or []:
                team = normalize_team_abbr(row.get("team"))
                player_name = row.get("player_name")
                player_key = normalize_player_name(player_name)
                if not team or not player_key:
                    continue

                record = dict(row)
                record["team"] = team
                record["player_name"] = player_name
                record["position"] = normalize_position(record.get("position"))
                record.setdefault("game_id", row.get("game_id"))
                record.setdefault("injury_id", uuid.uuid4().hex)
                if record.get("injury_id") and record.get("game_id"):
                    if not str(record["injury_id"]).startswith(str(record["game_id"])):
                        record["injury_id"] = f"{record['game_id']}:{record['injury_id']}"

                if record.get("report_time") and not isinstance(record["report_time"], dt.datetime):
                    record["report_time"] = parse_dt(record["report_time"])

                key = (team, player_key)
                existing = merged.get(key)
                if not existing:
                    record["_priority"] = priority
                    merged[key] = record
                    continue

                # prefer lower priority value (0 beats 1) but always merge fresh details
                if existing.get("_priority", priority) > priority:
                    for field in ("status", "practice_status", "description", "position", "report_time"):
                        if not record.get(field) and existing.get(field):
                            record[field] = existing[field]
                    record["_priority"] = priority
                    merged[key] = record
                else:
                    for field in ("status", "practice_status", "description", "position"):
                        if not existing.get(field) and record.get(field):
                            existing[field] = record[field]
                    if record.get("report_time") and (
                        not existing.get("report_time")
                        or (
                            isinstance(existing.get("report_time"), dt.datetime)
                            and isinstance(record.get("report_time"), dt.datetime)
                            and record["report_time"] > existing["report_time"]
                        )
                    ):
                        existing["report_time"] = record["report_time"]

        _ingest(msf_rows, 0)
        _ingest(supplemental_rows, 1)

        output: List[Dict[str, Any]] = []
        for record in merged.values():
            record.pop("_priority", None)
            game_id = record.get("game_id")
            if not game_id:
                continue
            bucket = compute_injury_bucket(record.get("status"), record.get("description"))
            practice_bucket = normalize_practice_status(record.get("practice_status"))
            if bucket == "other" and practice_bucket == "available":
                continue
            record["practice_status"] = record.get("practice_status")
            record["status"] = record.get("status")
            output.append(record)
        return output

    def _summarize_injury_rows(self, injuries: List[Dict[str, Any]]) -> Optional[str]:
        if not injuries:
            return None
        parts: List[str] = []
        for row in injuries:
            player_name = row.get("player_name")
            if not player_name:
                continue
            bucket = compute_injury_bucket(row.get("status"), row.get("description"))
            practice_bucket = normalize_practice_status(row.get("practice_status"))
            if bucket == "other" and practice_bucket == "available":
                continue
            label = bucket if bucket != "other" else practice_bucket
            if not label:
                continue
            parts.append(f"{player_name}({label})")
        if not parts:
            return None
        preview = parts[:6]
        summary = ", ".join(preview)
        remaining = len(parts) - len(preview)
        if remaining > 0:
            summary += f" +{remaining} more"
        return summary

    def _lineup_rows_from_msf(
        self,
        start_time_utc: Optional[dt.datetime],
        away_team_abbr: Optional[str],
        home_team_abbr: Optional[str],
        msf_creds: MSFCreds,
        lineup_cache: Dict[Tuple[str, str, str], List[Dict[str, Any]]],
    ) -> List[Dict[str, Any]]:
        if isinstance(start_time_utc, str):
            start_dt = parse_dt(start_time_utc)
        else:
            start_dt = start_time_utc
        if not start_dt or not away_team_abbr or not home_team_abbr:
            logging.info(
                "lineup: missing keys start=%s away=%s home=%s",
                start_time_utc,
                away_team_abbr,
                home_team_abbr,
            )
            return []

        if start_dt.tzinfo is None:
            start_dt = start_dt.replace(tzinfo=dt.timezone.utc)

        away_norm = _msf_team_abbr(away_team_abbr)
        home_norm = _msf_team_abbr(home_team_abbr)
        if not away_norm or not home_norm:
            logging.info(
                "lineup: could not normalize abbreviations away=%s home=%s",
                away_team_abbr,
                home_team_abbr,
            )
            return []

        local_date = _home_local_game_date(start_dt, home_norm)
        utc_date = start_dt.astimezone(dt.timezone.utc).date()

        season_slug = _nfl_season_slug_for_start(start_dt)
        if not season_slug:
            logging.info("lineup: unable to determine season slug for %s", start_dt)
            return []

        date_candidates: List[str] = []
        local_key = f"{local_date.year:04d}{local_date.month:02d}{local_date.day:02d}"
        date_candidates.append(local_key)
        utc_key = f"{utc_date.year:04d}{utc_date.month:02d}{utc_date.day:02d}"
        if utc_key not in date_candidates:
            date_candidates.append(utc_key)

        if not msf_creds or not msf_creds.api_key:
            logging.warning("lineup: missing MySportsFeeds credentials; skipping fetch")
            return []
        auth = HTTPBasicAuth(msf_creds.api_key, msf_creds.password or "MYSPORTSFEEDS")
        accept_headers = {"Accept": "application/json"}

        last_payload: Optional[Dict[str, Any]] = None

        collected_by_team: Dict[str, List[Dict[str, Any]]] = {}
        found_payload = False

        for date_key in date_candidates:
            for lineup_type in (None, "expected"):
                cache_token = f"{season_slug}|{date_key}|{lineup_type or 'default'}"
                cache_key = (cache_token, away_norm, home_norm)
                if cache_key in lineup_cache:
                    cached = lineup_cache[cache_key]
                    if cached:
                        for rec in cached:
                            collected_by_team.setdefault(rec.get("team"), []).append(rec)
                        found_payload = True
                        break
                    continue

                url = (
                    f"https://api.mysportsfeeds.com/v2.1/pull/nfl/{season_slug}/games/"
                    f"{date_key}-{away_norm}-{home_norm}/lineup.json"
                )

                params = {"lineupType": lineup_type} if lineup_type else None
                response = _http_get_with_retry(
                    url,
                    auth,
                    params=params,
                    headers=accept_headers,
                )

                if response is None:
                    logging.info("lineup: HTTP failed for %s", url)
                    lineup_cache[cache_key] = []
                    continue

                if response.status_code == 404:
                    logging.info(
                        "lineup: 404 not found for %s (season slug or date/abbr mismatch)",
                        url,
                    )
                    lineup_cache[cache_key] = []
                    continue

                if response.status_code == 401:
                    logging.warning(
                        "lineup: 401 unauthorized for %s (check MSF credentials)",
                        url,
                    )
                    lineup_cache[cache_key] = []
                    return []

                if response.status_code == 204:
                    logging.info(
                        "lineup: 204 empty response for %s (type=%s)",
                        url,
                        lineup_type or "actual",
                    )
                    lineup_cache[cache_key] = []
                    continue

                if response.status_code != 200:
                    logging.warning(
                        "lineup: %s returned %s",
                        url,
                        response.status_code,
                    )
                    lineup_cache[cache_key] = []
                    continue

                try:
                    payload = response.json()
                except Exception:
                    logging.exception("lineup: JSON decode failed for %s", url)
                    lineup_cache[cache_key] = []
                    continue

                last_payload = payload if isinstance(payload, dict) else None
                last_updated = (
                    parse_dt(payload.get("lastUpdatedOn"))
                    if isinstance(payload, dict)
                    else None
                )
                rows = _extract_lineup_rows(payload if isinstance(payload, dict) else {})

                if not rows:
                    team_blocks = (
                        payload.get("teamLineups")
                        if isinstance(payload, dict)
                        else None
                    ) or []
                    details: List[str] = []
                    for block in team_blocks:
                        team_label = (block.get("team") or {}).get("abbreviation")
                        actual = (block.get("actual") or {}).get("lineupPositions") or []
                        expected = (block.get("expected") or {}).get("lineupPositions") or []
                        details.append(
                            f"{team_label}: actual={len(actual)} expected={len(expected)}"
                        )
                    logging.info(
                        "lineup: empty lineupPositions for %s; %s",
                        url,
                        "; ".join(details) if details else "no teamLineups",
                    )

                enriched_rows: List[Dict[str, Any]] = []
                for record in rows:
                    team = record.get("team")
                    position = record.get("position")
                    if not team or not position:
                        continue
                    player_name = record.get("player_name") or ""
                    player_id = record.get("player_id") or ""
                    first_name = record.get("first_name") or ""
                    last_name = record.get("last_name") or ""
                    name_for_key = " ".join(part for part in [first_name, last_name] if part) or player_name
                    player_key = record.get("__pname_key") or robust_player_name_key(name_for_key)
                    if not player_key:
                        continue
                    depth_id = (
                        f"msf-lineup:{team}:{position}:{player_id}"
                        if player_id
                        else f"msf-lineup:{team}:{position}:{player_key}"
                    )
                    enriched_rows.append(
                        {
                            "team": team,
                            "position": position,
                            "player_id": player_id,
                            "player_name": player_name,
                            "first_name": first_name,
                            "last_name": last_name,
                            "rank": record.get("rank"),
                            "depth_id": depth_id,
                            "updated_at": last_updated,
                            "source": "msf-lineup",
                            "player_team": record.get("player_team"),
                            "game_start": start_dt,
                            "__pname_key": player_key,
                            "side": record.get("side"),
                            "base_pos": record.get("base_pos") or position,
                            "playing_probability": record.get("playing_probability"),
                            "status_bucket": record.get("status_bucket"),
                            "practice_status": record.get("practice_status"),
                        }
                    )

                lineup_cache[cache_key] = enriched_rows
                if enriched_rows:
                    found_payload = True
                    for rec in enriched_rows:
                        collected_by_team.setdefault(rec.get("team"), []).append(rec)
                    break
            if found_payload:
                break

        def _lineup_needs_team(team_code: str) -> bool:
            team_rows = collected_by_team.get(team_code) or []
            if not team_rows:
                return True
            if not any(normalize_position(r.get("base_pos")) == "QB" for r in team_rows):
                return True
            for pos_key, max_count in _OFFENSE_KEEP.items():
                pos_rows = [
                    r
                    for r in team_rows
                    if normalize_position(r.get("base_pos")) == pos_key
                ]
                if not pos_rows:
                    return True
                if len(pos_rows) < max_count:
                    return True
            return False

        def _merge_records(existing: List[Dict[str, Any]], incoming: List[Dict[str, Any]]) -> List[Dict[str, Any]]:
            if not incoming:
                return existing
            merged = (existing or []) + incoming

            def priority(rec: Dict[str, Any]) -> Tuple[int, int]:
                source = rec.get("source") or ""
                source_rank = 0 if str(source).startswith("msf-lineup") else 1
                depth_val = rec.get("rank")
                if depth_val is None:
                    depth_val = 99
                return (source_rank, depth_val)

            deduped: Dict[Tuple[str, str], Dict[str, Any]] = {}
            for rec in sorted(merged, key=priority):
                team = rec.get("team")
                pos = normalize_position(rec.get("base_pos"))
                key = (team, f"{pos}:{rec.get('__pname_key')}")
                if key not in deduped:
                    deduped[key] = rec
            return list(deduped.values())

        def _fetch_team_depth(team_code: str) -> List[Dict[str, Any]]:
            team_rows: List[Dict[str, Any]] = []
            team_cache_prefix = f"{season_slug}|team|{team_code}"
            for lineup_type in (None, "expected"):
                cache_token = f"{team_cache_prefix}|{lineup_type or 'default'}"
                cache_key = (cache_token, team_code, team_code)
                if cache_key in lineup_cache:
                    cached_rows = lineup_cache[cache_key]
                    if cached_rows:
                        team_rows = cached_rows
                        break
                    continue
                url = (
                    f"https://api.mysportsfeeds.com/v2.1/pull/nfl/{season_slug}/teams/"
                    f"{team_code}/lineup.json"
                )
                params = {"lineupType": lineup_type} if lineup_type else None
                response = _http_get_with_retry(
                    url,
                    auth,
                    params=params,
                    headers=accept_headers,
                )
                if response is None:
                    lineup_cache[cache_key] = []
                    continue
                if response.status_code in {401, 404}:
                    lineup_cache[cache_key] = []
                    if response.status_code == 401:
                        logging.warning(
                            "lineup: 401 unauthorized for %s (check MSF credentials)",
                            url,
                        )
                        return []
                    continue
                if response.status_code == 204:
                    lineup_cache[cache_key] = []
                    continue
                if response.status_code != 200:
                    logging.info("lineup: %s returned %s", url, response.status_code)
                    lineup_cache[cache_key] = []
                    continue
                try:
                    payload = response.json()
                except Exception:
                    logging.exception("lineup: JSON decode failed for %s", url)
                    lineup_cache[cache_key] = []
                    continue
                rows = _extract_lineup_rows(payload if isinstance(payload, dict) else {})
                enriched: List[Dict[str, Any]] = []
                updated_at = (
                    parse_dt(payload.get("lastUpdatedOn"))
                    if isinstance(payload, dict)
                    else None
                )
                for rec in rows:
                    if _msf_team_abbr(rec.get("team")) != team_code:
                        continue
                    enriched.append(
                        {
                            "team": team_code,
                            "position": rec.get("position"),
                            "player_id": rec.get("player_id") or "",
                            "player_name": rec.get("player_name"),
                            "first_name": rec.get("first_name"),
                            "last_name": rec.get("last_name"),
                            "rank": rec.get("rank"),
                            "depth_id": (
                                f"msf-team-lineup:{team_code}:{rec.get('position')}:{rec.get('player_id') or rec.get('__pname_key')}"
                            ),
                            "updated_at": updated_at,
                            "source": "msf-team-lineup",
                            "player_team": rec.get("player_team"),
                            "game_start": start_dt,
                            "__pname_key": rec.get("__pname_key"),
                            "side": rec.get("side"),
                            "base_pos": rec.get("base_pos") or rec.get("position"),
                            "playing_probability": rec.get("playing_probability"),
                            "status_bucket": rec.get("status_bucket"),
                            "practice_status": rec.get("practice_status"),
                        }
                    )
                lineup_cache[cache_key] = enriched
                if enriched:
                    team_rows = enriched
                    break
            return team_rows

        for team_code in (away_norm, home_norm):
            if _lineup_needs_team(team_code):
                supplemental = _fetch_team_depth(team_code)
                if supplemental:
                    collected_by_team[team_code] = _merge_records(
                        collected_by_team.get(team_code, []), supplemental
                    )

        flattened: List[Dict[str, Any]] = []
        for team_code, team_rows in collected_by_team.items():
            if not team_rows:
                continue
            grouped: Dict[str, List[Dict[str, Any]]] = {}
            for rec in team_rows:
                pos = normalize_position(rec.get("base_pos"))
                if pos not in _OFFENSE_KEEP:
                    continue
                grouped.setdefault(pos, []).append(rec)
            for pos, recs in grouped.items():
                recs_sorted = sorted(
                    recs,
                    key=lambda r: (
                        0 if str(r.get("source", "")).startswith("msf-lineup") else 1,
                        r.get("rank") if r.get("rank") is not None else 99,
                        r.get("player_name") or r.get("__pname_key") or "",
                    ),
                )
                keep = _OFFENSE_KEEP.get(pos, 0)
                for rec in recs_sorted[:keep]:
                    if rec.get("game_start") is None:
                        rec["game_start"] = start_dt
                    flattened.append(rec)

        if flattened:
            return flattened

        if last_payload is not None:
            logging.debug(
                "lineup: no usable rows after attempts for %s @ %s (payload timestamp=%s)",
                away_norm,
                home_norm,
                last_payload.get("lastUpdatedOn") if isinstance(last_payload, dict) else None,
            )

        return []

    def _skill_pos(self, pos: str) -> bool:
        return normalize_position(pos) in {"QB", "RB", "WR", "TE"}

    def _is_starter_label(self, base_pos: str, rank: Optional[int]) -> bool:
        if base_pos == "QB":
            return (rank or 99) == 1
        if base_pos == "RB":
            return (rank or 99) == 1
        if base_pos == "WR":
            return (rank or 99) in {1, 2, 3}
        if base_pos == "TE":
            return (rank or 99) == 1
        return False

    def fetch_lineup_rows(
        self,
        start_time: Optional[Union[dt.datetime, str]],
        away_team: Optional[str],
        home_team: Optional[str],
        cache: Optional[Dict[Tuple[str, str, str], List[Dict[str, Any]]]] = None,
    ) -> List[Dict[str, Any]]:
        """Public helper to retrieve MSF lineup rows for the given matchup."""

        cache = cache or {}
        return self._lineup_rows_from_msf(
            start_time,
            away_team,
            home_team,
            self._msf_creds,
            cache,
        )

    @staticmethod
    def _safe_float(value: Any) -> Optional[float]:
        if value in (None, ""):
            return None
        try:
            return float(value)
        except (TypeError, ValueError):
            return None

    @staticmethod
    def _extract_temperature_fahrenheit(value: Any) -> Optional[float]:
        """Normalize temperature payloads into a Fahrenheit float."""

        if value is None:
            return None

        if isinstance(value, dict):
            candidates = [
                value.get("fahrenheit"),
                value.get("F"),
                value.get("tempF"),
                value.get("value"),
            ]
            for candidate in candidates:
                result = NFLIngestor._safe_float(candidate)
                if result is not None:
                    return result
            return None

        if isinstance(value, (list, tuple)):
            for item in value:
                result = NFLIngestor._extract_temperature_fahrenheit(item)
                if result is not None:
                    return result
            return None

        return NFLIngestor._safe_float(value)

    @staticmethod
    def _infer_season(start_time: Optional[dt.datetime]) -> Optional[str]:
        if not start_time:
            return None
        year = start_time.year
        if start_time.month < 3:
            year -= 1
        return f"{year}-regular"

    @staticmethod
    def _extract_wind_mph(value: Any) -> Optional[float]:
        if value is None:
            return None
        if isinstance(value, dict):
            for key in ("milesPerHour", "mph", "value", "speed", "#text"):
                if key in value:
                    result = NFLIngestor._safe_float(value[key])
                    if result is not None:
                        return result
        return NFLIngestor._safe_float(value)

    @staticmethod
    def _extract_humidity(value: Any) -> Optional[float]:
        if value is None:
            return None
        if isinstance(value, dict):
            for key in ("percent", "humidity", "value", "#text"):
                if key in value:
                    result = NFLIngestor._safe_float(value[key])
                    if result is not None:
                        return result
        return NFLIngestor._safe_float(value)

    def _fetch_boxscore_player_stats(self, season: str, game_id: str) -> List[Dict[str, Any]]:
        """Fallback to boxscore endpoint when detailed gamelogs are unavailable."""

        try:
            boxscore = self.msf_client.fetch_game_boxscore(season, game_id)
        except HTTPError as exc:
            status = getattr(exc.response, "status_code", None)
            if status == 404:
                logging.debug(
                    "Boxscore not available for season %s game %s (HTTP 404)",
                    season,
                    game_id,
                )
                return []
            logging.debug(
                "Failed to fetch boxscore for season %s game %s: %s",
                season,
                game_id,
                exc,
            )
            return []

        game_info = boxscore.get("game", {}) or {}
        team_lookup = {
            "home": (game_info.get("homeTeam") or {}).get("abbreviation"),
            "away": (game_info.get("awayTeam") or {}).get("abbreviation"),
        }

        stats_root = boxscore.get("stats") or {}
        normalized: List[Dict[str, Any]] = []
        for side in ("home", "away"):
            side_payload = stats_root.get(side) or {}
            players = side_payload.get("players") or []
            team_abbr = team_lookup.get(side)
            for player_entry in players:
                if not isinstance(player_entry, dict):
                    continue
                player_stats = self._normalize_boxscore_stat_groups(player_entry.get("playerStats"))
                normalized.append(
                    {
                        "player": player_entry.get("player", {}) or {},
                        "team": {"abbreviation": team_abbr} if team_abbr else {},
                        "stats": player_stats,
                    }
                )

        return normalized

    @staticmethod
    def _normalize_boxscore_stat_groups(raw_groups: Any) -> Dict[str, Dict[str, Dict[str, Any]]]:
        """Convert boxscore player stat groups to the gamelog-style schema."""

        if not isinstance(raw_groups, list):
            return {}

        normalized: Dict[str, Dict[str, Dict[str, Any]]] = {}

        def assign(group: str, target: str, value: Any) -> None:
            if value in (None, ""):
                return
            normalized.setdefault(group, {})[target] = {"value": value}

        for group_entry in raw_groups:
            if not isinstance(group_entry, dict):
                continue
            for group_name, metrics in group_entry.items():
                if not isinstance(metrics, dict):
                    continue
                key = group_name.lower()
                if key == "rushing":
                    assign("Rushing", "RushingAttempts", metrics.get("rushAttempts"))
                    assign("Rushing", "RushingYards", metrics.get("rushYards"))
                    assign("Rushing", "RushingTD", metrics.get("rushTD"))
                elif key == "receiving":
                    assign("Receiving", "Targets", metrics.get("targets"))
                    assign("Receiving", "Receptions", metrics.get("receptions"))
                    assign("Receiving", "ReceivingYards", metrics.get("recYards"))
                    assign("Receiving", "ReceivingTD", metrics.get("recTD"))
                elif key == "passing":
                    assign("Passing", "PassAttempts", metrics.get("passAttempts"))
                    assign("Passing", "PassCompletions", metrics.get("passCompletions"))
                    assign("Passing", "PassYards", metrics.get("passYards"))
                    assign("Passing", "PassTD", metrics.get("passTD"))
                elif key == "fumbles":
                    assign("Fumbles", "Fumbles", metrics.get("fumbles"))
                elif key == "snapcounts":
                    offense_snaps = metrics.get("offenseSnaps")
                    if offense_snaps is not None:
                        assign("Miscellaneous", "Snaps", offense_snaps)

        return normalized

    @staticmethod
    def _extract_score_totals(score_payload: Any) -> Tuple[Optional[float], Optional[float]]:
        """Extract final home and away scores from the flexible MSF schedule payload."""

        if not isinstance(score_payload, dict):
            return None, None

        def first_numeric(mapping: Dict[str, Any], candidates: Tuple[str, ...]) -> Optional[float]:
            for key in candidates:
                if key not in mapping or mapping[key] in (None, ""):
                    continue
                value = mapping[key]
                if isinstance(value, dict):
                    for inner_key in ("#text", "value", "total", "score", "amount"):
                        inner_val = value.get(inner_key)
                        parsed = NFLIngestor._safe_float(inner_val)
                        if parsed is not None:
                            return parsed
                    parsed = NFLIngestor._safe_float(value)
                    if parsed is not None:
                        return parsed
                else:
                    parsed = NFLIngestor._safe_float(value)
                    if parsed is not None:
                        return parsed
            return None

        home_candidates = (
            "homeScore",
            "homeScoreTotal",
            "homeScoreFinal",
            "homePoints",
            "homeScoreValue",
        )
        away_candidates = (
            "awayScore",
            "awayScoreTotal",
            "awayScoreFinal",
            "awayPoints",
            "awayScoreValue",
        )

        return first_numeric(score_payload, home_candidates), first_numeric(score_payload, away_candidates)


# ---------------------------------------------------------------------------
# Feature engineering & modeling
# ---------------------------------------------------------------------------


class FeatureBuilder:
    """Transforms raw database tables into model-ready feature sets."""

    def __init__(self, engine: Engine):
        self.engine = engine
        self.games_frame: Optional[pd.DataFrame] = None
        self.player_feature_frame: Optional[pd.DataFrame] = None
        self.team_strength_frame: Optional[pd.DataFrame] = None
        self.team_strength_latest_by_season: Optional[pd.DataFrame] = None
        self.team_strength_latest_overall: Optional[pd.DataFrame] = None
        self.team_history_frame: Optional[pd.DataFrame] = None
        self.team_history_latest_by_season: Optional[pd.DataFrame] = None
        self.team_history_latest_overall: Optional[pd.DataFrame] = None
        self.context_feature_frame: Optional[pd.DataFrame] = None
        self.injury_frame: Optional[pd.DataFrame] = None
        self.depth_chart_frame: Optional[pd.DataFrame] = None
        self.advanced_metrics_frame: Optional[pd.DataFrame] = None
        self.latest_odds_lookup: Optional[pd.DataFrame] = None
        self.game_totals_frame: Optional[pd.DataFrame] = None
        self.player_prop_lines_frame: Optional[pd.DataFrame] = None

    @staticmethod
    def _american_to_prob_series(series: pd.Series) -> pd.Series:
        odds = pd.to_numeric(series, errors="coerce")
        prob = pd.Series(np.nan, index=odds.index, dtype=float)
        if odds is None:
            return prob
        positive = odds >= 0
        prob.loc[positive] = 100.0 / (odds.loc[positive] + 100.0)
        prob.loc[~positive] = (-odds.loc[~positive]) / ((-odds.loc[~positive]) + 100.0)
        return prob

    @staticmethod
    def _merge_odds_snapshot(
        frame: pd.DataFrame,
        lookup: pd.DataFrame,
        key_cols: List[str],
        value_cols: List[str],
        sort_cols: Optional[List[str]] = None,
    ) -> pd.DataFrame:
        if lookup is None or lookup.empty:
            return frame

        available_values = [col for col in value_cols if col in lookup.columns]
        if not available_values:
            return frame

        for col in key_cols:
            if col not in frame.columns or col not in lookup.columns:
                return frame

        subset = lookup.dropna(subset=[col for col in available_values if "moneyline" in col])
        if subset.empty:
            return frame

        ordering = sort_cols or []
        ordering = [col for col in ordering if col in subset.columns]
        if ordering:
            subset = subset.sort_values(ordering, ascending=[False] * len(ordering))
        subset = subset.drop_duplicates(subset=key_cols, keep="first")

        merge_cols = key_cols + available_values
        snapshot = subset[merge_cols]

        merged = frame.merge(snapshot, on=key_cols, how="left", suffixes=("", "_lookup"))
        for col in available_values:
            lookup_col = f"{col}_lookup"
            if lookup_col in merged.columns:
                merged[col] = merged[col].combine_first(merged[lookup_col])
                merged.drop(columns=[lookup_col], inplace=True)
        return merged

    def _backfill_game_odds(self, games: pd.DataFrame) -> pd.DataFrame:
        if games is None or games.empty:
            return games

        working = games.copy()
        if "start_time" in working.columns:
            working["start_time"] = pd.to_datetime(working["start_time"], errors="coerce")
            working["_start_date"] = working["start_time"].dt.normalize()

        odds_cols = [
            "home_moneyline",
            "away_moneyline",
            "home_implied_prob",
            "away_implied_prob",
            "odds_updated",
        ]

        lookup_source = working.dropna(subset=["home_moneyline", "away_moneyline"], how="any")
        if not lookup_source.empty:
            if "odds_updated" in lookup_source.columns:
                sort_columns = ["odds_updated", "start_time"]
            else:
                sort_columns = ["start_time"]

            key_sets: List[List[str]] = []
            if "game_id" in working.columns:
                key_sets.append(["game_id"])
            if {"season", "week", "home_team", "away_team"}.issubset(working.columns):
                key_sets.append(["season", "week", "home_team", "away_team"])
            if {"home_team", "away_team", "_start_date"}.issubset(working.columns):
                key_sets.append(["home_team", "away_team", "_start_date"])
            if {"season", "home_team", "away_team"}.issubset(working.columns):
                key_sets.append(["season", "home_team", "away_team"])

            for keys in key_sets:
                working = self._merge_odds_snapshot(
                    working, lookup_source, keys, odds_cols, sort_cols=sort_columns
                )

        for side in ("home", "away"):
            money_col = f"{side}_moneyline"
            prob_col = f"{side}_implied_prob"
            if money_col in working.columns:
                derived = self._american_to_prob_series(working[money_col])
                if prob_col in working.columns:
                    working[prob_col] = working[prob_col].combine_first(derived)
                else:
                    working[prob_col] = derived

        working.drop(columns=["_start_date"], inplace=True, errors="ignore")
        return working

    def load_dataframes(
        self,
    ) -> Tuple[
        pd.DataFrame,
        pd.DataFrame,
        pd.DataFrame,
        pd.DataFrame,
        pd.DataFrame,
        pd.DataFrame,
        pd.DataFrame,
        pd.DataFrame,
    ]:
        games = pd.read_sql_table("nfl_games", self.engine)
        player_stats = pd.read_sql_table("nfl_player_stats", self.engine)
        team_ratings = pd.read_sql_table("nfl_team_unit_ratings", self.engine)
        injuries = pd.read_sql_table("nfl_injury_reports", self.engine)
        depth_charts = pd.DataFrame()
        advanced_metrics = pd.read_sql_table("nfl_team_advanced_metrics", self.engine)
        try:
            game_totals = pd.read_sql_table("nfl_game_totals", self.engine)
        except Exception:
            game_totals = pd.DataFrame()
        try:
            player_prop_lines = pd.read_sql_table("nfl_player_prop_lines", self.engine)
        except Exception:
            player_prop_lines = pd.DataFrame()

        # Normalize column names to plain strings so downstream pipelines see
        # consistent labels regardless of database dialect.
        games = games.rename(columns=lambda col: str(col))
        player_stats = player_stats.rename(columns=lambda col: str(col))
        team_ratings = team_ratings.rename(columns=lambda col: str(col))
        injuries = injuries.rename(columns=lambda col: str(col))
        depth_charts = depth_charts.rename(columns=lambda col: str(col))
        advanced_metrics = advanced_metrics.rename(columns=lambda col: str(col))
        game_totals = game_totals.rename(columns=lambda col: str(col))
        player_prop_lines = player_prop_lines.rename(columns=lambda col: str(col))
        if "position" in player_stats.columns:
            player_stats["position"] = player_stats["position"].apply(normalize_position)
        if "practice_status" in player_stats.columns:
            player_stats["practice_status"] = player_stats["practice_status"].apply(
                normalize_practice_status
            )
        if "position" in depth_charts.columns:
            depth_charts["position"] = depth_charts["position"].apply(normalize_position)
        if "practice_status" in injuries.columns:
            injuries["practice_status_raw"] = injuries["practice_status"]
            injuries["practice_status"] = injuries["practice_status"].apply(
                normalize_practice_status
            )
        if "status" in injuries.columns:
            injuries["status_original"] = injuries["status"]
            injuries["status"] = injuries["status"].apply(normalize_injury_status)

        if "team" in player_prop_lines.columns:
            player_prop_lines["team"] = player_prop_lines["team"].apply(normalize_team_abbr)
        if "opponent" in player_prop_lines.columns:
            player_prop_lines["opponent"] = player_prop_lines["opponent"].apply(normalize_team_abbr)

        return (
            games,
            player_stats,
            team_ratings,
            injuries,
            depth_charts,
            advanced_metrics,
            game_totals,
            player_prop_lines,
        )

    def build_features(self) -> Dict[str, pd.DataFrame]:
        (
            games,
            player_stats,
            team_ratings,
            injuries,
            depth_charts,
            advanced_metrics,
            game_totals,
            player_prop_lines,
        ) = self.load_dataframes()

        if games.empty:
            logging.warning("No games available in the database. Skipping model training.")
            return {}

        games = games.copy()
        games = self._backfill_game_odds(games)
        if "home_moneyline" in games.columns and "away_moneyline" in games.columns:
            odds_lookup = games.dropna(subset=["home_moneyline", "away_moneyline"], how="any").copy()
            if not odds_lookup.empty:
                odds_lookup["start_time"] = pd.to_datetime(odds_lookup["start_time"], errors="coerce")
                odds_lookup["_start_date"] = odds_lookup["start_time"].dt.normalize()
                sort_cols = [col for col in ["odds_updated", "start_time"] if col in odds_lookup.columns]
                if sort_cols:
                    odds_lookup = odds_lookup.sort_values(sort_cols, ascending=[False] * len(sort_cols))
                odds_lookup = odds_lookup.drop_duplicates(
                    subset=["home_team", "away_team", "_start_date"], keep="first"
                )
                self.latest_odds_lookup = odds_lookup[
                    [
                        "home_team",
                        "away_team",
                        "_start_date",
                        "home_moneyline",
                        "away_moneyline",
                        "home_implied_prob",
                        "away_implied_prob",
                        "odds_updated",
                    ]
                ].rename(columns={"_start_date": "start_date"})
            else:
                self.latest_odds_lookup = pd.DataFrame()
        else:
            self.latest_odds_lookup = pd.DataFrame()

        if not game_totals.empty and "game_id" in game_totals.columns:
            for col in ["last_update", "start_time"]:
                if col in game_totals.columns:
                    game_totals[col] = pd.to_datetime(game_totals[col], errors="coerce")
            sort_cols = [col for col in ["last_update", "start_time"] if col in game_totals.columns]
            if sort_cols:
                totals_sorted = game_totals.sort_values(sort_cols, ascending=[False] * len(sort_cols))
            else:
                totals_sorted = game_totals
            totals_latest = totals_sorted.drop_duplicates(subset=["game_id"], keep="first")
            rename_map = {
                "total_line": "game_total_line",
                "over_odds": "game_total_over_odds",
                "under_odds": "game_total_under_odds",
            }
            totals_latest = totals_latest[[col for col in rename_map if col in totals_latest.columns] + ["game_id"]]
            totals_latest = totals_latest.rename(columns=rename_map)
            games = games.merge(totals_latest, on="game_id", how="left")

        player_stats = player_stats.copy()
        injuries = injuries.copy()
        depth_charts = depth_charts.copy()
        advanced_metrics = advanced_metrics.copy()
        game_totals = game_totals.copy()
        player_prop_lines = player_prop_lines.copy()

        if "position" in player_stats.columns:
            player_stats["position"] = player_stats["position"].apply(normalize_position)
        self.games_frame = games
        self.injury_frame = injuries
        self.depth_chart_frame = depth_charts
        self.advanced_metrics_frame = advanced_metrics
        self.game_totals_frame = game_totals
        self.player_prop_lines_frame = player_prop_lines

        # Basic cleanup
        games["start_time"] = pd.to_datetime(games["start_time"])
        games["day_of_week"] = games["day_of_week"].fillna(
            games["start_time"].dt.day_name()
        )
        games["game_result"] = np.where(
            games["home_score"] > games["away_score"], "home",
            np.where(games["home_score"] < games["away_score"], "away", "push"),
        )

        if not injuries.empty:
            injuries["team"] = injuries["team"].apply(normalize_team_abbr)
            injuries["player_name_norm"] = injuries["player_name"].apply(normalize_player_name)
            if "status_original" not in injuries.columns:
                injuries["status_original"] = injuries.get("status")
            injuries["status_bucket"] = injuries.apply(
                lambda row: compute_injury_bucket(
                    row.get("status_original") or row.get("status"),
                    row.get("description"),
                ),
                axis=1,
            )
            injuries["practice_status"] = injuries["practice_status"].fillna("")
            injuries["report_time"] = pd.to_datetime(injuries["report_time"], errors="coerce")
            injury_counts = (
                injuries.groupby(["game_id", "team", "status_bucket"]).size().unstack(fill_value=0).reset_index()
            )
            value_columns = [col for col in injury_counts.columns if col not in {"game_id", "team"}]
            injury_counts["injury_total"] = injury_counts[value_columns].sum(axis=1)

            home_injuries = injury_counts.rename(columns={"team": "home_team"})
            home_injuries = home_injuries.rename(
                columns={col: f"home_injury_{col}" for col in home_injuries.columns if col not in {"game_id", "home_team"}}
            )
            games = games.merge(home_injuries, on=["game_id", "home_team"], how="left")

            away_injuries = injury_counts.rename(columns={"team": "away_team"})
            away_injuries = away_injuries.rename(
                columns={col: f"away_injury_{col}" for col in away_injuries.columns if col not in {"game_id", "away_team"}}
            )
            games = games.merge(away_injuries, on=["game_id", "away_team"], how="left")

            injury_feature_columns = [col for col in games.columns if col.endswith("_injury_total") or "_injury_" in col]
            for col in injury_feature_columns:
                games[col] = games[col].fillna(0.0)

        # Derive rolling scoring, rest, and win-rate indicators from historical games.
        team_game_history = self._compute_team_game_rolling_stats(games)
        self.team_history_frame = team_game_history
        penalties_by_week = pd.DataFrame()
        if not team_game_history.empty:
            penalties_by_week = (
                team_game_history.groupby(["season", "week", "team"], as_index=False)[
                    ["travel_penalty", "rest_penalty", "timezone_diff_hours"]
                ]
                .mean()
                .rename(columns={"timezone_diff_hours": "avg_timezone_diff_hours"})
            )
        if not team_game_history.empty:
            history_sorted = team_game_history.sort_values(["team", "season", "start_time"])
            self.team_history_latest_by_season = history_sorted.drop_duplicates(
                subset=["team", "season"], keep="last"
            )
            self.team_history_latest_overall = history_sorted.drop_duplicates(
                subset=["team"], keep="last"
            )
        else:
            empty_history = team_game_history.iloc[0:0]
            self.team_history_latest_by_season = empty_history
            self.team_history_latest_overall = empty_history

        datasets: Dict[str, pd.DataFrame] = {}
        team_strength: pd.DataFrame

        def _merge_penalties_into_strength(strength: pd.DataFrame) -> pd.DataFrame:
            if strength is None or strength.empty or penalties_by_week.empty:
                return strength
            merged_strength = strength.merge(
                penalties_by_week,
                on=["season", "week", "team"],
                how="left",
                suffixes=("", "_hist"),
            )
            for col in ["travel_penalty", "rest_penalty", "avg_timezone_diff_hours"]:
                hist_col = f"{col}_hist"
                if hist_col in merged_strength:
                    merged_strength[col] = merged_strength[col].combine_first(
                        merged_strength[hist_col]
                    )
                    merged_strength.drop(columns=[hist_col], inplace=True)
            return merged_strength

        if player_stats.empty:
            logging.warning(
                "Player statistics table is empty. Player-level models will not be trained."
            )
            team_strength = self._compute_team_unit_strength(player_stats, advanced_metrics)
            team_strength = _merge_penalties_into_strength(team_strength)
            self.team_strength_frame = team_strength
        else:
            enrichment_columns = [
                "game_id",
                "season",
                "week",
                "start_time",
                "venue",
                "city",
                "state",
                "day_of_week",
                "referee",
                "weather_conditions",
                "temperature_f",
                "home_team",
                "away_team",
            ]
            player_stats = player_stats.merge(
                games[enrichment_columns],
                on="game_id",
                how="left",
            )

            team_strength = self._compute_team_unit_strength(player_stats, advanced_metrics)
            team_strength = _merge_penalties_into_strength(team_strength)

            player_stats = player_stats.merge(
                team_strength,
                on=["team", "season", "week"],
                how="left",
                suffixes=("", "_team"),
            )

            opponent_strength = team_strength.rename(
                columns={
                    "team": "opponent",
                    "offense_pass_rating": "opp_offense_pass_rating",
                    "offense_rush_rating": "opp_offense_rush_rating",
                    "defense_pass_rating": "opp_defense_pass_rating",
                    "defense_rush_rating": "opp_defense_rush_rating",
                    "pace_seconds_per_play": "opp_pace_seconds_per_play",
                    "offense_epa": "opp_offense_epa",
                    "defense_epa": "opp_defense_epa",
                    "offense_success_rate": "opp_offense_success_rate",
                    "defense_success_rate": "opp_defense_success_rate",
                    "travel_penalty": "opp_travel_penalty",
                    "rest_penalty": "opp_rest_penalty",
                    "weather_adjustment": "opp_weather_adjustment",
                    "avg_timezone_diff_hours": "opp_timezone_diff_hours",
                }
            )

            player_stats = player_stats.merge(
                games[["game_id", "home_team", "away_team"]],
                on="game_id",
                how="left",
                suffixes=("", "_game"),
            )

            player_stats["opponent"] = np.where(
                player_stats["team"] == player_stats["home_team"],
                player_stats["away_team"],
                player_stats["home_team"],
            )

            player_stats = player_stats.merge(
                opponent_strength,
                on=["opponent", "season", "week"],
                how="left",
            )

            context_features = self._compute_contextual_averages(player_stats)
            self.context_feature_frame = context_features
            player_stats = player_stats.merge(
                context_features,
                on=["team", "venue", "day_of_week", "referee"],
                how="left",
            )

            player_stats["player_name_norm"] = player_stats["player_name"].apply(
                normalize_player_name
            )

            if not player_prop_lines.empty:
                props = player_prop_lines.copy()
                props["game_id"] = props["game_id"].astype(str)
                if "player_name_norm" in props.columns:
                    props["player_name_norm"] = props["player_name_norm"].fillna("").astype(str)
                else:
                    props["player_name_norm"] = ""
                empty_norm = props["player_name_norm"].str.strip() == ""
                if empty_norm.any():
                    props.loc[empty_norm, "player_name_norm"] = props.loc[empty_norm, "player_name"].fillna("").map(
                        normalize_player_name
                    )
                props["player_name_norm"] = props["player_name_norm"].fillna("").map(normalize_player_name)
                props = props[props["player_name_norm"] != ""].copy()
                if "last_update" in props.columns:
                    props["last_update"] = pd.to_datetime(props["last_update"], errors="coerce")
                    props = props.sort_values("last_update", ascending=False)
                props = props.drop_duplicates(
                    subset=["game_id", "player_name_norm", "market"], keep="first"
                )
                for market_key, column_name in PLAYER_PROP_MARKET_COLUMN_MAP.items():
                    subset = props[props["market"] == market_key]
                    if subset.empty:
                        continue
                    stat_name = column_name.replace("line_", "")
                    over_col = f"over_odds_{stat_name}"
                    under_col = f"under_odds_{stat_name}"
                    subset_merge = subset[
                        ["game_id", "player_name_norm", "line", "over_odds", "under_odds"]
                    ].rename(
                        columns={
                            "line": column_name,
                            "over_odds": over_col,
                            "under_odds": under_col,
                        }
                    )
                    player_stats = player_stats.merge(
                        subset_merge,
                        on=["game_id", "player_name_norm"],
                        how="left",
                    )

            if not injuries.empty:
                injuries_latest = injuries.copy()
                if "player_name_norm" not in injuries_latest.columns:
                    injuries_latest["player_name_norm"] = injuries_latest["player_name"].apply(
                        normalize_player_name
                    )
                injuries_latest = injuries_latest[injuries_latest["player_name_norm"] != ""]
                injuries_latest = injuries_latest.sort_values("report_time")
                injuries_latest = injuries_latest.drop_duplicates(
                    subset=["game_id", "team", "player_name_norm"], keep="last"
                )
                injuries_subset = injuries_latest[
                    [
                        "game_id",
                        "team",
                        "player_name_norm",
                        "status_bucket",
                        "status",
                        "practice_status",
                    ]
                ]
                player_stats = player_stats.merge(
                    injuries_subset,
                    on=["game_id", "team", "player_name_norm"],
                    how="left",
                )
            else:
                player_stats["status_bucket"] = np.nan
                player_stats["practice_status"] = np.nan

            if not depth_charts.empty:
                depth_latest = depth_charts.copy()
                depth_latest["team"] = depth_latest["team"].apply(normalize_team_abbr)
                depth_latest["position"] = depth_latest["position"].astype(str).str.upper().str.strip()
                depth_latest["player_name_norm"] = depth_latest["player_name"].apply(
                    normalize_player_name
                )
                depth_latest = depth_latest[depth_latest["player_name_norm"] != ""]
                depth_latest["updated_at"] = pd.to_datetime(
                    depth_latest["updated_at"], errors="coerce"
                )
                depth_latest = depth_latest.sort_values("updated_at")
                depth_latest["rank"] = depth_latest["rank"].apply(parse_depth_rank)
                depth_latest = depth_latest.drop_duplicates(
                    subset=["team", "position", "player_name_norm"], keep="last"
                )
                player_stats = player_stats.merge(
                    depth_latest[["team", "position", "player_name_norm", "rank"]],
                    on=["team", "position", "player_name_norm"],
                    how="left",
                )
                player_stats = player_stats.rename(columns={"rank": "depth_rank"})
            else:
                player_stats["depth_rank"] = np.nan

            player_stats["status_bucket"] = (
                player_stats["status_bucket"].fillna("other").apply(normalize_injury_status)
            )
            player_stats["practice_status"] = (
                player_stats["practice_status"].fillna("available").apply(normalize_practice_status)
            )
            player_stats["injury_priority"] = player_stats["status_bucket"].map(
                INJURY_STATUS_PRIORITY
            ).fillna(INJURY_STATUS_PRIORITY.get("other", 1))
            player_stats["practice_priority"] = player_stats["practice_status"].map(
                PRACTICE_STATUS_PRIORITY
            ).fillna(1)
            player_stats["depth_rank"] = pd.to_numeric(
                player_stats["depth_rank"], errors="coerce"
            )
            player_stats["depth_rank"] = player_stats["depth_rank"].fillna(99.0)
            player_stats = player_stats.drop(columns=["player_name_norm"], errors="ignore")

            def add_dataset(target: str, positions: Iterable[str]) -> None:
                subset_all = player_stats[
                    player_stats["position"].isin(list(positions))
                ].copy()
                if subset_all.empty:
                    logging.debug(
                        "Skipping %s dataset because no positional rows are available", target
                    )
                    return

                subset_all["team"] = subset_all["team"].apply(normalize_team_abbr)
                subset_all["position"] = subset_all["position"].apply(normalize_position)
                subset_all["_usage_weight"] = compute_recency_usage_weights(subset_all)
                subset_all["_usage_weight"] = (
                    subset_all["_usage_weight"].replace([np.inf, -np.inf], np.nan).fillna(1.0)
                )

                labeled = subset_all[subset_all[target].notna()].copy()
                if labeled.empty:
                    logging.debug(
                        "Skipping %s dataset because no labeled rows are available", target
                    )
                    return

                labeled["is_synthetic"] = False
                labeled["sample_weight"] = labeled["_usage_weight"].clip(lower=1e-4)

                def _group_stats(frame: pd.DataFrame, cols: List[str]) -> Dict[Any, Dict[str, float]]:
                    if frame.empty:
                        return {}
                    stats: Dict[Any, Dict[str, float]] = {}
                    for key, group in frame.groupby(cols):
                        weights = group["_usage_weight"].clip(lower=1e-4)
                        values = group[target].astype(float)
                        if weights.sum() <= 0:
                            weights = pd.Series(1.0, index=values.index)
                        mean_val = float(np.average(values, weights=weights))
                        stats[key if isinstance(key, tuple) else key] = {
                            "mean": mean_val,
                            "weight": float(weights.sum()),
                        }
                    return stats

                team_pos_prior = _group_stats(labeled, ["team", "position"])
                pos_prior = _group_stats(labeled, ["position"])
                league_weights = labeled["_usage_weight"].clip(lower=1e-4)
                league_mean = float(np.average(labeled[target].astype(float), weights=league_weights))
                league_weight = float(league_weights.sum())

                placeholders = subset_all[subset_all[target].isna()].copy()
                synthetic_rows: List[Dict[str, Any]] = []
                if not placeholders.empty:
                    for _, row in placeholders.iterrows():
                        team_key = (row.get("team"), row.get("position"))
                        pos_key = row.get("position")
                        numerator = 0.0
                        weight_sum = 0.0
                        effective_weight = 0.0

                        team_stats = team_pos_prior.get(team_key)
                        if team_stats:
                            w = max(team_stats["weight"], 1e-4)
                            numerator += team_stats["mean"] * w
                            weight_sum += w
                            effective_weight += w

                        pos_stats = pos_prior.get(pos_key)
                        if pos_stats:
                            w = max(pos_stats["weight"] * 0.5, 1e-4)
                            numerator += pos_stats["mean"] * w
                            weight_sum += w
                            effective_weight += pos_stats["weight"]

                        if league_weight > 0:
                            league_w = max(league_weight * 0.25, 1e-4)
                            numerator += league_mean * league_w
                            weight_sum += league_w
                            effective_weight += league_weight

                        if weight_sum <= 0:
                            continue

                        target_estimate = numerator / weight_sum
                        synthetic = row.to_dict()
                        synthetic[target] = float(target_estimate)
                        synthetic["is_synthetic"] = True
                        influence = effective_weight / (effective_weight + 25.0)
                        synthetic["sample_weight"] = float(np.clip(influence, 0.05, 0.4))
                        synthetic_rows.append(synthetic)

                if synthetic_rows:
                    logging.debug(
                        "Generated %d prior rows for %s but leaving them out of model training",
                        len(synthetic_rows),
                        target,
                    )

                combined = labeled.drop(columns=["_usage_weight"], errors="ignore")
                datasets[target] = combined

            ordered_targets = [
                "passing_yards",
                "passing_tds",
                "rushing_yards",
                "rushing_tds",
                "receiving_yards",
                "receptions",
                "receiving_tds",
            ]

            for target in ordered_targets:
                positions = TARGET_ALLOWED_POSITIONS.get(target)
                if not positions:
                    continue
                add_dataset(target, positions)

        if self.team_strength_frame is None:
            self.team_strength_frame = team_strength
        if self.team_strength_frame is not None and not self.team_strength_frame.empty:
            sorted_strength = self.team_strength_frame.sort_values(["team", "season", "week"])
            self.team_strength_latest_by_season = sorted_strength.drop_duplicates(
                subset=["team", "season"], keep="last"
            )
            self.team_strength_latest_overall = sorted_strength.drop_duplicates(
                subset=["team"], keep="last"
            )
        else:
            empty_strength = team_strength.iloc[0:0]
            self.team_strength_latest_by_season = empty_strength
            self.team_strength_latest_overall = empty_strength

        if self.context_feature_frame is None:
            self.context_feature_frame = pd.DataFrame(
                columns=[
                    "team",
                    "venue",
                    "day_of_week",
                    "referee",
                    "avg_rush_yards",
                    "avg_rec_yards",
                    "avg_receptions",
                    "avg_rush_tds",
                    "avg_rec_tds",
                ]
            )

        if player_stats.empty:
            self.player_feature_frame = pd.DataFrame(columns=player_stats.columns)
        else:
            self.player_feature_frame = player_stats

        home_strength = team_strength.rename(
            columns={
                "team": "home_team",
                "offense_pass_rating": "home_offense_pass_rating",
                "offense_rush_rating": "home_offense_rush_rating",
                "defense_pass_rating": "home_defense_pass_rating",
                "defense_rush_rating": "home_defense_rush_rating",
                "pace_seconds_per_play": "home_pace_seconds_per_play",
                "offense_epa": "home_offense_epa",
                "defense_epa": "home_defense_epa",
                "offense_success_rate": "home_offense_success_rate",
                "defense_success_rate": "home_defense_success_rate",
                "travel_penalty": "home_travel_penalty",
                "rest_penalty": "home_rest_penalty",
                "weather_adjustment": "home_weather_adjustment",
                "avg_timezone_diff_hours": "home_timezone_diff_hours",
            }
        )
        away_strength = team_strength.rename(
            columns={
                "team": "away_team",
                "offense_pass_rating": "away_offense_pass_rating",
                "offense_rush_rating": "away_offense_rush_rating",
                "defense_pass_rating": "away_defense_pass_rating",
                "defense_rush_rating": "away_defense_rush_rating",
                "pace_seconds_per_play": "away_pace_seconds_per_play",
                "offense_epa": "away_offense_epa",
                "defense_epa": "away_defense_epa",
                "offense_success_rate": "away_offense_success_rate",
                "defense_success_rate": "away_defense_success_rate",
                "travel_penalty": "away_travel_penalty",
                "rest_penalty": "away_rest_penalty",
                "weather_adjustment": "away_weather_adjustment",
                "avg_timezone_diff_hours": "away_timezone_diff_hours",
            }
        )

        home_history = team_game_history[team_game_history["is_home"]].drop(
            columns=["team", "is_home"]
        )
        home_history = home_history.rename(
            columns={
                "game_id": "game_id",
                "rolling_points_for": "home_points_for_avg",
                "rolling_points_against": "home_points_against_avg",
                "rolling_point_diff": "home_point_diff_avg",
                "rolling_win_pct": "home_win_pct_recent",
                "prev_points_for": "home_prev_points_for",
                "prev_points_against": "home_prev_points_against",
                "prev_point_diff": "home_prev_point_diff",
                "rest_days": "home_rest_days",
                "rest_penalty": "home_rest_penalty",
                "travel_penalty": "home_travel_penalty_hist",
                "timezone_diff_hours": "home_timezone_diff_hours",
            }
        )

        away_history = team_game_history[~team_game_history["is_home"]].drop(
            columns=["team", "is_home"]
        )
        away_history = away_history.rename(
            columns={
                "game_id": "game_id",
                "rolling_points_for": "away_points_for_avg",
                "rolling_points_against": "away_points_against_avg",
                "rolling_point_diff": "away_point_diff_avg",
                "rolling_win_pct": "away_win_pct_recent",
                "prev_points_for": "away_prev_points_for",
                "prev_points_against": "away_prev_points_against",
                "prev_point_diff": "away_prev_point_diff",
                "rest_days": "away_rest_days",
                "rest_penalty": "away_rest_penalty",
                "travel_penalty": "away_travel_penalty_hist",
                "timezone_diff_hours": "away_timezone_diff_hours",
            }
        )

        games_context = (
            games.merge(
                home_strength,
                on=["home_team", "season", "week"],
                how="left",
            )
            .merge(
                away_strength,
                on=["away_team", "season", "week"],
                how="left",
            )
            .merge(home_history, on="game_id", how="left")
            .merge(away_history, on="game_id", how="left")
        )

        if "home_travel_penalty_hist" in games_context.columns:
            games_context["home_travel_penalty"] = games_context["home_travel_penalty"].combine_first(
                games_context["home_travel_penalty_hist"]
            )
            games_context.drop(columns=["home_travel_penalty_hist"], inplace=True)
        if "away_travel_penalty_hist" in games_context.columns:
            games_context["away_travel_penalty"] = games_context["away_travel_penalty"].combine_first(
                games_context["away_travel_penalty_hist"]
            )
            games_context.drop(columns=["away_travel_penalty_hist"], inplace=True)

        penalty_fill_cols = [
            "home_travel_penalty",
            "home_rest_penalty",
            "home_timezone_diff_hours",
            "home_rest_days",
            "away_travel_penalty",
            "away_rest_penalty",
            "away_timezone_diff_hours",
            "away_rest_days",
        ]
        for col in penalty_fill_cols:
            if col in games_context.columns:
                games_context[col] = games_context[col].fillna(0.0)

        games_context["moneyline_diff"] = games_context["home_moneyline"] - games_context["away_moneyline"]
        games_context["implied_prob_diff"] = (
            games_context["home_implied_prob"] - games_context["away_implied_prob"]
        )
        games_context["implied_prob_sum"] = (
            games_context["home_implied_prob"] + games_context["away_implied_prob"]
        )

        games_context["point_diff"] = games_context["home_score"] - games_context["away_score"]
        games_labeled = games_context.dropna(subset=["home_score", "away_score"])
        if games_labeled.empty:
            logging.warning(
                "No completed games with scores available. Game outcome model will be skipped."
            )
        else:
            datasets["game_outcome"] = games_labeled

        return datasets

    # ------------------------------------------------------------------
    # Upcoming feature preparation
    # ------------------------------------------------------------------

    def _get_latest_team_strength(self, team: str, season: Optional[str]) -> Optional[pd.Series]:
        if self.team_strength_latest_by_season is not None and not self.team_strength_latest_by_season.empty:
            if season:
                match = self.team_strength_latest_by_season[
                    (self.team_strength_latest_by_season["team"] == team)
                    & (self.team_strength_latest_by_season["season"] == season)
                ]
                if not match.empty:
                    return match.iloc[0]
        if self.team_strength_latest_overall is not None and not self.team_strength_latest_overall.empty:
            match = self.team_strength_latest_overall[
                self.team_strength_latest_overall["team"] == team
            ]
            if not match.empty:
                return match.iloc[0]
        return None

    def _get_latest_team_history(self, team: str, season: Optional[str]) -> Optional[pd.Series]:
        if self.team_history_latest_by_season is not None and not self.team_history_latest_by_season.empty:
            if season:
                match = self.team_history_latest_by_season[
                    (self.team_history_latest_by_season["team"] == team)
                    & (self.team_history_latest_by_season["season"] == season)
                ]
                if not match.empty:
                    return match.iloc[0]
        if self.team_history_latest_overall is not None and not self.team_history_latest_overall.empty:
            match = self.team_history_latest_overall[
                self.team_history_latest_overall["team"] == team
            ]
            if not match.empty:
                return match.iloc[0]
        return None

    def prepare_upcoming_game_features(self, upcoming_games: pd.DataFrame) -> pd.DataFrame:
        if upcoming_games.empty:
            return upcoming_games.copy()

        features = upcoming_games.copy()
        features["start_time"] = pd.to_datetime(features["start_time"])
        if "day_of_week" not in features.columns or features["day_of_week"].isna().any():
            features["day_of_week"] = features["start_time"].dt.day_name()

        # Reuse the latest odds snapshot harvested during feature assembly so upcoming
        # games inherit backfilled closing numbers even when the source table is sparse.
        lookup = self.latest_odds_lookup
        if lookup is not None and not lookup.empty:
            odds_lookup = lookup.copy()
            odds_lookup["start_date"] = pd.to_datetime(
                odds_lookup["start_date"], errors="coerce"
            )
            features["_start_date"] = features["start_time"].dt.normalize()
            features = self._merge_odds_snapshot(
                features,
                odds_lookup,
                ["home_team", "away_team", "_start_date"],
                [
                    "home_moneyline",
                    "away_moneyline",
                    "home_implied_prob",
                    "away_implied_prob",
                    "odds_updated",
                ],
                sort_cols=["odds_updated"],
            )
            features.drop(columns=["_start_date"], inplace=True, errors="ignore")

        numeric_placeholders = {
            "home_moneyline": np.nan,
            "away_moneyline": np.nan,
            "home_implied_prob": np.nan,
            "away_implied_prob": np.nan,
            "home_offense_pass_rating": np.nan,
            "home_offense_rush_rating": np.nan,
            "home_defense_pass_rating": np.nan,
            "home_defense_rush_rating": np.nan,
            "home_pace_seconds_per_play": np.nan,
            "home_offense_epa": np.nan,
            "home_defense_epa": np.nan,
            "home_offense_success_rate": np.nan,
            "home_defense_success_rate": np.nan,
            "home_travel_penalty": np.nan,
            "home_rest_penalty": np.nan,
            "home_weather_adjustment": np.nan,
            "home_timezone_diff_hours": np.nan,
            "away_offense_pass_rating": np.nan,
            "away_offense_rush_rating": np.nan,
            "away_defense_pass_rating": np.nan,
            "away_defense_rush_rating": np.nan,
            "away_pace_seconds_per_play": np.nan,
            "away_offense_epa": np.nan,
            "away_defense_epa": np.nan,
            "away_offense_success_rate": np.nan,
            "away_defense_success_rate": np.nan,
            "away_travel_penalty": np.nan,
            "away_rest_penalty": np.nan,
            "away_weather_adjustment": np.nan,
            "away_timezone_diff_hours": np.nan,
            "home_points_for_avg": np.nan,
            "home_points_against_avg": np.nan,
            "home_point_diff_avg": np.nan,
            "home_win_pct_recent": np.nan,
            "home_prev_points_for": np.nan,
            "home_prev_points_against": np.nan,
            "home_prev_point_diff": np.nan,
            "home_rest_days": np.nan,
            "home_injury_total": 0.0,
            "away_points_for_avg": np.nan,
            "away_points_against_avg": np.nan,
            "away_point_diff_avg": np.nan,
            "away_win_pct_recent": np.nan,
            "away_prev_points_for": np.nan,
            "away_prev_points_against": np.nan,
            "away_prev_point_diff": np.nan,
            "away_rest_days": np.nan,
            "away_injury_total": 0.0,
            "wind_mph": np.nan,
            "humidity": np.nan,
        }
        for col, default in numeric_placeholders.items():
            if col not in features.columns:
                features[col] = default

        for idx, row in features.iterrows():
            season = row.get("season")
            home_team = row.get("home_team")
            away_team = row.get("away_team")

            if home_team:
                strength = self._get_latest_team_strength(home_team, season)
                if strength is not None:
                    features.at[idx, "home_offense_pass_rating"] = strength.get("offense_pass_rating")
                    features.at[idx, "home_offense_rush_rating"] = strength.get("offense_rush_rating")
                    features.at[idx, "home_defense_pass_rating"] = strength.get("defense_pass_rating")
                    features.at[idx, "home_defense_rush_rating"] = strength.get("defense_rush_rating")
                    features.at[idx, "home_pace_seconds_per_play"] = strength.get("pace_seconds_per_play")
                    features.at[idx, "home_offense_epa"] = strength.get("offense_epa")
                    features.at[idx, "home_defense_epa"] = strength.get("defense_epa")
                    features.at[idx, "home_offense_success_rate"] = strength.get("offense_success_rate")
                    features.at[idx, "home_defense_success_rate"] = strength.get("defense_success_rate")
                    features.at[idx, "home_travel_penalty"] = strength.get("travel_penalty")
                    features.at[idx, "home_rest_penalty"] = strength.get("rest_penalty")
                    features.at[idx, "home_weather_adjustment"] = strength.get("weather_adjustment")
                    features.at[idx, "home_timezone_diff_hours"] = strength.get("avg_timezone_diff_hours")
                history = self._get_latest_team_history(home_team, season)
                if history is not None:
                    features.at[idx, "home_points_for_avg"] = history.get("rolling_points_for")
                    features.at[idx, "home_points_against_avg"] = history.get("rolling_points_against")
                    features.at[idx, "home_point_diff_avg"] = history.get("rolling_point_diff")
                    features.at[idx, "home_win_pct_recent"] = history.get("rolling_win_pct")
                    features.at[idx, "home_prev_points_for"] = history.get("prev_points_for")
                    features.at[idx, "home_prev_points_against"] = history.get("prev_points_against")
                    features.at[idx, "home_prev_point_diff"] = history.get("prev_point_diff")
                    features.at[idx, "home_rest_days"] = history.get("rest_days")
                    if pd.isna(features.at[idx, "home_rest_penalty"]):
                        features.at[idx, "home_rest_penalty"] = history.get("rest_penalty")
                    if pd.isna(features.at[idx, "home_travel_penalty"]):
                        features.at[idx, "home_travel_penalty"] = history.get("travel_penalty")
                    if pd.isna(features.at[idx, "home_timezone_diff_hours"]):
                        features.at[idx, "home_timezone_diff_hours"] = history.get("timezone_diff_hours")

            if away_team:
                strength = self._get_latest_team_strength(away_team, season)
                if strength is not None:
                    features.at[idx, "away_offense_pass_rating"] = strength.get("offense_pass_rating")
                    features.at[idx, "away_offense_rush_rating"] = strength.get("offense_rush_rating")
                    features.at[idx, "away_defense_pass_rating"] = strength.get("defense_pass_rating")
                    features.at[idx, "away_defense_rush_rating"] = strength.get("defense_rush_rating")
                    features.at[idx, "away_pace_seconds_per_play"] = strength.get("pace_seconds_per_play")
                    features.at[idx, "away_offense_epa"] = strength.get("offense_epa")
                    features.at[idx, "away_defense_epa"] = strength.get("defense_epa")
                    features.at[idx, "away_offense_success_rate"] = strength.get("offense_success_rate")
                    features.at[idx, "away_defense_success_rate"] = strength.get("defense_success_rate")
                    features.at[idx, "away_travel_penalty"] = strength.get("travel_penalty")
                    features.at[idx, "away_rest_penalty"] = strength.get("rest_penalty")
                    features.at[idx, "away_weather_adjustment"] = strength.get("weather_adjustment")
                    features.at[idx, "away_timezone_diff_hours"] = strength.get("avg_timezone_diff_hours")
                history = self._get_latest_team_history(away_team, season)
                if history is not None:
                    features.at[idx, "away_points_for_avg"] = history.get("rolling_points_for")
                    features.at[idx, "away_points_against_avg"] = history.get("rolling_points_against")
                    features.at[idx, "away_point_diff_avg"] = history.get("rolling_point_diff")
                    features.at[idx, "away_win_pct_recent"] = history.get("rolling_win_pct")
                    features.at[idx, "away_prev_points_for"] = history.get("prev_points_for")
                    features.at[idx, "away_prev_points_against"] = history.get("prev_points_against")
                    features.at[idx, "away_prev_point_diff"] = history.get("prev_point_diff")
                    features.at[idx, "away_rest_days"] = history.get("rest_days")
                    if pd.isna(features.at[idx, "away_rest_penalty"]):
                        features.at[idx, "away_rest_penalty"] = history.get("rest_penalty")
                    if pd.isna(features.at[idx, "away_travel_penalty"]):
                        features.at[idx, "away_travel_penalty"] = history.get("travel_penalty")
                    if pd.isna(features.at[idx, "away_timezone_diff_hours"]):
                        features.at[idx, "away_timezone_diff_hours"] = history.get("timezone_diff_hours")

        fill_defaults = {col: 0.0 for col in numeric_placeholders.keys()}
        features[list(fill_defaults.keys())] = features[list(fill_defaults.keys())].fillna(fill_defaults)

        features["moneyline_diff"] = features["home_moneyline"] - features["away_moneyline"]
        features["implied_prob_diff"] = features["home_implied_prob"] - features["away_implied_prob"]
        features["implied_prob_sum"] = features["home_implied_prob"] + features["away_implied_prob"]

        return features

    def prepare_upcoming_player_features(
        self,
        upcoming_games: pd.DataFrame,
        starters_per_position: Optional[Dict[str, int]] = None,
        lineup_rows: Optional[pd.DataFrame] = None,
    ) -> pd.DataFrame:
        base_players = self.player_feature_frame

        if base_players is None:
            return pd.DataFrame()

        if (
            base_players.empty
            or upcoming_games.empty
        ):
            return pd.DataFrame()

        if starters_per_position is None:
            starters_per_position = {"QB": 1, "RB": 2, "WR": 3, "TE": 1}

        position_groups = {
            "QB": {"QB"},
            "RB": {"RB", "HB", "FB"},
            "WR": {"WR"},
            "TE": {"TE"},
        }

        def _is_stale_lineup_entry(row: Any, now: Optional[Union[str, dt.datetime]] = None) -> bool:
            if isinstance(row, pd.Series):
                series = row
            elif isinstance(row, dict):
                series = pd.Series(row)
            elif hasattr(row, "_asdict"):
                series = pd.Series(row._asdict())
            else:
                series = pd.Series({"updated_at": row})

            now_ts = (
                pd.Timestamp.now(tz="UTC")
                if now is None
                else pd.to_datetime(now, utc=True, errors="coerce")
            )
            if pd.isna(now_ts):
                now_ts = pd.Timestamp.now(tz="UTC")

            updated_at = pd.to_datetime(series.get("updated_at"), utc=True, errors="coerce")
            if pd.isna(updated_at):
                return False

            game_start = pd.to_datetime(series.get("game_start"), utc=True, errors="coerce")
            if not pd.isna(game_start):
                return updated_at < (
                    game_start - pd.Timedelta(days=LINEUP_MAX_AGE_BEFORE_GAME_DAYS)
                )

            return (now_ts - updated_at) > pd.Timedelta(days=LINEUP_STALENESS_DAYS)

        base_players = base_players.copy()

        latest_players = (
            base_players.sort_values("start_time")
            .groupby("player_id", as_index=False)
            .tail(1)
        )

        latest_players = latest_players.drop(columns=["player_key"], errors="ignore")

        if "position" in latest_players.columns:
            latest_players["position"] = latest_players["position"].apply(
                normalize_position
            )

        season_source = base_players.copy()
        season_source["team"] = season_source["team"].apply(normalize_team_abbr)
        season_source = season_source[season_source["team"].isin(TEAM_ABBR_CANONICAL.keys())]

        if not season_source.empty:
            aggregate_candidates = [
                "passing_attempts",
                "passing_yards",
                "passing_tds",
                "rushing_attempts",
                "rushing_yards",
                "rushing_tds",
                "receiving_targets",
                "receiving_yards",
                "receptions",
                "receiving_tds",
                "fantasy_points",
                "snap_count",
            ]
            present_metrics = [
                col for col in aggregate_candidates if col in season_source.columns
            ]
            if present_metrics:
                season_totals = (
                    season_source.groupby(["player_id", "team"], as_index=False)[
                        present_metrics
                    ].sum(min_count=1)
                )
                rename_map = {col: f"season_{col}" for col in present_metrics}
                season_totals = season_totals.rename(columns=rename_map)
                latest_players = latest_players.merge(
                    season_totals,
                    on=["player_id", "team"],
                    how="left",
                )

        injuries_latest = pd.DataFrame()
        if self.injury_frame is not None and not self.injury_frame.empty:
            injuries_latest = self.injury_frame.copy()
            injuries_latest["team"] = injuries_latest["team"].apply(normalize_team_abbr)
            injuries_latest["player_name_norm"] = injuries_latest["player_name"].apply(
                normalize_player_name
            )
            injuries_latest = injuries_latest[injuries_latest["player_name_norm"] != ""]

            if "status_original" not in injuries_latest.columns:
                injuries_latest["status_original"] = injuries_latest.get("status")
            injuries_latest["status_bucket"] = injuries_latest.apply(
                lambda row: compute_injury_bucket(
                    row.get("status_original") or row.get("status"),
                    row.get("description"),
                ),
                axis=1,
            )

            practice_source = injuries_latest.get("practice_status_raw")
            if practice_source is None:
                practice_source = injuries_latest.get("practice_status")
            if practice_source is None:
                practice_source = pd.Series("", index=injuries_latest.index)
            injuries_latest["_has_practice_report"] = (
                practice_source.astype(str).str.strip() != ""
            )
            injuries_latest["practice_status"] = practice_source.apply(
                normalize_practice_status
            )

            injuries_latest["report_time"] = pd.to_datetime(
                injuries_latest["report_time"], errors="coerce"
            )
            injuries_latest = injuries_latest.sort_values("report_time")
            injuries_latest = injuries_latest.drop_duplicates(
                subset=["team", "player_name_norm"], keep="last"
            )

            active_mask = (
                injuries_latest["_has_practice_report"]
                & injuries_latest["practice_status"].isin({"full", "available", "rest"})
            )
            injuries_latest.loc[
                active_mask & ~injuries_latest["status_bucket"].isin({"suspended"}),
                "status_bucket",
            ] = "other"
            injuries_latest = injuries_latest.drop(columns=["_has_practice_report"], errors="ignore")

        depth_latest = pd.DataFrame()
        if self.depth_chart_frame is not None and not self.depth_chart_frame.empty:
            depth_latest = self.depth_chart_frame.copy()
            depth_latest["team"] = depth_latest["team"].apply(normalize_team_abbr)
            depth_latest["position"] = depth_latest["position"].apply(normalize_position)
            depth_latest["player_name_norm"] = depth_latest["player_name"].apply(
                normalize_player_name
            )
            depth_latest = depth_latest[
                (depth_latest["player_name_norm"] != "")
                & (depth_latest["position"] != "")
            ]
            depth_latest["updated_at"] = pd.to_datetime(
                depth_latest["updated_at"], errors="coerce"
            )
            depth_latest["rank"] = depth_latest["rank"].apply(parse_depth_rank)
            if "depth_id" in depth_latest.columns:
                depth_latest["_lineup_entry"] = depth_latest["depth_id"].astype(str).str.startswith(
                    "msf-lineup:"
                )
            else:
                depth_latest["_lineup_entry"] = False

        if lineup_rows is not None and not lineup_rows.empty:
            lineup_latest = lineup_rows.copy()
            lineup_latest["team"] = lineup_latest["team"].apply(normalize_team_abbr)
            lineup_latest["position"] = lineup_latest["position"].apply(normalize_position)
            lineup_latest["player_name_norm"] = lineup_latest["player_name"].apply(
                normalize_player_name
            )
            lineup_latest = lineup_latest[
                (lineup_latest["player_name_norm"] != "")
                & (lineup_latest["position"] != "")
            ]
            lineup_latest["updated_at"] = pd.to_datetime(
                lineup_latest["updated_at"], errors="coerce"
            )
            if "game_start" in lineup_latest.columns:
                lineup_latest["game_start"] = pd.to_datetime(
                    lineup_latest["game_start"], errors="coerce", utc=True
                )
            lineup_latest["rank"] = lineup_latest["rank"].apply(parse_depth_rank)
            if "depth_id" in lineup_latest.columns:
                lineup_latest["_lineup_entry"] = True
            else:
                lineup_latest["depth_id"] = lineup_latest.apply(
                    lambda row: f"msf-lineup:{row['team']}:{row['position']}:{row['player_name_norm']}",
                    axis=1,
                )
                lineup_latest["_lineup_entry"] = True

            if depth_latest.empty:
                depth_latest = lineup_latest
            else:
                frames = [
                    frame
                    for frame in (depth_latest, lineup_latest)
                    if frame is not None and not frame.empty
                ]
                if frames:
                    depth_latest = safe_concat(frames, ignore_index=True, sort=False)

        if not depth_latest.empty:
            lineup_entry_mask = depth_latest.get("_lineup_entry")
            if lineup_entry_mask is not None:
                lineup_entry_mask = lineup_entry_mask.fillna(False)
                lineup_entry_mask = lineup_entry_mask.infer_objects(copy=False)
                lineup_entry_mask = lineup_entry_mask.astype(bool)
                if lineup_entry_mask.any():
                    stale_entries = depth_latest.apply(_is_stale_lineup_entry, axis=1)
                    stale_mask = lineup_entry_mask & stale_entries
                    if stale_mask.any():
                        logging.debug(
                            "Discarding %d stale lineup entries based on age relative to kickoff",
                            int(stale_mask.sum()),
                        )
                        depth_latest = depth_latest.loc[~stale_mask].copy()

            depth_latest = depth_latest.sort_values(
                ["_lineup_entry", "updated_at"], ascending=[True, True]
            )
            depth_latest = depth_latest.drop_duplicates(
                subset=["team", "position", "player_name_norm"], keep="last"
            )
            if "depth_id" in depth_latest.columns:
                depth_latest["_lineup_entry"] = depth_latest["depth_id"].astype(str).str.startswith(
                    "msf-lineup:"
                )
            else:
                depth_latest["_lineup_entry"] = False

        latest_players["player_name_norm"] = latest_players["player_name"].apply(
            normalize_player_name
        )
        latest_players["__pname_key"] = latest_players["player_name"].map(
            robust_player_name_key
        )

        if "depth_rank" not in latest_players.columns:
            latest_players["depth_rank"] = np.nan

        if "status_bucket" not in latest_players.columns:
            latest_players["status_bucket"] = np.nan
        if "practice_status" not in latest_players.columns:
            latest_players["practice_status"] = np.nan

        template_columns = latest_players.columns.tolist()

        existing_keys: set[Tuple[str, str]] = set(
            zip(latest_players["team"], latest_players["player_name_norm"])
        )

        additional_rows: List[Dict[str, Any]] = []

        if not depth_latest.empty:
            for depth_row in depth_latest.itertuples():
                key = (depth_row.team, depth_row.player_name_norm)
                if key in existing_keys:
                    continue

                row_series = pd.Series(depth_row._asdict())
                lineup_flag = row_series.get("_lineup_entry")
                if (
                    pd.notna(lineup_flag)
                    and bool(lineup_flag)
                    and _is_stale_lineup_entry(row_series)
                ):
                    continue

                placeholder: Dict[str, Any] = {
                    col: np.nan for col in template_columns if col not in {"player_id", "team", "position"}
                }
                placeholder.setdefault("status_bucket", "other")
                placeholder.setdefault("practice_status", "available")
                placeholder.setdefault(
                    "injury_priority", INJURY_STATUS_PRIORITY.get("other", 1)
                )

                # Ensure base identifiers exist even when the player has not logged stats yet.
                placeholder.update(
                    {
                        "player_id": f"depth_{depth_row.team}_{depth_row.player_name_norm}",
                        "player_name": getattr(depth_row, "player_name", ""),
                        "team": depth_row.team,
                        "position": depth_row.position,
                        "player_name_norm": depth_row.player_name_norm,
                        "depth_rank": getattr(depth_row, "rank", np.nan),
                    }
                )

                season_metric_defaults = {
                    col: 0.0
                    for col in template_columns
                    if col.startswith("season_")
                }
                placeholder.update(season_metric_defaults)

                additional_rows.append(placeholder)

        if additional_rows:
            additional_df = pd.DataFrame(additional_rows)
            missing_cols = set(template_columns) - set(additional_df.columns)
            for col in missing_cols:
                additional_df[col] = np.nan
            frames = [
                frame
                for frame in (
                    latest_players,
                    additional_df[template_columns],
                )
                if frame is not None and not frame.empty
            ]
            if frames:
                latest_players = safe_concat(
                    frames,
                    ignore_index=True,
                    sort=False,
                )
            existing_keys = set(
                zip(latest_players["team"], latest_players["player_name_norm"])
            )

        if not injuries_latest.empty:
            injury_placeholders: List[Dict[str, Any]] = []
            for injury_row in injuries_latest.itertuples():
                key = (injury_row.team, injury_row.player_name_norm)
                if key in existing_keys:
                    continue
                status_bucket = getattr(injury_row, "status_bucket", "other")
                if status_bucket in INACTIVE_INJURY_BUCKETS:
                    continue
                position = normalize_position(getattr(injury_row, "position", ""))
                if not position:
                    continue
                placeholder: Dict[str, Any] = {
                    col: np.nan
                    for col in template_columns
                    if col not in {"player_id", "team", "position"}
                }
                placeholder.update(
                    {
                        "player_id": f"injury_{injury_row.team}_{injury_row.player_name_norm}",
                        "player_name": getattr(injury_row, "player_name", ""),
                        "team": injury_row.team,
                        "position": position,
                        "player_name_norm": injury_row.player_name_norm,
                        "status_bucket": status_bucket,
                        "practice_status": getattr(
                            injury_row, "practice_status", "available"
                        ),
                    }
                )
                season_metric_defaults = {
                    col: 0.0
                    for col in template_columns
                    if col.startswith("season_")
                }
                placeholder.update(season_metric_defaults)
                placeholder.setdefault(
                    "injury_priority",
                    INJURY_STATUS_PRIORITY.get(
                        status_bucket, INJURY_STATUS_PRIORITY.get("other", 1)
                    ),
                )
                injury_placeholders.append(placeholder)

            if injury_placeholders:
                injury_df = pd.DataFrame(injury_placeholders)
                missing_cols = set(template_columns) - set(injury_df.columns)
                for col in missing_cols:
                    injury_df[col] = np.nan
                latest_players = safe_concat(
                    [latest_players, injury_df[template_columns]],
                    ignore_index=True,
                    sort=False,
                )
                existing_keys = set(
                    zip(latest_players["team"], latest_players["player_name_norm"])
                )

        if not injuries_latest.empty:
            latest_players = latest_players.merge(
                injuries_latest[
                    ["team", "player_name_norm", "status_bucket", "status", "practice_status"]
                ],
                on=["team", "player_name_norm"],
                how="left",
                suffixes=("", "_inj"),
            )

            if "status_bucket_inj" in latest_players.columns:
                latest_players["status_bucket"] = latest_players[
                    "status_bucket_inj"
                ].combine_first(latest_players.get("status_bucket"))
                latest_players = latest_players.drop(
                    columns=["status_bucket_inj"], errors="ignore"
                )

            if "practice_status_inj" in latest_players.columns:
                latest_players["practice_status"] = latest_players[
                    "practice_status_inj"
                ].combine_first(latest_players.get("practice_status"))
                latest_players = latest_players.drop(
                    columns=["practice_status_inj"], errors="ignore"
                )

            if "status_inj" in latest_players.columns and "status" not in latest_players:
                latest_players = latest_players.rename(
                    columns={"status_inj": "status"}
                )
        else:
            latest_players["status_bucket"] = latest_players.get("status_bucket", np.nan)
            latest_players["practice_status"] = latest_players.get(
                "practice_status", np.nan
            )

        if not depth_latest.empty:
            merge_columns = ["team", "position", "player_name_norm", "rank"]
            for optional in ("_lineup_entry", "depth_id", "updated_at"):
                if optional in depth_latest.columns:
                    merge_columns.append(optional)

            latest_players = latest_players.merge(
                depth_latest[merge_columns],
                on=["team", "position", "player_name_norm"],
                how="left",
                suffixes=("", "_depth"),
            )

            depth_rank_sources = [
                col
                for col in ("depth_rank", "rank_depth", "rank")
                if col in latest_players.columns
            ]

            if depth_rank_sources:
                latest_players["depth_rank"] = (
                    latest_players[depth_rank_sources]
                    .bfill(axis=1)
                    .iloc[:, 0]
                )
            else:
                latest_players["depth_rank"] = np.nan

            columns_to_drop = [
                col
                for col in ("rank_depth", "rank", "depth_id", "updated_at")
                if col in latest_players.columns and col != "depth_rank"
            ]
            if columns_to_drop:
                latest_players = latest_players.drop(
                    columns=columns_to_drop, errors="ignore"
                )
        else:
            latest_players["depth_rank"] = latest_players.get("depth_rank", np.nan)

        latest_players = ensure_lineup_players_in_latest(latest_players, lineup_rows)

        # --- Begin: require real production history (career/preseason/college allowed) ---
        base_players = self.player_feature_frame  # includes historical per-game rows
        if (
            base_players is None
            or "player_id" not in base_players.columns
            or "game_id" not in base_players.columns
        ):
            hist_counts = pd.DataFrame({"player_id": [], "hist_game_count": []})
        else:
            hist_counts = (
                base_players.groupby("player_id")["game_id"]
                .nunique(dropna=True)
                .rename("hist_game_count")
                .reset_index()
            )

        latest_players = latest_players.merge(hist_counts, on="player_id", how="left")
        latest_players["hist_game_count"] = latest_players["hist_game_count"].fillna(0).astype(int)

        # Sum any season_* totals we just merged earlier; benign if absent
        season_total_cols = [c for c in latest_players.columns if c.startswith("season_")]
        if season_total_cols:
            latest_players["_season_total_sum"] = latest_players[season_total_cols].sum(axis=1, numeric_only=True)
        else:
            latest_players["_season_total_sum"] = 0.0

        # Optional: include preseason / college if you add those tables later
        def _safe_read(name: str) -> pd.DataFrame:
            try:
                return pd.read_sql_table(name, self.engine).rename(columns=lambda c: str(c))
            except Exception:
                return pd.DataFrame()

        pre_cols = _safe_read("nfl_preseason_stats")
        col_cols = _safe_read("nfl_college_stats")

        def _count_hist(df: pd.DataFrame) -> pd.DataFrame:
            if df.empty or "player_id" not in df.columns:
                return pd.DataFrame({"player_id": [], "extra_hist_game_count": []})
            return (
                df.groupby("player_id")["game_id"].nunique(dropna=True)
                .rename("extra_hist_game_count")
                .reset_index()
            )

        extra_hist = []
        for df in (pre_cols, col_cols):
            part = _count_hist(df)
            if not part.empty:
                extra_hist.append(part)
        if extra_hist:
            extra_hist = pd.concat(extra_hist, ignore_index=True)
            extra_hist = extra_hist.groupby("player_id")["extra_hist_game_count"].sum().reset_index()
            latest_players = latest_players.merge(extra_hist, on="player_id", how="left")
            latest_players["extra_hist_game_count"] = latest_players["extra_hist_game_count"].fillna(0).astype(int)
        else:
            latest_players["extra_hist_game_count"] = 0

        # Final production gate:
        latest_players = latest_players[
            (latest_players["hist_game_count"] > 0)
            | (latest_players["extra_hist_game_count"] > 0)
            | (latest_players["_season_total_sum"] > 0)
        ].copy()

        # Clean up helper columns
        latest_players.drop(columns=["_season_total_sum"], inplace=True, errors="ignore")
        # --- End: require real production history ---

        latest_players["status_bucket"] = (
            latest_players["status_bucket"].fillna("other").apply(normalize_injury_status)
        )
        latest_players["practice_status"] = (
            latest_players["practice_status"].fillna("available").apply(normalize_practice_status)
        )
        latest_players["injury_priority"] = latest_players["status_bucket"].map(
            INJURY_STATUS_PRIORITY
        ).fillna(INJURY_STATUS_PRIORITY.get("other", 1))
        latest_players["practice_priority"] = latest_players["practice_status"].map(
            PRACTICE_STATUS_PRIORITY
        ).fillna(1)
        latest_players["depth_rank"] = pd.to_numeric(
            latest_players["depth_rank"], errors="coerce"
        )
        if "_lineup_entry" in latest_players.columns:
            lineup_mask = latest_players["_lineup_entry"].infer_objects(copy=False)
            lineup_mask = coerce_boolean_mask(lineup_mask)

            if lineup_mask.dtype != bool:
                lineup_mask = lineup_mask.astype(bool)
            starter_allowance = (
                latest_players["position"].fillna("").map(starters_per_position).fillna(1)
            )
            starter_mask = lineup_mask & (
                latest_players["depth_rank"].isna()
                | (latest_players["depth_rank"] <= starter_allowance)
            )
            latest_players["is_projected_starter"] = starter_mask
            latest_players = latest_players.drop(
                columns=["_lineup_entry"], errors="ignore"
            )
        else:
            latest_players["is_projected_starter"] = False
        latest_players["depth_rank"] = latest_players["depth_rank"].fillna(99.0)

        games = upcoming_games.copy()
        games["start_time"] = pd.to_datetime(games["start_time"], utc=True, errors="coerce")
        games = games[games["start_time"].notna()]
        eastern = ZoneInfo("America/New_York")
        if "local_start_time" in games.columns:
            games["local_start_time"] = pd.to_datetime(
                games["local_start_time"], utc=True, errors="coerce"
            ).dt.tz_convert(eastern)
        else:
            games["local_start_time"] = games["start_time"].dt.tz_convert(eastern)

        if "day_of_week" in games.columns:
            games["day_of_week"] = games["day_of_week"].where(
                games["day_of_week"].notna(), games["local_start_time"].dt.day_name()
            )
        else:
            games["day_of_week"] = games["local_start_time"].dt.day_name()
        games["home_team"] = games["home_team"].apply(normalize_team_abbr)
        games["away_team"] = games["away_team"].apply(normalize_team_abbr)

        selected_rows: List[pd.Series] = []

        for game in games.itertuples():
            game_id = getattr(game, "game_id")
            season = getattr(game, "season", None)
            week = getattr(game, "week", None)
            start_time = getattr(game, "start_time")
            venue = getattr(game, "venue", None)
            city = getattr(game, "city", None)
            state = getattr(game, "state", None)
            day_of_week = getattr(game, "day_of_week", None)
            referee = getattr(game, "referee", None)
            weather = getattr(game, "weather_conditions", None)
            temperature = getattr(game, "temperature_f", None)
            home_team = getattr(game, "home_team", None)
            away_team = getattr(game, "away_team", None)

            for team, opponent in ((away_team, home_team), (home_team, away_team)):
                if not team or not opponent:
                    continue

                candidates = latest_players[latest_players["team"] == team]
                if candidates.empty:
                    continue

                chosen_players: List[pd.Series] = []
                used_player_ids: set[str] = set()

                for pos_key, count in starters_per_position.items():
                    allowed_positions = position_groups.get(pos_key, {pos_key})
                    position_candidates = candidates[
                        candidates["position"].isin(allowed_positions)
                    ]
                    if position_candidates.empty:
                        continue
                    position_candidates = position_candidates.copy()

                    if "status_bucket" in position_candidates.columns:
                        filtered_candidates = position_candidates[
                            ~position_candidates["status_bucket"].isin(INACTIVE_INJURY_BUCKETS)
                        ]
                        if not filtered_candidates.empty:
                            position_candidates = filtered_candidates

                    if "injury_priority" not in position_candidates.columns:
                        position_candidates["injury_priority"] = INJURY_STATUS_PRIORITY.get(
                            "other", 1
                        )
                    else:
                        position_candidates["injury_priority"] = position_candidates[
                            "injury_priority"
                        ].fillna(INJURY_STATUS_PRIORITY.get("other", 1))

                    if "is_projected_starter" not in position_candidates.columns:
                        position_candidates["is_projected_starter"] = False
                    else:
                        position_candidates["is_projected_starter"] = (
                            position_candidates["is_projected_starter"].fillna(False).astype(bool)
                        )

                    position_candidates["practice_status"] = position_candidates[
                        "practice_status"
                    ].apply(normalize_practice_status)
                    practice_priority = position_candidates["practice_status"].map(
                        PRACTICE_STATUS_PRIORITY
                    ).fillna(1)
                    position_candidates["practice_priority"] = practice_priority

                    if pos_key == "QB":
                        sort_cols = [
                            "season_passing_attempts",
                            "season_passing_yards",
                            "season_fantasy_points",
                            "season_snap_count",
                            "passing_attempts",
                            "passing_yards",
                            "fantasy_points",
                            "snap_count",
                        ]
                    elif pos_key == "RB":
                        sort_cols = [
                            "season_rushing_attempts",
                            "season_rushing_yards",
                            "season_receiving_targets",
                            "season_snap_count",
                            "season_fantasy_points",
                            "rushing_attempts",
                            "rushing_yards",
                            "receiving_targets",
                            "snap_count",
                            "fantasy_points",
                        ]
                    elif pos_key == "WR":
                        sort_cols = [
                            "season_receiving_targets",
                            "season_receiving_yards",
                            "season_receptions",
                            "season_fantasy_points",
                            "receiving_targets",
                            "receiving_yards",
                            "receptions",
                            "fantasy_points",
                        ]
                    elif pos_key == "TE":
                        sort_cols = [
                            "season_receiving_targets",
                            "season_receptions",
                            "season_receiving_yards",
                            "season_fantasy_points",
                            "receiving_targets",
                            "receptions",
                            "receiving_yards",
                            "fantasy_points",
                        ]
                    else:
                        sort_cols = [
                            "season_snap_count",
                            "season_fantasy_points",
                            "snap_count",
                            "fantasy_points",
                        ]

                    sort_columns: List[str] = []
                    ascending_flags: List[bool] = []

                    if "is_projected_starter" in position_candidates.columns:
                        position_candidates["is_projected_starter"] = (
                            position_candidates["is_projected_starter"].fillna(False).astype(bool)
                        )
                        sort_columns.append("is_projected_starter")
                        ascending_flags.append(False)

                    if "depth_rank" in position_candidates.columns:
                        sort_columns.append("depth_rank")
                        ascending_flags.append(True)

                    sort_columns.append("injury_priority")
                    ascending_flags.append(False)
                    sort_columns.append("practice_priority")
                    ascending_flags.append(False)

                    for col in sort_cols:
                        if col not in position_candidates.columns:
                            position_candidates[col] = 0.0
                        else:
                            position_candidates[col] = position_candidates[col].fillna(0.0)
                        sort_columns.append(col)
                        ascending_flags.append(False)

                    position_candidates = position_candidates.sort_values(
                        sort_columns, ascending=ascending_flags
                    )

                    starters_first = position_candidates[
                        position_candidates["is_projected_starter"]
                    ]
                    backups_after = position_candidates[
                        ~position_candidates["is_projected_starter"]
                    ]
                    pos_selected = 0
                    for pool in (starters_first, backups_after):
                        if pos_selected >= count:
                            break
                        for _, player_row in pool.iterrows():
                            player_id = player_row.get("player_id")
                            if player_id in used_player_ids:
                                continue
                            chosen_players.append(player_row)
                            used_player_ids.add(player_id)
                            pos_selected += 1
                            if pos_selected >= count:
                                break

                if not chosen_players:
                    continue

                for player_row in chosen_players:
                    row_copy = player_row.copy()
                    row_copy["game_id"] = game_id
                    row_copy["season"] = season
                    row_copy["week"] = week
                    row_copy["start_time"] = start_time
                    row_copy["local_start_time"] = getattr(game, "local_start_time", pd.NaT)
                    row_copy["venue"] = venue
                    row_copy["city"] = city
                    row_copy["state"] = state
                    row_copy["day_of_week"] = day_of_week
                    row_copy["referee"] = referee
                    row_copy["weather_conditions"] = weather
                    row_copy["temperature_f"] = temperature
                    row_copy["home_team"] = home_team
                    row_copy["away_team"] = away_team
                    row_copy["opponent"] = opponent

                    strength = self._get_latest_team_strength(team, season)
                    if strength is not None:
                        row_copy["offense_pass_rating"] = strength.get("offense_pass_rating")
                        row_copy["offense_rush_rating"] = strength.get("offense_rush_rating")
                        row_copy["defense_pass_rating"] = strength.get("defense_pass_rating")
                        row_copy["defense_rush_rating"] = strength.get("defense_rush_rating")
                        row_copy["pace_seconds_per_play"] = strength.get("pace_seconds_per_play")
                        row_copy["offense_epa"] = strength.get("offense_epa")
                        row_copy["defense_epa"] = strength.get("defense_epa")
                        row_copy["offense_success_rate"] = strength.get("offense_success_rate")
                        row_copy["defense_success_rate"] = strength.get("defense_success_rate")
                        row_copy["travel_penalty"] = strength.get("travel_penalty")
                        row_copy["rest_penalty"] = strength.get("rest_penalty")
                        row_copy["weather_adjustment"] = strength.get("weather_adjustment")
                        row_copy["avg_timezone_diff_hours"] = strength.get("avg_timezone_diff_hours")

                    history = self._get_latest_team_history(team, season)
                    if history is not None:
                        if pd.isna(row_copy.get("rest_penalty")):
                            row_copy["rest_penalty"] = history.get("rest_penalty")
                        if pd.isna(row_copy.get("travel_penalty")):
                            row_copy["travel_penalty"] = history.get("travel_penalty")
                        if pd.isna(row_copy.get("avg_timezone_diff_hours")):
                            row_copy["avg_timezone_diff_hours"] = history.get("timezone_diff_hours")

                    opp_strength = self._get_latest_team_strength(opponent, season)
                    if opp_strength is not None:
                        row_copy["opp_offense_pass_rating"] = opp_strength.get("offense_pass_rating")
                        row_copy["opp_offense_rush_rating"] = opp_strength.get("offense_rush_rating")
                        row_copy["opp_defense_pass_rating"] = opp_strength.get("defense_pass_rating")
                        row_copy["opp_defense_rush_rating"] = opp_strength.get("defense_rush_rating")
                        row_copy["opp_pace_seconds_per_play"] = opp_strength.get("pace_seconds_per_play")
                        row_copy["opp_offense_epa"] = opp_strength.get("offense_epa")
                        row_copy["opp_defense_epa"] = opp_strength.get("defense_epa")
                        row_copy["opp_offense_success_rate"] = opp_strength.get("offense_success_rate")
                        row_copy["opp_defense_success_rate"] = opp_strength.get("defense_success_rate")
                        row_copy["opp_travel_penalty"] = opp_strength.get("travel_penalty")
                        row_copy["opp_rest_penalty"] = opp_strength.get("rest_penalty")
                        row_copy["opp_weather_adjustment"] = opp_strength.get("weather_adjustment")
                        row_copy["opp_timezone_diff_hours"] = opp_strength.get("avg_timezone_diff_hours")

                    opp_history = self._get_latest_team_history(opponent, season)
                    if opp_history is not None:
                        if pd.isna(row_copy.get("opp_rest_penalty")):
                            row_copy["opp_rest_penalty"] = opp_history.get("rest_penalty")
                        if pd.isna(row_copy.get("opp_travel_penalty")):
                            row_copy["opp_travel_penalty"] = opp_history.get("travel_penalty")
                        if pd.isna(row_copy.get("opp_timezone_diff_hours")):
                            row_copy["opp_timezone_diff_hours"] = opp_history.get("timezone_diff_hours")

                    selected_rows.append(row_copy)

        if not selected_rows:
            return pd.DataFrame()

        player_features = pd.DataFrame(selected_rows)

        # Merge contextual averages for updated venue/day/ref when available.
        if self.context_feature_frame is not None and not self.context_feature_frame.empty:
            contextual = self.context_feature_frame.rename(
                columns={
                    "avg_rush_yards": "avg_rush_yards_ctx",
                    "avg_rec_yards": "avg_rec_yards_ctx",
                    "avg_receptions": "avg_receptions_ctx",
                    "avg_rush_tds": "avg_rush_tds_ctx",
                    "avg_rec_tds": "avg_rec_tds_ctx",
                }
            )
            player_features = player_features.merge(
                contextual,
                on=["team", "venue", "day_of_week", "referee"],
                how="left",
            )
            for src, dest in [
                ("avg_rush_yards_ctx", "avg_rush_yards"),
                ("avg_rec_yards_ctx", "avg_rec_yards"),
                ("avg_receptions_ctx", "avg_receptions"),
                ("avg_rush_tds_ctx", "avg_rush_tds"),
                ("avg_rec_tds_ctx", "avg_rec_tds"),
            ]:
                if src in player_features.columns:
                    player_features[dest] = player_features[dest].where(
                        player_features[dest].notna(), player_features[src]
                    )
                    player_features = player_features.drop(columns=[src])

        penalty_cols = [
            "travel_penalty",
            "rest_penalty",
            "avg_timezone_diff_hours",
            "opp_travel_penalty",
            "opp_rest_penalty",
            "opp_timezone_diff_hours",
        ]
        for col in penalty_cols:
            if col in player_features.columns:
                player_features[col] = player_features[col].fillna(0.0)

        player_features = player_features.drop(columns=["player_name_norm"], errors="ignore")

        return player_features

    def _compute_team_unit_strength(
        self, player_stats: pd.DataFrame, advanced_metrics: Optional[pd.DataFrame] = None
    ) -> pd.DataFrame:
        base_columns = [
            "season",
            "week",
            "team",
            "offense_pass_rating",
            "offense_rush_rating",
            "defense_pass_rating",
            "defense_rush_rating",
            "pace_seconds_per_play",
            "offense_epa",
            "defense_epa",
            "offense_success_rate",
            "defense_success_rate",
            "travel_penalty",
            "rest_penalty",
            "weather_adjustment",
            "avg_timezone_diff_hours",
        ]

        if player_stats.empty and (advanced_metrics is None or advanced_metrics.empty):
            return pd.DataFrame(columns=base_columns)

        stats = player_stats.copy()
        numeric_cols = [
            "rushing_yards",
            "rushing_attempts",
            "receiving_yards",
            "receiving_targets",
            "passing_yards",
            "passing_attempts",
            "rushing_tds",
            "passing_tds",
        ]
        for col in numeric_cols:
            if col not in stats.columns:
                stats[col] = 0.0
            stats[col] = stats[col].fillna(0.0)

        if "home_team" in stats.columns and "away_team" in stats.columns:
            stats = stats.copy()
            stats["opponent"] = np.where(
                stats["team"] == stats["home_team"], stats["away_team"], stats["home_team"]
            )
        else:
            stats["opponent"] = np.nan

        offense = (
            stats.dropna(subset=["team", "season", "week"])
            .groupby(["season", "week", "team"], as_index=False)
            .agg(
                rushing_yards=pd.NamedAgg(column="rushing_yards", aggfunc="sum"),
                rushing_attempts=pd.NamedAgg(column="rushing_attempts", aggfunc="sum"),
                receiving_yards=pd.NamedAgg(column="receiving_yards", aggfunc="sum"),
                receiving_targets=pd.NamedAgg(column="receiving_targets", aggfunc="sum"),
                passing_yards=pd.NamedAgg(column="passing_yards", aggfunc="sum"),
                passing_attempts=pd.NamedAgg(column="passing_attempts", aggfunc="sum"),
                rushing_tds=pd.NamedAgg(column="rushing_tds", aggfunc="sum"),
                passing_tds=pd.NamedAgg(column="passing_tds", aggfunc="sum"),
            )
        )

        defense = (
            stats.dropna(subset=["opponent", "season", "week"])
            .groupby(["season", "week", "opponent"], as_index=False)
            .agg(
                opp_rushing_yards=pd.NamedAgg(column="rushing_yards", aggfunc="sum"),
                opp_rushing_attempts=pd.NamedAgg(column="rushing_attempts", aggfunc="sum"),
                opp_receiving_yards=pd.NamedAgg(column="receiving_yards", aggfunc="sum"),
                opp_receiving_targets=pd.NamedAgg(column="receiving_targets", aggfunc="sum"),
                opp_passing_yards=pd.NamedAgg(column="passing_yards", aggfunc="sum"),
                opp_passing_attempts=pd.NamedAgg(column="passing_attempts", aggfunc="sum"),
            )
            .rename(columns={"opponent": "team"})
        )

        merged = offense.merge(defense, on=["season", "week", "team"], how="left")
        merged["plays"] = merged["rushing_attempts"] + merged["passing_attempts"]
        merged["yards_per_play"] = np.where(
            merged["plays"] > 0,
            (merged["rushing_yards"] + merged["passing_yards"]) / merged["plays"],
            np.nan,
        )
        merged["rush_per_attempt"] = np.where(
            merged["rushing_attempts"] > 0,
            merged["rushing_yards"] / merged["rushing_attempts"],
            np.nan,
        )
        merged["pass_per_attempt"] = np.where(
            merged["passing_attempts"] > 0,
            merged["passing_yards"] / merged["passing_attempts"],
            np.nan,
        )
        merged["pace_seconds_per_play"] = np.where(
            merged["plays"] > 0,
            3600.0 / merged["plays"],
            np.nan,
        )

        merged["offense_success_rate"] = np.clip(
            np.where(
                merged["plays"] > 0,
                (merged["rushing_yards"] + merged["passing_yards"]) / (merged["plays"] * 4.0),
                np.nan,
            ),
            0,
            1,
        )

        merged["allowed_rush_per_attempt"] = np.where(
            merged["opp_rushing_attempts"] > 0,
            merged["opp_rushing_yards"] / merged["opp_rushing_attempts"],
            np.nan,
        )
        merged["allowed_pass_per_attempt"] = np.where(
            merged["opp_passing_attempts"] > 0,
            merged["opp_passing_yards"] / merged["opp_passing_attempts"],
            np.nan,
        )
        merged["defense_success_rate"] = np.clip(
            np.where(
                merged["opp_rushing_attempts"] + merged["opp_passing_attempts"] > 0,
                1
                - (
                    (merged["opp_rushing_yards"] + merged["opp_passing_yards"]) /
                    ((merged["opp_rushing_attempts"] + merged["opp_passing_attempts"]) * 4.0)
                ),
                np.nan,
            ),
            0,
            1,
        )

        league = (
            merged.groupby(["season", "week"], as_index=False)[
                ["rush_per_attempt", "pass_per_attempt", "allowed_rush_per_attempt", "allowed_pass_per_attempt", "yards_per_play"]
            ]
            .mean()
            .rename(
                columns={
                    "rush_per_attempt": "league_rush_per_attempt",
                    "pass_per_attempt": "league_pass_per_attempt",
                    "allowed_rush_per_attempt": "league_allowed_rush_per_attempt",
                    "allowed_pass_per_attempt": "league_allowed_pass_per_attempt",
                    "yards_per_play": "league_yards_per_play",
                }
            )
        )

        merged = merged.merge(league, on=["season", "week"], how="left")
        merged["offense_rush_rating"] = (
            merged["rush_per_attempt"] - merged["league_rush_per_attempt"]
        )
        merged["offense_pass_rating"] = (
            merged["pass_per_attempt"] - merged["league_pass_per_attempt"]
        )
        merged["defense_rush_rating"] = (
            merged["league_allowed_rush_per_attempt"] - merged["allowed_rush_per_attempt"]
        )
        merged["defense_pass_rating"] = (
            merged["league_allowed_pass_per_attempt"] - merged["allowed_pass_per_attempt"]
        )

        merged["offense_epa"] = merged["offense_pass_rating"] + merged["offense_rush_rating"]
        merged["defense_epa"] = merged["defense_pass_rating"] + merged["defense_rush_rating"]
        merged["travel_penalty"] = np.nan
        merged["rest_penalty"] = np.nan
        merged["weather_adjustment"] = np.nan

        if "timezone_diff_hours" not in merged.columns:
            merged["timezone_diff_hours"] = np.nan

        result = merged[[
            "season",
            "week",
            "team",
            "offense_pass_rating",
            "offense_rush_rating",
            "defense_pass_rating",
            "defense_rush_rating",
            "pace_seconds_per_play",
            "offense_epa",
            "defense_epa",
            "offense_success_rate",
            "defense_success_rate",
            "travel_penalty",
            "rest_penalty",
            "weather_adjustment",
            "timezone_diff_hours",
        ]]

        result = result.rename(columns={"timezone_diff_hours": "avg_timezone_diff_hours"})

        if advanced_metrics is not None and not advanced_metrics.empty:
            adv_subset = advanced_metrics[[
                "season",
                "week",
                "team",
                "pace_seconds_per_play",
                "offense_epa",
                "defense_epa",
                "offense_success_rate",
                "defense_success_rate",
                "travel_penalty",
                "rest_penalty",
                "weather_adjustment",
            ]].drop_duplicates()
            if result.empty:
                result = adv_subset
                for col in [
                    "offense_pass_rating",
                    "offense_rush_rating",
                    "defense_pass_rating",
                    "defense_rush_rating",
                ]:
                    if col not in result:
                        result[col] = np.nan
            else:
                result = result.merge(
                    adv_subset,
                    on=["season", "week", "team"],
                    how="left",
                    suffixes=("", "_adv"),
                )
                for col in [
                    "pace_seconds_per_play",
                    "offense_epa",
                    "defense_epa",
                    "offense_success_rate",
                    "defense_success_rate",
                    "travel_penalty",
                    "rest_penalty",
                    "weather_adjustment",
                ]:
                    adv_col = f"{col}_adv"
                    if adv_col in result:
                        result[col] = result[col].combine_first(result[adv_col])
                        result.drop(columns=[adv_col], inplace=True)

        return result[base_columns]

    def _compute_contextual_averages(self, player_stats: pd.DataFrame) -> pd.DataFrame:
        if player_stats.empty:
            return pd.DataFrame(
                columns=
                [
                    "team",
                    "venue",
                    "day_of_week",
                    "referee",
                    "avg_rush_yards",
                    "avg_rec_yards",
                    "avg_receptions",
                    "avg_rush_tds",
                    "avg_rec_tds",
                ]
            )

        context = (
            player_stats.groupby(["team", "venue", "day_of_week", "referee"])
            .agg(
                avg_rush_yards=pd.NamedAgg(column="rushing_yards", aggfunc="mean"),
                avg_rec_yards=pd.NamedAgg(column="receiving_yards", aggfunc="mean"),
                avg_receptions=pd.NamedAgg(column="receptions", aggfunc="mean"),
                avg_rush_tds=pd.NamedAgg(column="rushing_tds", aggfunc="mean"),
                avg_rec_tds=pd.NamedAgg(column="receiving_tds", aggfunc="mean"),
            )
            .reset_index()
        )
        return context

    def _compute_team_game_rolling_stats(self, games: pd.DataFrame) -> pd.DataFrame:
        """Create rolling scoring, travel, and rest indicators for each team game."""

        base_columns = [
            "game_id",
            "season",
            "week",
            "start_time",
            "team",
            "opponent",
            "is_home",
            "rolling_points_for",
            "rolling_points_against",
            "rolling_point_diff",
            "rolling_win_pct",
            "prev_points_for",
            "prev_points_against",
            "prev_point_diff",
            "rest_days",
            "rest_penalty",
            "timezone_diff_hours",
            "travel_penalty",
        ]

        if games.empty:
            return pd.DataFrame(columns=base_columns)

        games = games.copy()
        games["start_time"] = pd.to_datetime(games["start_time"], utc=True, errors="coerce")
        games = games[games["start_time"].notna()]
        games["home_team"] = games["home_team"].apply(normalize_team_abbr)
        games["away_team"] = games["away_team"].apply(normalize_team_abbr)
        games = games.dropna(subset=["home_team", "away_team"])

        def _team_zone(team: Optional[str]) -> ZoneInfo:
            tz_name = TEAM_TIMEZONES.get(team or "", "UTC")
            try:
                return ZoneInfo(tz_name)
            except Exception:
                return ZoneInfo("UTC")

        def _tz_offset_hours(ts: dt.datetime, team: Optional[str]) -> float:
            if ts is None or pd.isna(ts):
                return 0.0
            if ts.tzinfo is None:
                ts = ts.replace(tzinfo=dt.timezone.utc)
            zone = _team_zone(team)
            offset = ts.astimezone(zone).utcoffset()
            if offset is None:
                return 0.0
            return offset.total_seconds() / 3600.0

        home = games[[
            "game_id",
            "season",
            "week",
            "start_time",
            "home_team",
            "away_team",
            "home_score",
            "away_score",
        ]].rename(
            columns={
                "home_team": "team",
                "away_team": "opponent",
                "home_score": "points_for",
                "away_score": "points_against",
            }
        )
        home["is_home"] = True
        home["venue_team"] = home["team"]

        away = games[[
            "game_id",
            "season",
            "week",
            "start_time",
            "away_team",
            "home_team",
            "away_score",
            "home_score",
        ]].rename(
            columns={
                "away_team": "team",
                "home_team": "opponent",
                "away_score": "points_for",
                "home_score": "points_against",
            }
        )
        away["is_home"] = False
        away["venue_team"] = away["opponent"]

        team_games = safe_concat([home, away], ignore_index=True)
        team_games = team_games.dropna(subset=["team", "opponent"])

        team_games["team"] = team_games["team"].apply(normalize_team_abbr)
        team_games["opponent"] = team_games["opponent"].apply(normalize_team_abbr)
        team_games = team_games.dropna(subset=["team", "opponent"])

        team_games["timezone_diff_hours"] = team_games.apply(
            lambda row: abs(
                _tz_offset_hours(row["start_time"], row["team"]) -
                _tz_offset_hours(row["start_time"], row.get("venue_team"))
            ),
            axis=1,
        )

        team_games = team_games.sort_values([
            "team",
            "season",
            "start_time",
            "game_id",
        ]).reset_index(drop=True)

        def compute_group(group: pd.DataFrame) -> pd.DataFrame:
            group = group.sort_values("start_time").copy()
            win_flag = np.where(
                group["points_for"].notna() & group["points_against"].notna(),
                (group["points_for"] > group["points_against"]).astype(float),
                np.nan,
            )

            group["prev_points_for"] = group["points_for"].shift(1)
            group["prev_points_against"] = group["points_against"].shift(1)
            group["prev_point_diff"] = (
                group["prev_points_for"] - group["prev_points_against"]
            )

            rolling_points_for = (
                group["points_for"].rolling(window=5, min_periods=1).mean()
            )
            rolling_points_against = (
                group["points_against"].rolling(window=5, min_periods=1).mean()
            )
            rolling_point_diff = (
                (group["points_for"] - group["points_against"]).rolling(window=5, min_periods=1).mean()
            )
            rolling_win_pct = (
                pd.Series(win_flag, index=group.index)
                .rolling(window=5, min_periods=1)
                .mean()
            )

            group["rolling_points_for"] = rolling_points_for.shift(1)
            group["rolling_points_against"] = rolling_points_against.shift(1)
            group["rolling_point_diff"] = rolling_point_diff.shift(1)
            group["rolling_win_pct"] = rolling_win_pct.shift(1)

            rest_days = group["start_time"].diff().dt.total_seconds() / 86400.0
            group["rest_days"] = rest_days
            group["rest_penalty"] = rest_days.apply(
                lambda value: max(0.0, 6.0 - value) if pd.notna(value) else np.nan
            )
            group["travel_penalty"] = np.where(
                group["is_home"],
                0.0,
                group["timezone_diff_hours"].fillna(0.0) / 3.0,
            )

            return group

        grouped_frames: List[pd.DataFrame] = []
        for _, group in team_games.groupby(["team", "season"], sort=False):
            grouped_frames.append(compute_group(group))

        if grouped_frames:
            team_games = safe_concat(grouped_frames, ignore_index=True)
        else:
            team_games = team_games.iloc[0:0]

        team_games = team_games.drop(columns=["venue_team"], errors="ignore")

        return team_games[base_columns]


# ---------------------------------------------------------------------------
# Modeling pipeline
# ---------------------------------------------------------------------------


class ModelTrainer:
    def __init__(self, engine: Engine, db: NFLDatabase, run_id: Optional[str] = None):
        self.engine = engine
        self.db = db
        self.feature_builder = FeatureBuilder(engine)
        self.run_id = run_id or uuid.uuid4().hex
        self.model_uncertainty: Dict[str, Dict[str, float]] = {}
        self.target_priors: Dict[str, Dict[str, Any]] = {}
        self.prior_engines: Dict[str, Optional[Dict[str, Any]]] = {}
        self.special_models: Dict[str, Dict[str, Any]] = {}
        self.feature_column_map: Dict[str, List[str]] = {}

    @staticmethod
    def _is_lineup_starter(position: str, rank: Optional[int]) -> bool:
        pos = normalize_position(position)
        if pos == "QB":
            return (rank or 99) == 1
        if pos == "RB":
            return (rank or 99) == 1
        if pos == "WR":
            return (rank or 99) in {1, 2, 3}
        if pos == "TE":
            return (rank or 99) == 1
        return False

    def apply_lineup_gate(
        self,
        player_df: pd.DataFrame,
        respect_lineups: bool = True,
        lineup_df: Optional[pd.DataFrame] = None,
    ) -> pd.DataFrame:
        if player_df.empty:
            return player_df

        game_ids = sorted(set(map(str, player_df["game_id"].astype(str).tolist())))
        roster_frames: List[pd.DataFrame] = []
        allowed_lineup_keys: Set[Tuple[str, str, str, str]] = set()
        lineup_audit_frame = pd.DataFrame()
        lineup_roster_full = pd.DataFrame()

        if lineup_df is not None and not lineup_df.empty:
            lineup_roster = lineup_df.copy()
            lineup_roster["game_id"] = lineup_roster["game_id"].astype(str)
            lineup_roster["team"] = lineup_roster["team"].apply(normalize_team_abbr)
            lineup_roster["position"] = lineup_roster["position"].apply(normalize_position)
            lineup_roster = lineup_roster[
                lineup_roster["position"].isin({"QB", "RB", "WR", "TE"})
            ]
            if not lineup_roster.empty:
                lineup_roster["player_id"] = lineup_roster["player_id"].fillna("").astype(str)
                lineup_roster["player_name"] = lineup_roster["player_name"].fillna("")
                if "__pname_key" not in lineup_roster.columns:
                    lineup_roster["__pname_key"] = ""
                name_seed = (
                    lineup_roster.get("first_name", "").fillna("")
                    + " "
                    + lineup_roster.get("last_name", "").fillna("")
                ).str.strip()
                fallback_name = lineup_roster["player_name"]
                lineup_roster["__pname_key"] = lineup_roster["__pname_key"].fillna("")
                need_key = lineup_roster["__pname_key"] == ""
                lineup_roster.loc[need_key, "__pname_key"] = name_seed.where(
                    name_seed != "", fallback_name
                )[need_key].map(robust_player_name_key)
                lineup_roster["__pname_key"] = lineup_roster["__pname_key"].fillna("")
                lineup_roster = lineup_roster[lineup_roster["__pname_key"] != ""].copy()
                lineup_roster["depth_rank"] = lineup_roster["rank"].apply(parse_depth_rank)
                lineup_roster["depth_rank"] = lineup_roster["depth_rank"].apply(
                    lambda val: int(val) if pd.notna(val) else None
                )
                lineup_roster["is_starter"] = lineup_roster.apply(
                    lambda row: 1
                    if self._is_lineup_starter(row["position"], row["depth_rank"])
                    else 0,
                    axis=1,
                )
                lineup_roster["source"] = "msf-lineup"
                if respect_lineups:
                    allowed_lineup_keys_all = {
                        (str(gid), team, name, pos)
                        for gid, team, name, pos in zip(
                            lineup_roster["game_id"],
                            lineup_roster["team"],
                            lineup_roster["__pname_key"],
                            lineup_roster["position"],
                        )
                        if name
                    }
                    allowed_lineup_keys_starters = {
                        key
                        for key, starter in zip(
                            zip(
                                lineup_roster["game_id"],
                                lineup_roster["team"],
                                lineup_roster["__pname_key"],
                                lineup_roster["position"],
                            ),
                            lineup_roster["is_starter"],
                        )
                        if starter == 1 and key[2]
                    }
                    allowed_lineup_keys_starters = {
                        (str(gid), team, name, pos)
                        for gid, team, name, pos in allowed_lineup_keys_starters
                    }
                else:
                    allowed_lineup_keys_all = {
                        (str(gid), team, name, pos)
                        for gid, team, name, pos in zip(
                            lineup_roster["game_id"],
                            lineup_roster["team"],
                            lineup_roster["__pname_key"],
                            lineup_roster["position"],
                        )
                        if name
                    }
                    allowed_lineup_keys_starters = allowed_lineup_keys_all.copy()
                lineup_roster_full = lineup_roster.copy()
                lineup_audit_frame = lineup_roster.copy()
                lineup_export = lineup_roster.drop(columns=["__pname_key"], errors="ignore")
                needed_cols = [
                    "game_id",
                    "team",
                    "player_id",
                    "player_name",
                    "position",
                    "depth_rank",
                    "is_starter",
                    "source",
                ]
                for col in needed_cols:
                    if col not in lineup_export.columns:
                        lineup_export[col] = np.nan
                roster_frames.append(lineup_export[needed_cols])

        if not roster_frames:
            logging.info(
                "No lineup rows supplied for %d games; leaving player pool unchanged",
                len(game_ids),
            )
            return player_df

        roster = safe_concat(roster_frames, ignore_index=True)
        roster["game_id"] = roster["game_id"].astype(str)

        if "source" in roster.columns:
            roster["_lineup_priority"] = roster["source"].apply(
                lambda src: 0 if str(src).startswith("msf-lineup") else 1
            )
        else:
            roster["_lineup_priority"] = 1
        roster = roster.sort_values(
            ["game_id", "team", "player_id", "player_name", "_lineup_priority"]
        )
        roster = roster.drop_duplicates(
            subset=["game_id", "team", "player_id", "player_name"], keep="first"
        )
        roster = roster.drop(columns=["_lineup_priority"], errors="ignore")

        def _nname(series: pd.Series) -> pd.Series:
            return series.fillna("").map(robust_player_name_key)

        player_df = player_df.copy()
        if "game_id" not in player_df.columns:
            player_df["game_id"] = ""
        player_df["game_id"] = player_df["game_id"].astype(str)
        player_df["player_id"] = player_df["player_id"].fillna("").astype(str)
        player_df["team"] = player_df["team"].apply(normalize_team_abbr)
        if "position" in player_df.columns:
            player_df["position"] = player_df["position"].apply(normalize_position)
        else:
            player_df["position"] = ""
        player_df["__pname_key"] = _nname(player_df["player_name"])

        if not lineup_roster_full.empty:
            overrides = lineup_roster_full[
                ["game_id", "team", "player_id", "__pname_key", "position"]
            ].copy()
            overrides["game_id"] = overrides["game_id"].astype(str)
            overrides["team"] = overrides["team"].apply(normalize_team_abbr)
            overrides["player_id"] = overrides["player_id"].fillna("").astype(str)
            overrides["__pname_key"] = overrides["__pname_key"].fillna("")
            overrides["position"] = overrides["position"].apply(normalize_position)

            pid_override: Dict[Tuple[str, str], Tuple[str, str]] = {}
            name_override: Dict[Tuple[str, str], Tuple[str, str]] = {}

            for _, row in overrides.iterrows():
                team_pos = (row["team"], row["position"])

                player_id_value = row.get("player_id", "")
                if isinstance(player_id_value, str):
                    player_id_value = player_id_value.strip()
                if player_id_value:
                    pid_override[(row["game_id"], player_id_value)] = team_pos

                name_key_value = row.get("__pname_key", "")
                if isinstance(name_key_value, str):
                    name_key_value = name_key_value.strip()
                if name_key_value:
                    name_override[(row["game_id"], name_key_value)] = team_pos

            player_df["_gid"] = player_df["game_id"].astype(str)
            player_df["_pid"] = player_df.get("player_id", "").fillna("").astype(str)

            team_overrides: List[Optional[str]] = []
            pos_overrides: List[Optional[str]] = []

            name_keys = player_df["__pname_key"].fillna("")
            for gid, pid, name_key in zip(player_df["_gid"], player_df["_pid"], name_keys):
                override = pid_override.get((gid, pid)) if pid else None
                if override is None and name_key:
                    override = name_override.get((gid, name_key))
                if override is None:
                    team_overrides.append(None)
                    pos_overrides.append(None)
                else:
                    team_overrides.append(override[0])
                    pos_overrides.append(override[1])

            team_overrides_series = pd.Series(team_overrides, index=player_df.index)
            pos_overrides_series = pd.Series(pos_overrides, index=player_df.index)

            team_mask = team_overrides_series.notna()
            if team_mask.any():
                player_df.loc[team_mask, "team"] = team_overrides_series[team_mask]

            pos_mask = pos_overrides_series.notna()
            if pos_mask.any():
                player_df.loc[pos_mask, "position"] = pos_overrides_series[pos_mask]

            player_df.drop(columns=["_gid", "_pid"], inplace=True)

        player_df["team"] = player_df["team"].apply(normalize_team_abbr)
        roster = roster.copy()
        roster["player_id"] = roster["player_id"].fillna("").astype(str)
        roster["team"] = roster["team"].apply(normalize_team_abbr)
        roster["position"] = roster["position"].apply(normalize_position)
        roster["__pname_key"] = _nname(roster["player_name"])

        roster_subset = roster[[
            "game_id",
            "team",
            "player_id",
            "__pname_key",
            "position",
            "depth_rank",
            "is_starter",
        ]]

        merged = player_df.merge(
            roster_subset.drop(columns=["__pname_key"], errors="ignore"),
            how="left",
            left_on=["game_id", "team", "player_id"],
            right_on=["game_id", "team", "player_id"],
            suffixes=("", "_r"),
        ).copy()

        merged["game_id"] = merged["game_id"].astype(str)
        merged["team"] = merged["team"].apply(normalize_team_abbr)
        merged["position"] = merged["position"].apply(normalize_position)
        if "is_placeholder" not in merged.columns:
            merged["is_placeholder"] = False
        else:
            merged["is_placeholder"] = merged["is_placeholder"].fillna(False)

        numeric_columns: List[str] = [
            col
            for col in merged.columns
            if pd.api.types.is_numeric_dtype(merged[col])
            and col not in {"depth_rank", "is_starter", "_lineup_hit"}
        ]

        merged["_placeholder_weight"] = compute_recency_usage_weights(merged)

        def _compute_weighted_baseline(
            frame: pd.DataFrame, group_cols: List[str]
        ) -> pd.DataFrame:
            if frame.empty or not numeric_columns:
                return pd.DataFrame()

            def _agg(group: pd.DataFrame) -> pd.Series:
                weights = group["_placeholder_weight"].fillna(0.0)
                positive_weight = float(weights[weights > 0].sum())
                result: Dict[str, float] = {}
                for column in numeric_columns:
                    values = group[column]
                    mask = values.notna()
                    if mask.any():
                        use_weights = weights[mask]
                        if use_weights.sum() > 0:
                            result[column] = float(
                                np.average(values[mask], weights=use_weights)
                            )
                        else:
                            result[column] = float(values[mask].mean())
                    else:
                        result[column] = np.nan
                if positive_weight <= 0:
                    positive_weight = float(len(group))
                result["_weight"] = positive_weight
                return pd.Series(result)

            baseline = (
                frame.groupby(group_cols, dropna=False, group_keys=False)
                .apply(_agg, include_groups=False)
                .sort_index()
            )
            baseline.index = baseline.index.set_names(group_cols)
            return baseline

        if numeric_columns:
            game_team_pos_baseline = _compute_weighted_baseline(
                merged, ["game_id", "team", "position"]
            )
            team_context_baseline = _compute_weighted_baseline(merged, ["game_id", "team"])
            team_pos_baseline = _compute_weighted_baseline(merged, ["team", "position"])
            pos_baseline = _compute_weighted_baseline(merged, ["position"])

            weights_all = merged["_placeholder_weight"].fillna(0.0)
            league_stats: Dict[str, float] = {}
            for column in numeric_columns:
                values = merged[column]
                mask = values.notna()
                if mask.any():
                    use_weights = weights_all[mask]
                    if use_weights.sum() > 0:
                        league_stats[column] = float(
                            np.average(values[mask], weights=use_weights)
                        )
                    else:
                        league_stats[column] = float(values[mask].mean())
                else:
                    league_stats[column] = np.nan
            positive_weight = float(weights_all[weights_all > 0].sum())
            if positive_weight <= 0:
                positive_weight = float(len(merged))
            league_stats["_weight"] = positive_weight
            league_baseline = pd.Series(league_stats)
        else:
            game_team_pos_baseline = pd.DataFrame()
            team_context_baseline = pd.DataFrame()
            team_pos_baseline = pd.DataFrame()
            pos_baseline = pd.DataFrame()
            league_baseline = pd.Series(dtype=float)

        mask_missing = merged["depth_rank"].isna()
        if mask_missing.any():
            fallback = (
                merged.loc[mask_missing, ["game_id", "team", "__pname_key", "position"]]
                .merge(
                    roster_subset,
                    how="left",
                    on=["game_id", "team", "__pname_key", "position"],
                )[["depth_rank", "is_starter"]]
            )
            fallback.index = merged.index[mask_missing]
            for column in ("depth_rank", "is_starter"):
                merged.loc[fallback.index, column] = fallback[column]

        merged["_lineup_hit"] = merged["depth_rank"].notna()

        def _assign_numeric_defaults(
            placeholder: Dict[str, Any], values: Optional[pd.Series]
        ) -> None:
            if values is None or not numeric_columns:
                return
            for column in numeric_columns:
                if column not in values:
                    continue
                value = values[column]
                if pd.isna(value):
                    continue
                if column not in placeholder or pd.isna(placeholder[column]):
                    placeholder[column] = value

        def _build_placeholder_row(lineup_row: pd.Series) -> Optional[Dict[str, Any]]:
            game_id_value = str(lineup_row.get("game_id", "")).strip()
            team_value = normalize_team_abbr(lineup_row.get("team"))
            position_value = normalize_position(lineup_row.get("position"))
            if not game_id_value or not team_value or not position_value:
                return None

            name_key = lineup_row.get("__pname_key", "") or ""
            if not name_key:
                name_seed = " ".join(
                    part
                    for part in [
                        str(lineup_row.get("first_name", "")).strip(),
                        str(lineup_row.get("last_name", "")).strip(),
                    ]
                    if part
                ) or str(lineup_row.get("player_name", "")).strip()
                name_key = robust_player_name_key(name_seed)
            if not name_key:
                return None

            template_pool = merged[
                (merged["game_id"].astype(str) == game_id_value)
                & (merged["team"] == team_value)
            ]
            if template_pool.empty:
                template_pool = merged[merged["game_id"].astype(str) == game_id_value]
            position_pool = pd.DataFrame()
            if template_pool.empty:
                base_values = {col: np.nan for col in merged.columns}
            else:
                position_pool = template_pool[template_pool["position"] == position_value]
                if position_pool.empty:
                    position_pool = template_pool
                base_row = position_pool.iloc[0]
                base_values = {col: base_row.get(col, np.nan) for col in merged.columns}
            fallback_candidates: List[pd.Series] = []
            if numeric_columns:
                if not position_pool.empty:
                    numeric_defaults = position_pool[numeric_columns].mean()
                    numeric_defaults = numeric_defaults.reindex(numeric_columns)
                    try:
                        pool_weight = float(
                            position_pool["_placeholder_weight"].fillna(0.0).sum()
                        )
                    except KeyError:
                        pool_weight = float(len(position_pool))
                    numeric_defaults.loc["_weight"] = pool_weight
                    fallback_candidates.append(numeric_defaults)

                def _append_baseline(
                    source: pd.DataFrame, key: Tuple[Any, ...]
                ) -> None:
                    if source is None or getattr(source, "empty", True):
                        return
                    try:
                        series = source.loc[key]
                    except KeyError:
                        return
                    if isinstance(series, pd.DataFrame):
                        if series.empty:
                            return
                        series = series.iloc[0]
                    fallback_candidates.append(series)

                _append_baseline(
                    team_context_baseline, (game_id_value, team_value)
                )
                _append_baseline(
                    game_team_pos_baseline, (game_id_value, team_value, position_value)
                )
                _append_baseline(team_pos_baseline, (team_value, position_value))
                _append_baseline(pos_baseline, (position_value,))
                if isinstance(league_baseline, pd.Series) and not league_baseline.empty:
                    fallback_candidates.append(league_baseline)

            player_name_value = str(lineup_row.get("player_name", "")).strip()
            if not player_name_value:
                first = str(lineup_row.get("first_name", "")).strip()
                last = str(lineup_row.get("last_name", "")).strip()
                player_name_value = " ".join(part for part in [first, last] if part)

            placeholder: Dict[str, Any] = dict(base_values)
            placeholder.pop("_placeholder_weight", None)
            placeholder["game_id"] = game_id_value
            placeholder["team"] = team_value
            if "opponent" in placeholder and pd.isna(placeholder["opponent"]):
                opp_pool = merged[
                    (merged["game_id"].astype(str) == game_id_value)
                    & (merged["team"] != team_value)
                ]
                if not opp_pool.empty:
                    placeholder["opponent"] = opp_pool.iloc[0].get("team")
            placeholder["position"] = position_value
            placeholder["player_name"] = player_name_value
            if "player_name_norm" in placeholder:
                placeholder["player_name_norm"] = normalize_player_name(
                    player_name_value
                )
            placeholder["__pname_key"] = name_key

            raw_player_id = lineup_row.get("player_id")
            if isinstance(raw_player_id, str) and raw_player_id.strip():
                player_id_value = raw_player_id.strip()
            else:
                player_id_value = f"lineup_{team_value}_{name_key}"
            placeholder["player_id"] = player_id_value

            depth_rank_value = parse_depth_rank(lineup_row.get("rank"))
            placeholder["depth_rank"] = depth_rank_value
            starter_flag = 1 if self._is_lineup_starter(position_value, depth_rank_value) else 0
            placeholder["is_starter"] = starter_flag
            placeholder["_lineup_hit"] = True
            placeholder["is_placeholder"] = True

            for defaults in fallback_candidates:
                _assign_numeric_defaults(placeholder, defaults)

            status_bucket = lineup_row.get("status_bucket")
            practice_status = lineup_row.get("practice_status")
            if status_bucket:
                status_bucket = normalize_injury_status(status_bucket)
                practice_status = normalize_practice_status(practice_status)
            else:
                status_bucket, practice_status = interpret_playing_probability(
                    lineup_row.get("playing_probability")
                )
                status_bucket = normalize_injury_status(status_bucket)
                practice_status = normalize_practice_status(practice_status)
            placeholder["status_bucket"] = status_bucket
            placeholder["practice_status"] = practice_status
            if "injury_priority" in placeholder:
                placeholder["injury_priority"] = INJURY_STATUS_PRIORITY.get(
                    status_bucket, INJURY_STATUS_PRIORITY.get("other", 1)
                )
            if "practice_priority" in placeholder:
                placeholder["practice_priority"] = PRACTICE_STATUS_PRIORITY.get(
                    practice_status, PRACTICE_STATUS_PRIORITY.get("available", 1)
                )

            updated_at = lineup_row.get("updated_at")
            if "updated_at" in placeholder:
                placeholder["updated_at"] = updated_at
            game_start_value = lineup_row.get("game_start")
            if "game_start" in placeholder:
                placeholder["game_start"] = game_start_value
            if "first_name" in placeholder:
                placeholder["first_name"] = lineup_row.get("first_name", "")
            if "last_name" in placeholder:
                placeholder["last_name"] = lineup_row.get("last_name", "")
            if "source" in placeholder and not placeholder.get("source"):
                placeholder["source"] = "msf-lineup"
            if "is_projected_starter" in placeholder:
                placeholder["is_projected_starter"] = True

            return placeholder

        if respect_lineups and not lineup_roster_full.empty:
            normalized_lineup = lineup_roster_full.copy()
            normalized_lineup["game_id"] = normalized_lineup["game_id"].astype(str)
            normalized_lineup["team"] = normalized_lineup["team"].apply(normalize_team_abbr)
            normalized_lineup["position"] = normalized_lineup["position"].apply(normalize_position)
            if "__pname_key" not in normalized_lineup.columns:
                normalized_lineup["__pname_key"] = normalized_lineup["player_name"].map(
                    robust_player_name_key
                )
            normalized_lineup["__pname_key"] = normalized_lineup["__pname_key"].fillna("")
            normalized_lineup = normalized_lineup[normalized_lineup["__pname_key"] != ""]

            existing_lineup_keys: Set[Tuple[str, str, str, str]] = set(
                zip(
                    merged["game_id"].astype(str),
                    merged["team"],
                    merged["__pname_key"],
                    merged["position"].apply(normalize_position),
                )
            )

            placeholder_rows: List[Dict[str, Any]] = []
            for _, lineup_row in normalized_lineup.iterrows():
                key = (
                    lineup_row.get("game_id", ""),
                    lineup_row.get("team"),
                    lineup_row.get("__pname_key", ""),
                    normalize_position(lineup_row.get("position")),
                )
                if key in existing_lineup_keys:
                    continue
                placeholder = _build_placeholder_row(lineup_row)
                if placeholder is None:
                    continue
                placeholder_rows.append(placeholder)
                existing_lineup_keys.add(key)

            if placeholder_rows:
                placeholder_df = pd.DataFrame(placeholder_rows)
                merged = safe_concat([merged, placeholder_df], ignore_index=True, sort=False)

        merged["_lineup_hit"] = merged["depth_rank"].notna()

        if respect_lineups and not lineup_audit_frame.empty:
            self._audit_lineup_matches(lineup_audit_frame, player_df, merged)

        candidate_pool = merged.copy()
        initial_candidate_count = len(candidate_pool)

        allowed_lineup_keys = locals().get("allowed_lineup_keys_all", set())
        starter_lineup_keys = locals().get("allowed_lineup_keys_starters", set())

        if respect_lineups and allowed_lineup_keys:
            key_series = pd.Series(
                list(
                    zip(
                        merged["game_id"].astype(str),
                        merged["team"],
                        merged["__pname_key"],
                        merged["position"].apply(normalize_position),
                    )
                ),
                index=merged.index,
            )
            allowed_mask = key_series.isin(allowed_lineup_keys) | merged["position"].isin(
                ["K", "DEF"]
            )
            merged = merged[allowed_mask]
        else:
            key_series = pd.Series(
                list(
                    zip(
                        merged["game_id"].astype(str),
                        merged["team"],
                        merged["__pname_key"],
                        merged["position"].apply(normalize_position),
                    )
                ),
                index=merged.index,
            )

        merged.loc[:, "depth_rank"] = merged["depth_rank"].fillna(9).astype(int)
        merged.loc[:, "is_starter"] = merged["is_starter"].fillna(0).astype(int)

        merged_before_filter = merged.copy()

        if respect_lineups:
            matched_count = int(merged_before_filter["_lineup_hit"].sum())
            logging.info(
                "Roster gate respected lineups: kept %d of %d players (matched=%d)",
                len(merged_before_filter[merged_before_filter["_lineup_hit"]]),
                initial_candidate_count,
                matched_count,
            )
            merged = merged_before_filter[merged_before_filter["_lineup_hit"]].copy()
        else:
            merged = merged_before_filter

        merged["_usage_confidence"] = compute_recency_usage_weights(merged)
        merged = merged.drop(columns=["_placeholder_weight"], errors="ignore")
        return merged.drop(columns=["__pname_key", "_lineup_hit"], errors="ignore")

    def _audit_lineup_matches(
        self,
        lineup_df: pd.DataFrame,
        player_df: pd.DataFrame,
        merged_df: pd.DataFrame,
    ) -> None:
        if lineup_df.empty or merged_df.empty:
            return

        try:
            lineup = lineup_df.copy()
            lineup["game_id"] = lineup["game_id"].astype(str)
            lineup["team"] = lineup["team"].apply(normalize_team_abbr)
            lineup["position"] = lineup["position"].apply(normalize_position)
            lineup = lineup[lineup["position"].isin({"QB", "RB", "WR", "TE"})]
            if lineup.empty:
                return

            if "__pname_key" not in lineup.columns:
                lineup["__pname_key"] = ""
            name_seed = (
                lineup.get("first_name", "").fillna("")
                + " "
                + lineup.get("last_name", "").fillna("")
            ).str.strip()
            fallback = lineup.get("player_name", "").fillna("")
            need_key = lineup["__pname_key"].fillna("") == ""
            lineup.loc[need_key, "__pname_key"] = name_seed.where(
                name_seed != "", fallback
            )[need_key].map(robust_player_name_key)
            lineup["__pname_key"] = lineup["__pname_key"].fillna("")
            lineup = lineup[lineup["__pname_key"] != ""]
            if lineup.empty:
                return

            players = player_df.copy()
            players["game_id"] = players["game_id"].astype(str)
            players["team"] = players["team"].apply(normalize_team_abbr)
            players["position"] = players["position"].apply(normalize_position)
            if "__pname_key" not in players.columns:
                players["__pname_key"] = players["player_name"].map(
                    robust_player_name_key
                )

            matched_keys = set(
                zip(
                    merged_df.loc[merged_df["_lineup_hit"], "game_id"].astype(str),
                    merged_df.loc[merged_df["_lineup_hit"], "team"],
                    merged_df.loc[merged_df["_lineup_hit"], "__pname_key"],
                    merged_df.loc[merged_df["_lineup_hit"], "position"].apply(
                        normalize_position
                    ),
                )
            )

            reported: Set[Tuple[str, str, str]] = set()
            for _, row in lineup.iterrows():
                game_id_value = str(row.get("game_id"))
                team_value = row.get("team")
                pname_key_value = row.get("__pname_key", "")
                position_value = normalize_position(row.get("position", ""))

                key = (game_id_value, team_value, pname_key_value, position_value)
                if key in matched_keys:
                    continue
                summary_key = (game_id_value, team_value, pname_key_value)
                if summary_key in reported:
                    continue
                team_pool = players[
                    (players["game_id"] == game_id_value)
                    & (players["team"] == team_value)
                ]
                reasons: List[str] = []
                if team_pool.empty:
                    reasons.append("team missing in features")
                else:
                    name_pool = team_pool[team_pool["__pname_key"] == pname_key_value]
                    if name_pool.empty:
                        reasons.append("not in latest_players")
                    else:
                        pos_pool = name_pool[
                            name_pool["position"].apply(normalize_position)
                            == position_value
                        ]
                        if pos_pool.empty:
                            reasons.append("position mismatch")
                        else:
                            inactive_mask = pd.Series(False, index=pos_pool.index)
                            if "status_bucket" in pos_pool.columns:
                                inactive_mask = pos_pool["status_bucket"].isin(
                                    INACTIVE_INJURY_BUCKETS
                                )
                                if inactive_mask.any():
                                    reasons.append("inactive status filtered")
                            if not inactive_mask.any():
                                reasons.append("present but filtered")

                if not reasons:
                    reasons.append("unmatched")

                player_label = str(row.get("player_name", "")).strip()
                if not player_label:
                    first = str(row.get("first_name", "")).strip()
                    last = str(row.get("last_name", "")).strip()
                    player_label = " ".join(
                        part for part in [first, last] if part
                    ).strip()
                player_label = player_label or pname_key_value or "(unknown)"

                logging.warning(
                    "[%s %s %s-%s] %s: %s",
                    game_id_value,
                    team_value,
                    position_value,
                    row.get("rank", ""),
                    player_label,
                    ", ".join(reasons),
                )
                reported.add(summary_key)
        except Exception:
            logging.debug("Lineup audit diagnostics failed", exc_info=True)

    def _compute_target_priors(self, df: pd.DataFrame, target: str) -> Dict[str, Any]:
        priors: Dict[str, Any] = {
            "league": {"mean": np.nan, "weight": 0.0},
            "position": {},
            "team_position": {},
        }
        if df.empty or target not in df.columns:
            return priors

        working = df.copy()
        if "team" in working.columns:
            working["team"] = working["team"].apply(normalize_team_abbr)
        if "position" in working.columns:
            working["position"] = working["position"].apply(normalize_position)

        mask_actual = working[target].notna()
        if "is_synthetic" in working.columns:
            mask_actual &= ~working["is_synthetic"].astype(bool)
        actual = working[mask_actual]
        if actual.empty:
            return priors

        weights_all = (
            actual.get("sample_weight", pd.Series(1.0, index=actual.index))
            .astype(float)
            .clip(lower=1e-4)
        )
        values_all = actual[target].astype(float)
        priors["league"] = {
            "mean": float(np.average(values_all, weights=weights_all)),
            "weight": float(weights_all.sum()),
        }

        for (team, position), group in actual.groupby(["team", "position"]):
            group_weights = (
                group.get("sample_weight", pd.Series(1.0, index=group.index))
                .astype(float)
                .clip(lower=1e-4)
            )
            group_values = group[target].astype(float)
            priors["team_position"][(team, position)] = {
                "mean": float(np.average(group_values, weights=group_weights)),
                "weight": float(group_weights.sum()),
            }

        for position, group in actual.groupby(["position"]):
            group_weights = (
                group.get("sample_weight", pd.Series(1.0, index=group.index))
                .astype(float)
                .clip(lower=1e-4)
            )
            group_values = group[target].astype(float)
            priors["position"][position] = {
                "mean": float(np.average(group_values, weights=group_weights)),
                "weight": float(group_weights.sum()),
            }

        return priors

    def _resolve_prior(
        self,
        target: str,
        team: Optional[str],
        position: Optional[str],
    ) -> Tuple[float, float]:
        priors = self.target_priors.get(target)
        if not priors:
            return (np.nan, 0.0)

        team_norm = normalize_team_abbr(team) if team else None
        pos_norm = normalize_position(position) if position else None

        if team_norm and pos_norm:
            entry = priors["team_position"].get((team_norm, pos_norm))
            if entry:
                return (entry.get("mean", np.nan), entry.get("weight", 0.0))

        if pos_norm:
            entry = priors["position"].get(pos_norm)
            if entry:
                return (entry.get("mean", np.nan), entry.get("weight", 0.0))

        league_entry = priors.get("league", {})
        return (
            league_entry.get("mean", np.nan),
            league_entry.get("weight", 0.0),
        )

    def _build_neighbor_engine(
        self,
        transformer: ColumnTransformer,
        X_train: pd.DataFrame,
        y_train: pd.Series,
        train_df: pd.DataFrame,
        feature_columns: List[str],
        train_weights: pd.Series,
        target: str,
    ) -> Optional[Dict[str, Any]]:
        try:
            mask = (~train_df.get("is_synthetic", False).astype(bool)) & y_train.notna()
        except Exception:
            mask = y_train.notna()

        if not mask.any():
            return None

        feature_subset = X_train.loc[mask, feature_columns]
        if feature_subset.empty:
            return None

        try:
            transformed = transformer.transform(feature_subset)
        except Exception:
            logging.debug("Failed to transform features for neighbor prior on %s", target, exc_info=True)
            return None

        if hasattr(transformed, "toarray"):
            matrix = transformed.toarray()
        else:
            matrix = np.asarray(transformed)

        if matrix.shape[0] < 3:
            return None

        neighbor_count = int(min(25, matrix.shape[0]))
        try:
            nn = NearestNeighbors(n_neighbors=neighbor_count)
            nn.fit(matrix)
        except Exception:
            logging.debug("Unable to fit neighbor model for %s", target, exc_info=True)
            return None

        weight_array = (
            train_weights.loc[mask]
            .astype(float)
            .replace([np.inf, -np.inf], np.nan)
            .fillna(1.0)
            .clip(lower=1e-4)
            .to_numpy()
        )
        target_array = y_train.loc[mask].astype(float).to_numpy()

        smoothing = float(np.median(weight_array) * neighbor_count)
        smoothing = max(smoothing, 5.0)

        return {
            "transformer": transformer,
            "feature_columns": list(feature_columns),
            "nn": nn,
            "targets": target_array,
            "weights": weight_array,
            "smoothing": smoothing,
            "n_neighbors": neighbor_count,
        }

    def calibrate_player_predictions(
        self,
        target: str,
        feature_slice: pd.DataFrame,
        predictions: np.ndarray,
    ) -> np.ndarray:
        if feature_slice is None or feature_slice.empty:
            return predictions

        preds = np.asarray(predictions, dtype=float)
        if preds.size == 0:
            return preds

        special_entry = self.special_models.get(target, {}) if hasattr(self, "special_models") else {}
        calibration_info = special_entry.get("calibration") if isinstance(special_entry, dict) else None
        if calibration_info and calibration_info.get("method") == "logistic":
            try:
                model = calibration_info.get("model")
                if model is not None:
                    preds = model.predict_proba(preds.reshape(-1, 1))[:, 1]
            except Exception:
                logging.debug("Unable to apply stored calibration for %s", target, exc_info=True)

        features = feature_slice.copy()
        if "team" in features.columns:
            features["team"] = features["team"].apply(normalize_team_abbr)
        if "position" in features.columns:
            features["position"] = features["position"].apply(normalize_position)

        usage_conf = features.get("_usage_confidence", pd.Series(0.5, index=features.index))
        usage_conf = pd.to_numeric(usage_conf, errors="coerce").fillna(0.5).clip(0.0, 1.0)
        is_placeholder = features.get("is_placeholder", pd.Series(False, index=features.index))
        is_placeholder = coerce_boolean_mask(is_placeholder)

        neighbor_engine = self.prior_engines.get(target)
        neighbor_means = np.full(len(features), np.nan, dtype=float)
        neighbor_supports = np.zeros(len(features), dtype=float)
        neighbor_strengths = np.zeros(len(features), dtype=float)

        if neighbor_engine:
            required_cols = neighbor_engine.get("feature_columns", [])
            if required_cols:
                aligned = features.reindex(columns=required_cols, fill_value=np.nan)
                try:
                    transformed = neighbor_engine["transformer"].transform(aligned)
                    if hasattr(transformed, "toarray"):
                        matrix = transformed.toarray()
                    else:
                        matrix = np.asarray(transformed)
                    distances, indices = neighbor_engine["nn"].kneighbors(
                        matrix, return_distance=True
                    )
                    neighbor_targets = neighbor_engine["targets"][indices]
                    base_weights = neighbor_engine["weights"][indices]
                    inv_distance = 1.0 / (distances + 1e-6)
                    weighted = base_weights * inv_distance
                    weight_sums = weighted.sum(axis=1)
                    valid_mask = weight_sums > 0
                    if np.any(valid_mask):
                        neighbor_means[valid_mask] = (
                            (weighted[valid_mask] * neighbor_targets[valid_mask]).sum(axis=1)
                            / weight_sums[valid_mask]
                        )
                        neighbor_supports[valid_mask] = weight_sums[valid_mask]
                        smoothing = float(neighbor_engine.get("smoothing", 10.0))
                        neighbor_strengths[valid_mask] = neighbor_supports[valid_mask] / (
                            neighbor_supports[valid_mask] + smoothing
                        )
                except Exception:
                    logging.debug(
                        "Unable to apply neighbor prior for %s during calibration", target, exc_info=True
                    )

        for idx, (row_idx, row) in enumerate(features.iterrows()):
            confidence = (
                float(usage_conf.loc[row_idx]) if row_idx in usage_conf.index else 0.5
            )
            placeholder_flag = (
                bool(is_placeholder.loc[row_idx]) if row_idx in is_placeholder.index else False
            )

            # Skip calibration when we already have a confident, data-backed projection.
            if not placeholder_flag and confidence >= 0.6:
                continue

            prior_mean, prior_weight = self._resolve_prior(
                target,
                row.get("team"),
                row.get("position"),
            )

            neighbor_mean = neighbor_means[idx]
            neighbor_conf = neighbor_strengths[idx]
            neighbor_weight = neighbor_supports[idx]

            combined_mean = np.nan
            combined_weight = 0.0

            if not np.isnan(neighbor_mean) and neighbor_conf > 0:
                neighbor_support = max(neighbor_weight, 0.0)
                if not np.isnan(prior_mean) and prior_weight > 0:
                    combined_mean = (
                        neighbor_mean * neighbor_support + prior_mean * prior_weight
                    ) / (neighbor_support + prior_weight)
                    combined_weight = neighbor_support + prior_weight
                else:
                    combined_mean = neighbor_mean
                    combined_weight = neighbor_support
            elif not np.isnan(prior_mean) and prior_weight > 0:
                combined_mean = prior_mean
                combined_weight = prior_weight
            else:
                combined_mean = neighbor_mean if not np.isnan(neighbor_mean) else prior_mean
                if np.isnan(combined_mean):
                    continue

            prior_strength = 0.0
            if combined_weight > 0:
                prior_strength = combined_weight / (combined_weight + 25.0)

            mix_strength = max(prior_strength, neighbor_conf)

            if placeholder_flag:
                base_alpha = max(0.35, 1.0 - confidence) * mix_strength
                alpha = np.clip(base_alpha, 0.0, 0.45)
            else:
                base_alpha = (1.0 - confidence) * mix_strength
                alpha = np.clip(base_alpha, 0.0, 0.25)

            if alpha <= 0:
                continue

            current_pred = preds[idx]
            if np.isnan(current_pred) or np.isinf(current_pred):
                preds[idx] = combined_mean
            else:
                preds[idx] = (1 - alpha) * current_pred + alpha * combined_mean

        if target in NON_NEGATIVE_TARGETS:
            np.maximum(preds, 0.0, out=preds)

        return preds

    # ------------------------------------------------------------------
    # Chronological splitting utilities
    # ------------------------------------------------------------------

    def _sort_by_time(self, df: pd.DataFrame) -> pd.DataFrame:
        if "start_time" in df.columns:
            return df.sort_values("start_time")
        if {"season", "week"}.issubset(df.columns):
            return df.sort_values(["season", "week"])
        if "week" in df.columns:
            return df.sort_values("week")
        return df.sort_index()

    def _chronological_split(
        self,
        df: pd.DataFrame,
        holdout_fraction: float = 0.2,
    ) -> Tuple[pd.DataFrame, pd.DataFrame, pd.DataFrame]:
        df_sorted = self._sort_by_time(df).reset_index(drop=True)
        if len(df_sorted) < 5:
            split_index = max(1, len(df_sorted) - 1)
        else:
            holdout_size = max(1, int(len(df_sorted) * holdout_fraction))
            if holdout_size >= len(df_sorted):
                holdout_size = max(1, len(df_sorted) - 1)
            split_index = len(df_sorted) - holdout_size

        if split_index <= 0 or split_index >= len(df_sorted):
            split_index = max(1, len(df_sorted) - 1)

        train_df = df_sorted.iloc[:split_index]
        test_df = df_sorted.iloc[split_index:]
        return train_df, test_df, df_sorted

    def _build_time_series_cv(self, n_samples: int) -> TimeSeriesSplit:
        if n_samples < 3:
            raise ValueError("At least 3 samples are required for time series CV.")

        n_splits = min(5, max(2, n_samples - 1))
        if n_splits >= n_samples:
            n_splits = n_samples - 1
        return TimeSeriesSplit(n_splits=n_splits)

    @staticmethod
    def _gb_param_grid(prefix: str) -> Dict[str, List[Any]]:
        """Gradient boosting hyperparameter search space helper."""

        return {
            f"{prefix}learning_rate": [0.01, 0.05, 0.1, 0.2],
            f"{prefix}n_estimators": [100, 200, 300, 400],
            f"{prefix}max_depth": [2, 3, 4],
            f"{prefix}subsample": [0.6, 0.8, 1.0],
        }

    def train(self) -> Dict[str, Pipeline]:
        datasets = self.feature_builder.build_features()
        models: Dict[str, Pipeline] = {}

        for target, df in datasets.items():
            if target == "game_outcome":
                model = self._train_game_models(df)
                models.update(model)
                continue

            prepared = self._prepare_regression_training_data(df, target)
            if prepared is None:
                continue

            sorted_df, feature_columns, weight_series = prepared
            try:
                model, _summary = self._train_regression_model(
                    sorted_df,
                    feature_columns,
                    target,
                    weight_series=weight_series,
                )
            except RuntimeError:
                raise

            if model is not None:
                models[target] = model
        return models

    def _prepare_regression_training_data(
        self, df: pd.DataFrame, target: str
    ) -> Optional[Tuple[pd.DataFrame, List[str], Optional[pd.Series]]]:
        if len(df) < 20 or target not in df.columns or df[target].nunique() <= 1:
            logging.warning(
                "Not enough data to train %s model (rows=%d, unique targets=%d).",
                target,
                len(df),
                df[target].nunique() if target in df.columns else 0,
            )
            return None

        df = df.copy()
        if "sample_weight" not in df.columns:
            df["sample_weight"] = 1.0
        else:
            df["sample_weight"] = (
                pd.to_numeric(df["sample_weight"], errors="coerce")
                .replace([np.inf, -np.inf], np.nan)
                .fillna(1.0)
                .clip(lower=1e-4)
            )
        if "is_synthetic" not in df.columns:
            df["is_synthetic"] = False
        else:
            df["is_synthetic"] = df["is_synthetic"].fillna(False).astype(bool)

        self.target_priors[target] = self._compute_target_priors(df, target)

        ignore_columns = {target, "sample_weight", "is_synthetic"}
        feature_columns: List[str] = []
        for col in df.columns:
            if col in ignore_columns:
                continue
            series = df[col]
            if not pd.api.types.is_numeric_dtype(series):
                continue
            if not series.notna().any():
                continue
            feature_columns.append(col)

        if target.endswith("_win_prob"):
            filtered_features: List[str] = []
            removal_tokens = ("moneyline", "implied_prob", "line_", "spread")
            for col in feature_columns:
                lower = col.lower()
                if any(token in lower for token in removal_tokens):
                    continue
                filtered_features.append(col)
            if filtered_features:
                feature_columns = filtered_features

        if not feature_columns:
            logging.warning("No usable numeric features available to train %s model; skipping.", target)
            return None

        sorted_df = self._sort_by_time(df).reset_index(drop=True)
        weight_series = sorted_df.get("sample_weight")
        self.prior_engines[target] = None
        return sorted_df, feature_columns, weight_series


    def _train_regression_model(
        self,
        sorted_df: pd.DataFrame,
        feature_columns: List[str],
        target: str,
        weight_series: Optional[pd.Series] = None,
        *,
        vig_threshold: float = 0.02,
        min_edge: float = 0.0,
    ) -> Tuple[Pipeline, Dict[str, Any]]:
        """
        Walk-forward, season/week-ordered evaluation with betting diagnostics.
        Aborts (raises RuntimeError) if ROI lower CI bound <= vig_threshold.
        """
        import math
        from sklearn.base import clone
        from sklearn.ensemble import GradientBoostingRegressor
        from sklearn.pipeline import Pipeline
        from sklearn.impute import SimpleImputer
        from sklearn.preprocessing import StandardScaler

        df = sorted_df.copy()

        def _american_to_prob(series: pd.Series) -> pd.Series:
            odds = pd.to_numeric(series, errors="coerce")
            prob = pd.Series(np.nan, index=odds.index, dtype=float)
            if odds is None:
                return prob
            positive = odds >= 0
            prob.loc[positive] = 100.0 / (odds.loc[positive] + 100.0)
            prob.loc[~positive] = (-odds.loc[~positive]) / ((-odds.loc[~positive]) + 100.0)
            return prob

        def _ensure_market_data(frame: pd.DataFrame) -> pd.DataFrame:
            working = frame.copy()
            for side in ("home", "away"):
                other_side = "away" if side == "home" else "home"
                moneyline_col = f"{side}_moneyline"
                implied_col = f"{side}_implied_prob"
                fair_col = f"{side}_fair_prob"

                if moneyline_col not in working.columns:
                    working[moneyline_col] = np.nan
                working[moneyline_col] = pd.to_numeric(
                    working.get(moneyline_col), errors="coerce"
                )

                if implied_col not in working.columns:
                    working[implied_col] = np.nan
                working[implied_col] = pd.to_numeric(
                    working.get(implied_col), errors="coerce"
                )

                derived_probs = _american_to_prob(working[moneyline_col])
                working[implied_col] = working[implied_col].fillna(derived_probs)

                partner_col = f"{other_side}_implied_prob"
                if partner_col in working.columns:
                    partner_probs = pd.to_numeric(working[partner_col], errors="coerce")
                    missing_mask = working[implied_col].isna() & partner_probs.notna()
                    if missing_mask.any():
                        working.loc[missing_mask, implied_col] = 1.0 - partner_probs.loc[missing_mask]

                working[fair_col] = np.nan

            if {"home_implied_prob", "away_implied_prob"}.issubset(working.columns):
                home_probs = pd.to_numeric(working["home_implied_prob"], errors="coerce")
                away_probs = pd.to_numeric(working["away_implied_prob"], errors="coerce")

                missing_home = home_probs.isna() & away_probs.notna()
                if missing_home.any():
                    home_probs.loc[missing_home] = 1.0 - away_probs.loc[missing_home]

                missing_away = away_probs.isna() & home_probs.notna()
                if missing_away.any():
                    away_probs.loc[missing_away] = 1.0 - home_probs.loc[missing_away]

                home_probs = home_probs.clip(lower=0.0, upper=1.0)
                away_probs = away_probs.clip(lower=0.0, upper=1.0)

                working["home_implied_prob"] = home_probs
                working["away_implied_prob"] = away_probs

                total = home_probs + away_probs
                valid_total = total > 0
                working["home_fair_prob"] = np.nan
                working["away_fair_prob"] = np.nan
                if valid_total.any():
                    with np.errstate(divide="ignore", invalid="ignore"):
                        working.loc[valid_total, "home_fair_prob"] = (
                            home_probs.loc[valid_total] / total.loc[valid_total]
                        )
                        working.loc[valid_total, "away_fair_prob"] = (
                            away_probs.loc[valid_total] / total.loc[valid_total]
                        )
            else:
                working["home_fair_prob"] = np.nan
                working["away_fair_prob"] = np.nan

            return working

        if target.endswith("_win_prob"):
            df = _ensure_market_data(df)

        def _as_weight_array(series: Optional[pd.Series]) -> Optional[np.ndarray]:
            if series is None:
                return None
            if isinstance(series, pd.Series):
                arr = (
                    pd.to_numeric(series, errors="coerce")
                    .fillna(1.0)
                    .clip(lower=1e-6)
                    .astype(float)
                    .to_numpy()
                )
            else:
                arr = np.asarray(series, dtype=float)
                arr = np.where(np.isfinite(arr), arr, 1.0)
                arr = np.clip(arr, 1e-6, None)
            return arr

        def _weighted_metrics(
            y_true: Union[pd.Series, np.ndarray],
            y_pred: Union[pd.Series, np.ndarray],
            weights: Optional[Union[pd.Series, np.ndarray]],
        ) -> Tuple[float, float, float]:
            from math import sqrt
            from sklearn.metrics import mean_absolute_error, mean_squared_error, r2_score

            y_t = np.asarray(y_true, dtype=float)
            y_p = np.asarray(y_pred, dtype=float)
            w = None if weights is None else np.asarray(weights, dtype=float)
            if w is not None and w.shape != y_t.shape:
                w = None
            r2 = float(r2_score(y_t, y_p, sample_weight=w)) if y_t.size else float("nan")
            mae = float(mean_absolute_error(y_t, y_p, sample_weight=w)) if y_t.size else float("nan")
            if y_t.size:
                mse = mean_squared_error(y_t, y_p, sample_weight=w)
                rmse = float(sqrt(mse))
            else:
                rmse = float("nan")
            return r2, mae, rmse

        # Require time keys
        if not {"season", "week"}.issubset(df.columns):
            raise ValueError(f"{target}: requires 'season' and 'week' columns for walk-forward CV")

        # Build a clean matrix
        X_all = df[feature_columns]
        y_all = df[target]
        w_all = _as_weight_array(weight_series)  # existing helper

        # Simple preprocessor; keep your original encoder if you had one upstream
        preprocessor = Pipeline(
            steps=[
                ("impute", SimpleImputer(strategy="median")),
                ("scale", StandardScaler(with_mean=False)),
            ]
        )

        base_est = GradientBoostingRegressor(random_state=42)
        model = Pipeline([("preprocessor", preprocessor), ("regressor", base_est)])

        # ---- Walk-forward splits by unique (season, week) keys (expanding window) ----
        df["_sw"] = list(zip(df["season"].astype(str), df["week"].astype(int, errors="ignore").fillna(0).astype(int)))
        sw_keys = pd.Series(df["_sw"].unique().tolist())
        # sort season/week by real world order: season asc, week asc
        sw_keys = sw_keys.sort_values(key=lambda s: s.map(lambda x: (x[0], x[1]))).tolist()

        # at least 3 folds: train on >=1, validate on the next, keep rolling
        folds = []
        for i in range(1, len(sw_keys) - 1):
            train_keys = set(sw_keys[:i])        # everything strictly before validation
            valid_key = sw_keys[i]               # one time-slice as validation
            train_idx = df["_sw"].isin(train_keys).values
            valid_idx = (df["_sw"] == valid_key).values
            if train_idx.sum() >= 120 and valid_idx.sum() >= 30:  # reasonable sample minimums
                folds.append((train_idx, valid_idx))

        per_fold = []
        fold_details: List[Dict[str, Any]] = []
        idx_all: List[np.ndarray] = []
        used_walk_forward = True

        if not folds:
            # Fallback to a simple chronological holdout when there are not enough
            # season/week buckets to run the expanding walk-forward evaluation.
            logging.warning(
                "%s: insufficient time slices for walk-forward; fitting single model with holdout diagnostics.",
                target,
            )

            valid_size = max(1, min(max(len(df) // 5, 10), len(df) // 2))
            train_size = len(df) - valid_size
            if train_size <= 0:
                train_size = max(len(df) - 1, 1)
                valid_size = len(df) - train_size

            train_idx = np.zeros(len(df), dtype=bool)
            valid_idx = np.zeros(len(df), dtype=bool)
            train_idx[:train_size] = True
            valid_idx[train_size:train_size + valid_size] = True

            folds = [(train_idx, valid_idx)]
            used_walk_forward = False

        # ---- Run walk-forward (or fallback holdout) evaluation ----
        for k, (tr_idx, va_idx) in enumerate(folds, 1):
            X_tr, y_tr = X_all.loc[tr_idx], y_all.loc[tr_idx]
            X_va, y_va = X_all.loc[va_idx], y_all.loc[va_idx]
            w_tr = w_all[tr_idx] if w_all is not None else None
            w_va = w_all[va_idx] if w_all is not None else None

            est = clone(model)
            fit_kwargs = {"regressor__sample_weight": w_tr} if w_tr is not None else {}
            est.fit(X_tr, y_tr, **fit_kwargs)

            y_hat = est.predict(X_va)
            idx = np.where(va_idx)[0]
            idx_all.append(idx)

            fold_details.append(
                {
                    "fold": k,
                    "indices": idx,
                    "y_true": np.asarray(y_va, dtype=float),
                    "y_pred": np.asarray(y_hat, dtype=float),
                    "weights": np.asarray(w_va, dtype=float) if w_va is not None else None,
                }
            )

        if fold_details:
            preds_all = np.concatenate([detail["y_pred"] for detail in fold_details])
            idx_all = np.concatenate(idx_all)
        else:
            preds_all = np.array([])
            idx_all = np.array([])

        out_df = df.iloc[idx_all].copy() if idx_all.size else df.iloc[0:0].copy()
        if target.endswith("_win_prob"):
            out_df = _ensure_market_data(out_df)
        out_df["_y_pred"] = preds_all
        out_df["_y_pred_raw"] = preds_all
        out_df["_abs_err"] = (out_df[target] - out_df["_y_pred"]).abs()

        calibration_record: Optional[Dict[str, Any]] = None
        if fold_details and preds_all.size:
            y_true_all = np.concatenate([detail["y_true"] for detail in fold_details])
            weight_stacks = [
                detail["weights"]
                if detail["weights"] is not None
                else np.ones_like(detail["y_true"], dtype=float)
                for detail in fold_details
            ]
            weights_all = np.concatenate(weight_stacks) if weight_stacks else None

            if target.endswith("_win_prob") and np.unique(y_true_all).size > 1:
                try:
                    from sklearn.linear_model import LogisticRegression

                    lr = LogisticRegression(max_iter=1000)
                    X_cal = preds_all.reshape(-1, 1)
                    lr.fit(X_cal, y_true_all, sample_weight=weights_all)
                    calibrated = lr.predict_proba(X_cal)[:, 1]

                    start = 0
                    for detail in fold_details:
                        fold_len = len(detail["y_pred"])
                        detail["final_pred"] = calibrated[start:start + fold_len]
                        start += fold_len

                    preds_all = calibrated
                    out_df["_y_pred"] = calibrated
                    out_df["_abs_err"] = (out_df[target] - out_df["_y_pred"]).abs()
                    calibration_record = {"method": "logistic", "model": lr}
                except Exception:
                    logging.debug("Failed to fit logistic calibration for %s", target, exc_info=True)

        if fold_details:
            for detail in fold_details:
                if "final_pred" not in detail:
                    detail["final_pred"] = detail["y_pred"]
                weights_fold = detail["weights"]
                r2, mae, rmse = _weighted_metrics(detail["y_true"], detail["final_pred"], weights_fold)
                per_fold.append(
                    {
                        "fold": detail["fold"],
                        "n": int(len(detail["y_true"])),
                        "r2": r2,
                        "mae": float(mae),
                        "rmse": float(rmse),
                    }
                )

        # ---- Betting diagnostics ----
        # 1) MAE vs "closing lines" (if present)
        closing_cols = [c for c in out_df.columns if c.startswith("line_") or c.endswith("_implied_prob")]
        mae_vs_closing = None
        baseline_reference: Optional[pd.Series] = None
        if not target.endswith("_win_prob") and not out_df.empty:
            try:
                baseline_values: List[float] = []
                for idx, row in out_df.iterrows():
                    prior_mean, _ = self._resolve_prior(
                        target,
                        row.get("team"),
                        row.get("position"),
                    )
                    if math.isnan(prior_mean):
                        league_prior = self.target_priors.get(target, {}).get("league", {})
                        prior_mean = float(league_prior.get("mean", np.nan))
                    baseline_values.append(float(prior_mean))
                baseline_reference = pd.Series(baseline_values, index=out_df.index, dtype=float)
            except Exception:
                logging.debug("%s: unable to resolve baseline priors for diagnostics", target, exc_info=True)
                baseline_reference = None
            else:
                out_df["_baseline_reference"] = baseline_reference

        if target.endswith("_win_prob"):
            # join to implied probs derived from moneylines already in games table
            # Expect columns like 'home_implied_prob'/'away_implied_prob' from ingest (see _ingest_odds)
            side = out_df.get("team_side")  # optional column you may carry ("home"/"away")
            if side is not None and "home_implied_prob" in out_df and "away_implied_prob" in out_df:
                cl = np.where(side == "home", out_df["home_implied_prob"], out_df["away_implied_prob"])
                mae_vs_closing = float(np.nanmean(np.abs(out_df["_y_pred"] - cl)))
        elif closing_cols:
            # e.g., player props with 'line_receiving_yards', etc.
            # Choose the first matching line as a reference
            ref = out_df[closing_cols[0]].astype(float)
            mae_vs_closing = float(np.nanmean(np.abs(out_df["_y_pred"] - ref)))

        if mae_vs_closing is None and baseline_reference is not None:
            if baseline_reference.notna().any():
                mae_vs_closing = float(
                    np.nanmean(np.abs(out_df["_y_pred"] - baseline_reference.astype(float)))
                )

        # 2) EV rule → pick bets → compute hit rate & ROI (+ CI)
        def _american_to_payout(odds: float) -> float:
            # Net profit per unit staked if it wins
            if odds >= 0:
                return odds / 100.0
            return 100.0 / (-odds)

        # For game win-prob targets
        roi, roi_lo, roi_hi, hit_rate, n_bets = None, None, None, None, 0
        edge_source = None

        def _evaluate_edges(preds_array: np.ndarray, label: str) -> Optional[Dict[str, Any]]:
            if preds_array.size != len(out_df) or not len(out_df):
                return None

            required_cols = {"home_moneyline", "away_moneyline", "home_score", "away_score"}
            missing_required = required_cols - set(out_df.columns)
            if missing_required:
                logging.debug(
                    "%s: skipping edge evaluation (%s missing)",
                    target,
                    ", ".join(sorted(missing_required)),
                )
                return None

            price_cols = ["home_moneyline", "away_moneyline"]
            market_frame = out_df.loc[:, price_cols].apply(pd.to_numeric, errors="coerce")
            pred_series = pd.Series(preds_array, index=out_df.index, dtype=float)

            home_prices = market_frame["home_moneyline"].astype(float)
            away_prices = market_frame["away_moneyline"].astype(float)

            home_probs = _american_to_prob(home_prices)
            away_probs = _american_to_prob(away_prices)

            # Fill missing implied probabilities with the complement if only one side is known
            missing_home = home_probs.isna() & away_probs.notna()
            if missing_home.any():
                home_probs.loc[missing_home] = 1.0 - away_probs.loc[missing_home].clip(0.0, 1.0)

            missing_away = away_probs.isna() & home_probs.notna()
            if missing_away.any():
                away_probs.loc[missing_away] = 1.0 - home_probs.loc[missing_away].clip(0.0, 1.0)

            # Require completed games for ROI computation
            results_mask = (
                out_df["home_score"].notna() & out_df["away_score"].notna()
            )

            home_valid = home_prices.notna() & home_probs.notna()
            away_valid = away_prices.notna() & away_probs.notna()
            valid_mask = (home_valid | away_valid) & results_mask

            synthetic_odds_used = False
            # TODO: Ensure historical odds are persisted prior to evaluation so that
            # live ROI metrics no longer rely on this synthetic -110 moneyline
            # fallback. Once genuine prices are available, this branch should become
            # an explicit opt-in emergency path.
            if not valid_mask.any():
                logging.debug(
                    "%s: no rows with market odds; using synthetic -110 moneylines for diagnostics",
                    target,
                )
                synthetic_odds_used = True
                fallback_prices = pd.Series(-110.0, index=out_df.index, dtype=float)
                implied = _american_to_prob(fallback_prices)
                home_prices = fallback_prices.copy()
                away_prices = fallback_prices.copy()
                home_probs = implied.copy()
                away_probs = implied.copy()
                valid_mask = results_mask.copy()
                home_valid = valid_mask.copy()
                away_valid = valid_mask.copy()

            if not valid_mask.any():
                logging.debug("%s: no rows with complete market data for edge check", target)
                return None

            pred_series = pred_series.loc[valid_mask]
            home_probs = home_probs.loc[valid_mask]
            away_probs = away_probs.loc[valid_mask]
            home_prices = home_prices.loc[valid_mask]
            away_prices = away_prices.loc[valid_mask]
            home_valid = home_valid.loc[valid_mask]
            away_valid = away_valid.loc[valid_mask]

            total_prob = home_probs + away_probs
            fair_home = pd.Series(np.nan, index=home_probs.index, dtype=float)
            with np.errstate(divide="ignore", invalid="ignore"):
                fair_mask = total_prob > 0
                fair_home.loc[fair_mask] = home_probs.loc[fair_mask] / total_prob.loc[fair_mask]
            fair_home = fair_home.clip(0.0, 1.0)
            fair_away = (1.0 - fair_home).clip(0.0, 1.0)

            # Use fair probabilities when available, otherwise fall back to implied values
            home_reference = fair_home.fillna(home_probs.clip(0.0, 1.0))
            away_reference = fair_away.fillna(away_probs.clip(0.0, 1.0))

            choose_home = pred_series - home_reference
            choose_away = (1.0 - pred_series) - away_reference

            def _build_picks_for_threshold(threshold: float) -> Optional[pd.DataFrame]:
                picks: List[pd.DataFrame] = []

                pick_home = home_valid & (choose_home > threshold)
                if pick_home.any():
                    home_index = pred_series.index[pick_home]
                    home_df = pd.DataFrame(index=home_index)
                    home_df["p_model"] = pred_series.loc[pick_home].clip(0.0, 1.0)
                    home_df["side_win"] = (
                        out_df.loc[home_index, "home_score"] > out_df.loc[home_index, "away_score"]
                    ).astype(int)
                    home_df["payout"] = home_prices.loc[pick_home].apply(_american_to_payout)
                    home_df["_edge"] = choose_home.loc[pick_home].astype(float)
                    home_df["_threshold"] = threshold
                    home_df["_side"] = "home"
                    home_df["_is_push"] = False
                    picks.append(
                        home_df[["p_model", "side_win", "payout", "_edge", "_threshold", "_side", "_is_push"]]
                    )

                pick_away = away_valid & (choose_away > threshold)
                if pick_away.any():
                    away_index = pred_series.index[pick_away]
                    away_df = pd.DataFrame(index=away_index)
                    away_df["p_model"] = (1.0 - pred_series.loc[pick_away]).clip(0.0, 1.0)
                    away_df["side_win"] = (
                        out_df.loc[away_index, "away_score"] > out_df.loc[away_index, "home_score"]
                    ).astype(int)
                    away_df["payout"] = away_prices.loc[pick_away].apply(_american_to_payout)
                    away_df["_edge"] = choose_away.loc[pick_away].astype(float)
                    away_df["_threshold"] = threshold
                    away_df["_side"] = "away"
                    away_df["_is_push"] = False
                    picks.append(
                        away_df[["p_model", "side_win", "payout", "_edge", "_threshold", "_side", "_is_push"]]
                    )

                if not picks:
                    return None
                return pd.concat(picks, ignore_index=True)

            candidate_thresholds: List[float] = []
            seen_thresholds: Set[float] = set()
            for candidate in [min_edge, (min_edge * 0.5 if min_edge > 0 else None), 0.0, -0.005]:
                if candidate is None:
                    continue
                candidate = float(candidate)
                if math.isnan(candidate):
                    continue
                if candidate not in seen_thresholds:
                    candidate_thresholds.append(candidate)
                    seen_thresholds.add(candidate)

            selected_threshold: Optional[float] = None
            picks_df: Optional[pd.DataFrame] = None
            for threshold in candidate_thresholds:
                candidate_df = _build_picks_for_threshold(threshold)
                if candidate_df is not None and not candidate_df.empty:
                    picks_df = candidate_df
                    selected_threshold = threshold
                    break

            if picks_df is None:
                fallback_df = _build_picks_for_threshold(float("-inf"))
                if fallback_df is not None and not fallback_df.empty:
                    fallback_df = fallback_df.sort_values("_edge", ascending=False)
                    top_n = max(1, min(5, len(fallback_df)))
                    picks_df = fallback_df.head(top_n).reset_index(drop=True)
                    selected_threshold = float("-inf")
                    logging.debug("%s: forcing %d bets using fallback top-edge selection", target, len(picks_df))

            if picks_df is None:
                logging.debug("%s: no picks available even after fallback thresholds", target)
                return None

            label_suffix = label
            if selected_threshold is not None:
                if selected_threshold == float("-inf"):
                    label_suffix = f"{label}|forced_top_edges"
                elif selected_threshold != min_edge:
                    label_suffix = f"{label}|thr={selected_threshold:+.3f}"
            if synthetic_odds_used:
                label_suffix = f"{label_suffix}|synthetic_odds"

            bet_count = len(picks_df)
            returns = np.where(
                picks_df["_is_push"],
                0.0,
                np.where(picks_df["side_win"] == 1, picks_df["payout"].values, -1.0),
            )
            roi_val = float(np.mean(returns))
            m = returns.mean()
            s = returns.std(ddof=1) if bet_count > 1 else 0.0
            se = s / math.sqrt(max(bet_count, 1))
            z = 1.96
            roi_lo_val, roi_hi_val = float(m - z * se), float(m + z * se)
            non_push_mask = ~picks_df["_is_push"].astype(bool)
            if non_push_mask.any():
                hit_val = float(np.mean(picks_df.loc[non_push_mask, "side_win"]))
            else:
                hit_val = float("nan")
            return {
                "roi": roi_val,
                "roi_lo": roi_lo_val,
                "roi_hi": roi_hi_val,
                "hit_rate": hit_val,
                "n_bets": bet_count,
                "label": label_suffix,
            }

        if target.endswith("_win_prob") and {"home_moneyline", "away_moneyline"}.issubset(out_df.columns):
            prediction_candidates: List[Tuple[str, np.ndarray]] = []
            if len(out_df):
                base_label = "calibrated" if calibration_record is not None else "model"
                prediction_candidates.append((base_label, out_df["_y_pred"].to_numpy(dtype=float)))
                if "_y_pred_raw" in out_df.columns:
                    prediction_candidates.append(("raw", out_df["_y_pred_raw"].to_numpy(dtype=float)))

            best_option: Optional[Dict[str, Any]] = None
            seen_labels: set = set()
            for label, preds_array in prediction_candidates:
                if label in seen_labels:
                    continue
                seen_labels.add(label)
                evaluation = _evaluate_edges(preds_array, label)
                if evaluation is None:
                    continue
                if best_option is None or evaluation["roi"] > best_option["roi"]:
                    best_option = evaluation

            if best_option is not None:
                roi = best_option["roi"]
                roi_lo = best_option["roi_lo"]
                roi_hi = best_option["roi_hi"]
                hit_rate = best_option["hit_rate"]
                n_bets = best_option["n_bets"]
                edge_source = best_option["label"]
        elif baseline_reference is not None and baseline_reference.notna().any():
            def _evaluate_numeric_edges(
                preds_array: np.ndarray, label: str
            ) -> Optional[Dict[str, Any]]:
                if preds_array.size != len(out_df) or not len(out_df):
                    return None

                pred_series = pd.Series(preds_array, index=out_df.index, dtype=float)
                baseline_series = baseline_reference.astype(float)
                actual_series = pd.to_numeric(out_df.get(target), errors="coerce")

                mask = actual_series.notna() & baseline_series.notna()
                if "is_synthetic" in out_df.columns:
                    mask &= ~out_df["is_synthetic"].astype(bool)

                if not mask.any():
                    return None

                pred_series = pred_series.loc[mask]
                baseline_series = baseline_series.loc[mask]
                actual_series = actual_series.loc[mask]

                residuals = (actual_series - pred_series).to_numpy(dtype=float)
                residuals = residuals[np.isfinite(residuals)]
                if residuals.size >= 2:
                    sigma = float(np.std(residuals, ddof=1))
                elif residuals.size == 1:
                    sigma = float(abs(residuals[0]))
                else:
                    sigma = float("nan")

                if not math.isfinite(sigma) or sigma < 1e-6:
                    fallback_vals = actual_series.to_numpy(dtype=float)
                    fallback_vals = fallback_vals[np.isfinite(fallback_vals)]
                    if fallback_vals.size >= 2:
                        sigma = float(np.std(fallback_vals, ddof=1))
                    elif fallback_vals.size:
                        sigma = float(max(abs(fallback_vals[0]), 1.0))
                    else:
                        sigma = 1.0

                sigma = max(sigma, 1.0)

                def _normal_cdf(z: float) -> float:
                    return 0.5 * (1.0 + math.erf(z / math.sqrt(2.0)))

                payout = _american_to_payout(-110.0)

                def _build_numeric(threshold: float) -> Optional[pd.DataFrame]:
                    rows: List[pd.Series] = []
                    for idx in pred_series.index:
                        mu = pred_series.at[idx]
                        line_val = baseline_series.at[idx]
                        actual_val = actual_series.at[idx]
                        if not (math.isfinite(mu) and math.isfinite(line_val) and math.isfinite(actual_val)):
                            continue

                        z = (line_val - mu) / sigma
                        prob_over = 1.0 - _normal_cdf(z)
                        prob_over = float(np.clip(prob_over, 1e-6, 1 - 1e-6))
                        prob_under = float(np.clip(1.0 - prob_over, 1e-6, 1 - 1e-6))

                        ev_over = ev_of_bet(prob_over, -110.0)
                        ev_under = ev_of_bet(prob_under, -110.0)

                        if ev_over > threshold:
                            series = pd.Series(
                                {
                                    "p_model": prob_over,
                                    "side_win": 1 if actual_val > line_val else 0,
                                    "payout": payout,
                                    "_edge": ev_over,
                                    "_threshold": threshold,
                                    "_side": "over",
                                    "_line": line_val,
                                    "_actual": actual_val,
                                    "_is_push": bool(np.isclose(actual_val, line_val)),
                                }
                            )
                            if np.isclose(actual_val, line_val):
                                series["side_win"] = 0
                            rows.append(series)

                        if ev_under > threshold:
                            series = pd.Series(
                                {
                                    "p_model": prob_under,
                                    "side_win": 1 if actual_val < line_val else 0,
                                    "payout": payout,
                                    "_edge": ev_under,
                                    "_threshold": threshold,
                                    "_side": "under",
                                    "_line": line_val,
                                    "_actual": actual_val,
                                    "_is_push": bool(np.isclose(actual_val, line_val)),
                                }
                            )
                            if np.isclose(actual_val, line_val):
                                series["side_win"] = 0
                            rows.append(series)

                    if not rows:
                        return None
                    return pd.DataFrame(rows)

                candidate_thresholds: List[float] = []
                seen_thresholds: Set[float] = set()
                for candidate in [min_edge, (min_edge * 0.5 if min_edge > 0 else None), 0.0, -0.005]:
                    if candidate is None:
                        continue
                    candidate = float(candidate)
                    if math.isnan(candidate):
                        continue
                    if candidate not in seen_thresholds:
                        candidate_thresholds.append(candidate)
                        seen_thresholds.add(candidate)

                selected_threshold: Optional[float] = None
                picks_df: Optional[pd.DataFrame] = None
                for threshold in candidate_thresholds:
                    candidate_df = _build_numeric(threshold)
                    if candidate_df is not None and not candidate_df.empty:
                        picks_df = candidate_df
                        selected_threshold = threshold
                        break

                if picks_df is None:
                    fallback_df = _build_numeric(float("-inf"))
                    if fallback_df is not None and not fallback_df.empty:
                        fallback_df = fallback_df.sort_values("_edge", ascending=False)
                        top_n = max(1, min(5, len(fallback_df)))
                        picks_df = fallback_df.head(top_n).reset_index(drop=True)
                        selected_threshold = float("-inf")
                        logging.debug("%s: forcing %d numeric bets via fallback selection", target, len(picks_df))

                if picks_df is None:
                    return None

                picks_df["_is_push"] = picks_df["_is_push"].astype(bool)

                label_suffix = label
                if selected_threshold is not None:
                    if selected_threshold == float("-inf"):
                        label_suffix = f"{label_suffix}|forced_top_edges"
                    elif selected_threshold != min_edge:
                        label_suffix = f"{label_suffix}|thr={selected_threshold:+.3f}"
                label_suffix = f"{label_suffix}|priors_baseline|synthetic_odds"

                bet_count = len(picks_df)
                returns = []
                for _, row in picks_df.iterrows():
                    if row["_is_push"]:
                        returns.append(0.0)
                    elif row["side_win"] == 1:
                        returns.append(row["payout"])
                    else:
                        returns.append(-1.0)
                returns_arr = np.asarray(returns, dtype=float)
                roi_val = float(np.mean(returns_arr))
                m = returns_arr.mean()
                s = returns_arr.std(ddof=1) if bet_count > 1 else 0.0
                se = s / math.sqrt(max(bet_count, 1))
                z = 1.96
                roi_lo_val, roi_hi_val = float(m - z * se), float(m + z * se)
                non_push_mask = ~picks_df["_is_push"].astype(bool)
                if non_push_mask.any():
                    hit_val = float(np.mean(picks_df.loc[non_push_mask, "side_win"]))
                else:
                    hit_val = float("nan")

                return {
                    "roi": roi_val,
                    "roi_lo": roi_lo_val,
                    "roi_hi": roi_hi_val,
                    "hit_rate": hit_val,
                    "n_bets": bet_count,
                    "label": label_suffix,
                }

            prediction_candidates: List[Tuple[str, np.ndarray]] = []
            if len(out_df):
                base_label = "calibrated" if calibration_record is not None else "model"
                prediction_candidates.append((base_label, out_df["_y_pred"].to_numpy(dtype=float)))
                if "_y_pred_raw" in out_df.columns:
                    prediction_candidates.append(("raw", out_df["_y_pred_raw"].to_numpy(dtype=float)))

            best_option: Optional[Dict[str, Any]] = None
            seen_labels: Set[str] = set()
            for label, preds_array in prediction_candidates:
                if label in seen_labels:
                    continue
                seen_labels.add(label)
                evaluation = _evaluate_numeric_edges(preds_array, label)
                if evaluation is None:
                    continue
                if best_option is None or evaluation["roi"] > best_option["roi"]:
                    best_option = evaluation

            if best_option is not None:
                roi = best_option["roi"]
                roi_lo = best_option["roi_lo"]
                roi_hi = best_option["roi_hi"]
                hit_rate = best_option["hit_rate"]
                n_bets = best_option["n_bets"]
                edge_source = best_option["label"]

        # Persist backtest metrics per fold + overall
        for row in per_fold:
            self.db.record_backtest_metrics(self.run_id, f"{target}_fold{row['fold']}", row, sample_size=row["n"])

        evaluation_mode = "walk-forward" if used_walk_forward else "holdout"

        if per_fold:
            summary = {
                "folds": len(per_fold),
                "r2_mean": float(np.mean([r["r2"] for r in per_fold])),
                "mae_mean": float(np.mean([r["mae"] for r in per_fold])),
                "rmse_mean": float(np.mean([r["rmse"] for r in per_fold])),
                "mae_vs_closing": mae_vs_closing,
                "roi": roi,
                "roi_ci": (roi_lo, roi_hi) if roi_lo is not None else None,
                "hit_rate": hit_rate,
                "bets": n_bets,
                "edge_source": edge_source,
                "mode": evaluation_mode,
            }
        else:
            summary = {
                "folds": 0,
                "r2_mean": float("nan"),
                "mae_mean": float("nan"),
                "rmse_mean": float("nan"),
                "mae_vs_closing": mae_vs_closing,
                "roi": roi,
                "roi_ci": (roi_lo, roi_hi) if roi_lo is not None else None,
                "hit_rate": hit_rate,
                "bets": n_bets,
                "edge_source": edge_source,
                "mode": evaluation_mode,
            }
        self.db.record_backtest_metrics(self.run_id, target, summary, sample_size=int(len(out_df)))

        logging.info(
            "%s %s | folds=%d | MAE=%.3f | RMSE=%.3f | MAE_vs_close=%s | ROI=%s (CI=%s) | bets=%d | edge_source=%s",
            target,
            evaluation_mode,
            summary["folds"],
            summary["mae_mean"],
            summary["rmse_mean"],
            f"{summary['mae_vs_closing']:.3f}" if summary["mae_vs_closing"] is not None else "n/a",
            f"{summary['roi']:.3f}" if summary["roi"] is not None else "n/a",
            f"({summary['roi_ci'][0]:.3f},{summary['roi_ci'][1]:.3f})" if summary["roi_ci"] else "n/a",
            summary["bets"],
            summary.get("edge_source") or "n/a",
        )

        # ---- Deployment guard: beat the vig with lower CI bound ----
        if summary["roi_ci"] is not None:
            roi_lower = summary["roi_ci"][0]
            if not (roi_lower > vig_threshold):
                raise RuntimeError(
                    f"{target}: ROI lower CI {roi_lower:.3f} does not beat vig threshold {vig_threshold:.3f}. Aborting deployment."
                )

        special_entry = self.special_models.get(target, {}).copy()
        if calibration_record is not None:
            special_entry["calibration"] = calibration_record

        # Finally fit on ALL data for live predictions
        fit_kwargs = {"regressor__sample_weight": w_all} if w_all is not None else {}
        model.fit(X_all, y_all, **fit_kwargs)
        setattr(model, "feature_columns", list(feature_columns))
        setattr(model, "allowed_positions", TARGET_ALLOWED_POSITIONS.get(target))
        setattr(model, "target_name", target)
        self.feature_column_map[target] = list(feature_columns)
        self.model_uncertainty[target] = {"rmse": summary["rmse_mean"], "mae": summary["mae_mean"]}

        # Supplemental pricing models for prop markets
        fitted_preprocessor = None
        processed_cache: Optional[pd.DataFrame] = None
        processed_feature_names: List[str] = []

        if hasattr(model, "named_steps"):
            fitted_preprocessor = model.named_steps.get("preprocessor")

        def _prepare_processed_frame() -> Optional[pd.DataFrame]:
            nonlocal processed_cache, processed_feature_names
            if processed_cache is not None:
                return processed_cache
            if fitted_preprocessor is None:
                return None
            try:
                transformed = fitted_preprocessor.transform(X_all)
            except Exception:
                logging.debug("Unable to transform features for pricing models on %s", target, exc_info=True)
                return None
            if hasattr(transformed, "toarray"):
                transformed = transformed.toarray()
            processed_cache = pd.DataFrame(
                transformed,
                index=X_all.index,
                columns=[f"feature_{i}" for i in range(transformed.shape[1])],
            )
            processed_feature_names = list(processed_cache.columns)
            return processed_cache

        if target in {"receiving_yards", "receptions", "passing_yards"}:
            processed = _prepare_processed_frame()
            if processed is not None and len(processed) >= 100:
                try:
                    quant_model = QuantileYards()
                    quant_model.fit(processed, y_all.astype(float))
                    special_entry.update(
                        {
                            "type": "quantile",
                            "model": quant_model,
                            "preprocessor": fitted_preprocessor,
                            "feature_columns": list(feature_columns),
                            "feature_names": processed_feature_names,
                            "allowed_positions": TARGET_ALLOWED_POSITIONS.get(target),
                        }
                    )
                except Exception:
                    logging.exception("Failed to train quantile model for %s", target, exc_info=True)

        if target in {"receiving_tds", "rushing_tds"}:
            processed = _prepare_processed_frame()
            positives = int((y_all > 0).sum())
            negatives = int((y_all <= 0).sum())
            if (
                processed is not None
                and len(processed) >= 150
                and positives >= 5
                and negatives >= 5
            ):
                try:
                    n_splits = max(2, min(5, positives, negatives))
                    hurdle_model = HurdleTDModel()
                    hurdle_model.fit(processed, y_all.astype(float), n_splits=n_splits)
                    special_entry.update(
                        {
                            "type": "hurdle",
                            "model": hurdle_model,
                            "preprocessor": fitted_preprocessor,
                            "feature_columns": list(feature_columns),
                            "feature_names": processed_feature_names,
                            "allowed_positions": TARGET_ALLOWED_POSITIONS.get(target),
                        }
                    )
                except Exception:
                    logging.exception("Failed to train hurdle TD model for %s", target, exc_info=True)

        if special_entry:
            self.special_models[target] = special_entry

        return model, summary

    def _train_game_models(self, df: pd.DataFrame) -> Dict[str, Pipeline]:
        if len(df) < 20 or df["game_result"].nunique() <= 1:
            logging.warning(
                "Not enough completed games (%d) with outcomes to train game-level models.",
                len(df),
            )
            return {}

        df = df.copy()

        numeric_features = [
            "week",
            "temperature_f",
            "wind_mph",
            "humidity",
            "home_moneyline",
            "away_moneyline",
            "home_implied_prob",
            "away_implied_prob",
            "moneyline_diff",
            "implied_prob_diff",
            "implied_prob_sum",
            "home_offense_pass_rating",
            "home_offense_rush_rating",
            "home_defense_pass_rating",
            "home_defense_rush_rating",
            "home_pace_seconds_per_play",
            "home_offense_epa",
            "home_defense_epa",
            "home_offense_success_rate",
            "home_defense_success_rate",
            "home_travel_penalty",
            "home_rest_penalty",
            "home_weather_adjustment",
            "home_timezone_diff_hours",
            "home_points_for_avg",
            "home_points_against_avg",
            "home_point_diff_avg",
            "home_win_pct_recent",
            "home_prev_points_for",
            "home_prev_points_against",
            "home_prev_point_diff",
            "home_rest_days",
            "away_offense_pass_rating",
            "away_offense_rush_rating",
            "away_defense_pass_rating",
            "away_defense_rush_rating",
            "away_pace_seconds_per_play",
            "away_offense_epa",
            "away_defense_epa",
            "away_offense_success_rate",
            "away_defense_success_rate",
            "away_travel_penalty",
            "away_rest_penalty",
            "away_weather_adjustment",
            "away_timezone_diff_hours",
            "away_points_for_avg",
            "away_points_against_avg",
            "away_point_diff_avg",
            "away_win_pct_recent",
            "away_prev_points_for",
            "away_prev_points_against",
            "away_prev_point_diff",
            "away_rest_days",
        ]

        injury_columns = [
            col
            for col in df.columns
            if col.startswith("home_injury_") or col.startswith("away_injury_")
        ]
        numeric_features.extend(sorted(injury_columns))

        categorical_features = [
            "venue",
            "day_of_week",
            "referee",
            "weather_conditions",
            "home_team",
            "away_team",
        ]

        available_numeric = [
            col for col in numeric_features if col in df.columns and df[col].notna().any()
        ]
        dropped_numeric = sorted(set(numeric_features) - set(available_numeric))
        if dropped_numeric:
            logging.debug(
                "Dropping numeric game features with no observed values: %s",
                ", ".join(dropped_numeric),
            )

        available_categorical = [
            col for col in categorical_features if col in df.columns and df[col].notna().any()
        ]
        dropped_categorical = sorted(set(categorical_features) - set(available_categorical))
        if dropped_categorical:
            logging.debug(
                "Dropping categorical game features with no observed values: %s",
                ", ".join(dropped_categorical),
            )

        if not available_numeric and not available_categorical:
            logging.warning(
                "No usable features with observed values available to train game-level models.",
            )
            return {}

        feature_columns = available_numeric + available_categorical

        train_df, test_df, sorted_df = self._chronological_split(df)
        X_train = train_df[feature_columns]
        X_test = test_df[feature_columns]

        y_winner_train = (train_df["game_result"] == "home").astype(int)
        y_winner_test = (test_df["game_result"] == "home").astype(int)

        y_home_train = train_df["home_score"]
        y_home_test = test_df["home_score"]

        y_away_train = train_df["away_score"]
        y_away_test = test_df["away_score"]

        transformers = []
        if available_numeric:
            transformers.append(
                (
                    "num",
                    Pipeline([("imputer", SimpleImputer()), ("scaler", StandardScaler())]),
                    available_numeric,
                )
            )
        if available_categorical:
            transformers.append(
                (
                    "cat",
                    Pipeline(
                        [
                            (
                                "imputer",
                                SimpleImputer(strategy="constant", fill_value="missing"),
                            ),
                            ("onehot", OneHotEncoder(handle_unknown="ignore")),
                        ]
                    ),
                    available_categorical,
                )
            )

        preprocessor = ColumnTransformer(transformers=transformers)

        baseline_clf = Pipeline(
            [
                ("preprocessor", clone(preprocessor)),
                ("classifier", GradientBoostingClassifier(random_state=42)),
            ]
        )
        baseline_home = Pipeline(
            [
                ("preprocessor", clone(preprocessor)),
                ("regressor", GradientBoostingRegressor(random_state=42)),
            ]
        )
        baseline_away = Pipeline(
            [
                ("preprocessor", clone(preprocessor)),
                ("regressor", GradientBoostingRegressor(random_state=42)),
            ]
        )

        baseline_clf.fit(X_train, y_winner_train)
        baseline_home.fit(X_train, y_home_train)
        baseline_away.fit(X_train, y_away_train)

        logging.info(
            "Trained game outcome classifier (baseline), accuracy=%.3f",
            baseline_clf.score(X_test, y_winner_test),
        )
        logging.info(
            "Trained home score regressor (baseline), R^2=%.3f",
            baseline_home.score(X_test, y_home_test),
        )
        logging.info(
            "Trained away score regressor (baseline), R^2=%.3f",
            baseline_away.score(X_test, y_away_test),
        )

        tuned_clf = Pipeline(
            [
                ("preprocessor", clone(preprocessor)),
                ("classifier", GradientBoostingClassifier(random_state=42)),
            ]
        )
        tuned_home = Pipeline(
            [
                ("preprocessor", clone(preprocessor)),
                ("regressor", GradientBoostingRegressor(random_state=42)),
            ]
        )
        tuned_away = Pipeline(
            [
                ("preprocessor", clone(preprocessor)),
                ("regressor", GradientBoostingRegressor(random_state=42)),
            ]
        )

        try:
            cv = self._build_time_series_cv(len(X_train))
        except ValueError as exc:
            logging.warning(
                "Skipping hyperparameter tuning for game models due to insufficient data: %s",
                exc,
            )
            best_clf = tuned_clf.fit(X_train, y_winner_train)
            best_reg_home = tuned_home.fit(X_train, y_home_train)
            best_reg_away = tuned_away.fit(X_train, y_away_train)
        else:
            clf_search = RandomizedSearchCV(
                estimator=tuned_clf,
                param_distributions=self._gb_param_grid("classifier__"),
                n_iter=10,
                scoring="roc_auc",
                cv=cv,
                random_state=42,
                n_jobs=-1,
            )
            clf_search.fit(X_train, y_winner_train)
            best_clf = clf_search.best_estimator_
            logging.info(
                "Best parameters for game winner model: %s (CV ROC-AUC=%.3f)",
                clf_search.best_params_,
                clf_search.best_score_,
            )

            home_search = RandomizedSearchCV(
                estimator=tuned_home,
                param_distributions=self._gb_param_grid("regressor__"),
                n_iter=10,
                scoring="neg_mean_absolute_error",
                cv=cv,
                random_state=42,
                n_jobs=-1,
            )
            home_search.fit(X_train, y_home_train)
            best_reg_home = home_search.best_estimator_
            logging.info(
                "Best parameters for home score model: %s (CV MAE=%.3f)",
                home_search.best_params_,
                -home_search.best_score_,
            )

            away_search = RandomizedSearchCV(
                estimator=tuned_away,
                param_distributions=self._gb_param_grid("regressor__"),
                n_iter=10,
                scoring="neg_mean_absolute_error",
                cv=cv,
                random_state=42,
                n_jobs=-1,
            )
            away_search.fit(X_train, y_away_train)
            best_reg_away = away_search.best_estimator_
            logging.info(
                "Best parameters for away score model: %s (CV MAE=%.3f)",
                away_search.best_params_,
                -away_search.best_score_,
            )

        rf_clf = Pipeline(
            [
                ("preprocessor", clone(preprocessor)),
                (
                    "classifier",
                    RandomForestClassifier(
                        n_estimators=500,
                        random_state=42,
                        min_samples_leaf=2,
                        n_jobs=-1,
                    ),
                ),
            ]
        )

        stack_clf = StackingClassifier(
            estimators=[("gbm", clone(best_clf)), ("rf", rf_clf)],
            final_estimator=LogisticRegression(max_iter=1000),
            passthrough=False,
            n_jobs=-1,
        )

        try:
            calibrated_clf: Pipeline = CalibratedClassifierCV(
                estimator=stack_clf,
                method="sigmoid",
                cv=min(3, max(2, len(np.unique(y_winner_train)))),
            )
            calibrated_clf.fit(X_train, y_winner_train)
            final_clf: Pipeline = calibrated_clf
        except ValueError as exc:
            logging.warning("Calibration skipped for game winner model: %s", exc)
            final_clf = stack_clf.fit(X_train, y_winner_train)

        rf_home = Pipeline(
            [
                ("preprocessor", clone(preprocessor)),
                (
                    "regressor",
                    RandomForestRegressor(
                        n_estimators=600,
                        random_state=42,
                        min_samples_leaf=2,
                        n_jobs=-1,
                    ),
                ),
            ]
        )
        final_home = StackingRegressor(
            estimators=[("gbm", clone(best_reg_home)), ("rf", rf_home)],
            final_estimator=GradientBoostingRegressor(
                random_state=42, learning_rate=0.05, max_depth=3, n_estimators=200
            ),
            passthrough=False,
            n_jobs=-1,
        )
        final_home.fit(X_train, y_home_train)

        rf_away = Pipeline(
            [
                ("preprocessor", clone(preprocessor)),
                (
                    "regressor",
                    RandomForestRegressor(
                        n_estimators=600,
                        random_state=42,
                        min_samples_leaf=2,
                        n_jobs=-1,
                    ),
                ),
            ]
        )
        final_away = StackingRegressor(
            estimators=[("gbm", clone(best_reg_away)), ("rf", rf_away)],
            final_estimator=GradientBoostingRegressor(
                random_state=42, learning_rate=0.05, max_depth=3, n_estimators=200
            ),
            passthrough=False,
            n_jobs=-1,
        )
        final_away.fit(X_train, y_away_train)

        if hasattr(final_clf, "predict_proba"):
            winner_proba = final_clf.predict_proba(X_test)[:, 1]
        else:
            decision = final_clf.decision_function(X_test)
            winner_proba = 1.0 / (1.0 + np.exp(-decision))
        winner_pred = (winner_proba >= 0.5).astype(int)
        winner_accuracy = accuracy_score(y_winner_test, winner_pred)
        try:
            winner_roc_auc = roc_auc_score(y_winner_test, winner_proba)
        except ValueError:
            winner_roc_auc = float("nan")
        try:
            winner_log_loss = log_loss(y_winner_test, winner_proba, labels=[0, 1])
        except ValueError:
            winner_log_loss = float("nan")
        try:
            winner_brier = brier_score_loss(y_winner_test, winner_proba)
        except ValueError:
            winner_brier = float("nan")

        logging.info(
            "Game winner holdout metrics | accuracy=%.3f | ROC-AUC=%s | log_loss=%s | brier=%s",
            winner_accuracy,
            f"{winner_roc_auc:.3f}" if not np.isnan(winner_roc_auc) else "nan",
            f"{winner_log_loss:.3f}" if not np.isnan(winner_log_loss) else "nan",
            f"{winner_brier:.3f}" if not np.isnan(winner_brier) else "nan",
        )

        home_pred = final_home.predict(X_test)
        home_r2 = final_home.score(X_test, y_home_test)
        home_mae = mean_absolute_error(y_home_test, home_pred)
        home_rmse = float(np.sqrt(mean_squared_error(y_home_test, home_pred)))
        logging.info(
            "Home score holdout metrics | R^2=%.3f | MAE=%.3f | RMSE=%.3f",
            home_r2,
            home_mae,
            home_rmse,
        )

        away_pred = final_away.predict(X_test)
        away_r2 = final_away.score(X_test, y_away_test)
        away_mae = mean_absolute_error(y_away_test, away_pred)
        away_rmse = float(np.sqrt(mean_squared_error(y_away_test, away_pred)))
        logging.info(
            "Away score holdout metrics | R^2=%.3f | MAE=%.3f | RMSE=%.3f",
            away_r2,
            away_mae,
            away_rmse,
        )

        # Supplemental Poisson totals model for pricing
        try:
            poisson_pre = clone(preprocessor)
            poisson_pre.fit(sorted_df[feature_columns])

            transformed_train = poisson_pre.transform(X_train)
            transformed_test = poisson_pre.transform(X_test)
            transformed_full = poisson_pre.transform(sorted_df[feature_columns])

            if hasattr(transformed_train, "toarray"):
                transformed_train = transformed_train.toarray()
            if hasattr(transformed_test, "toarray"):
                transformed_test = transformed_test.toarray()
            if hasattr(transformed_full, "toarray"):
                transformed_full = transformed_full.toarray()

            try:
                feature_names_out = list(poisson_pre.get_feature_names_out())
            except Exception:
                feature_names_out = []

            expected_cols = transformed_train.shape[1]
            if not feature_names_out or len(feature_names_out) != expected_cols:
                logging.debug(
                    "Poisson preprocessor feature name mismatch: expected %d, got %d; "
                    "using generic feature names.",
                    expected_cols,
                    len(feature_names_out),
                )
                feature_names_out = [f"feature_{i}" for i in range(expected_cols)]

            train_processed = pd.DataFrame(
                transformed_train,
                columns=feature_names_out,
                index=X_train.index,
            )
            test_processed = pd.DataFrame(
                transformed_test,
                columns=feature_names_out,
                index=X_test.index,
            )
            full_processed = pd.DataFrame(
                transformed_full,
                columns=feature_names_out,
                index=sorted_df.index,
            )

            poisson_model = TeamPoissonTotals(alpha=1.0)
            poisson_model.fit(train_processed, y_home_train, train_processed, y_away_train)
            lam_home, lam_away = poisson_model.predict_lambda(test_processed, test_processed)
            rmse_home_pois = compute_rmse(y_home_test, lam_home)
            rmse_away_pois = compute_rmse(y_away_test, lam_away)
            logging.info(
                "Poisson team totals holdout | Home RMSE=%.2f Away RMSE=%.2f",
                rmse_home_pois,
                rmse_away_pois,
            )

            poisson_model.fit(
                full_processed,
                sorted_df["home_score"],
                full_processed,
                sorted_df["away_score"],
            )
            self.special_models["team_poisson"] = {
                "type": "poisson",
                "model": poisson_model,
                "preprocessor": poisson_pre,
                "feature_columns": list(feature_columns),
                "feature_names": feature_names_out,
            }
        except Exception:
            logging.exception("Failed to fit Poisson totals model", exc_info=True)

        self.db.record_backtest_metrics(
            self.run_id,
            "game_winner",
            {
                "accuracy": winner_accuracy,
                "roc_auc": winner_roc_auc,
                "log_loss": winner_log_loss,
                "brier": winner_brier,
            },
            sample_size=len(y_winner_test),
        )
        self.db.record_backtest_metrics(
            self.run_id,
            "home_points",
            {"r2": home_r2, "mae": home_mae, "rmse": home_rmse},
            sample_size=len(y_home_test),
        )
        self.db.record_backtest_metrics(
            self.run_id,
            "away_points",
            {"r2": away_r2, "mae": away_mae, "rmse": away_rmse},
            sample_size=len(y_away_test),
        )

        self.model_uncertainty["game_winner"] = {
            "log_loss": winner_log_loss,
            "brier": winner_brier,
            "accuracy": winner_accuracy,
        }
        self.model_uncertainty["home_points"] = {"rmse": home_rmse, "mae": home_mae}
        self.model_uncertainty["away_points"] = {"rmse": away_rmse, "mae": away_mae}

        X_full = sorted_df[feature_columns]
        y_winner_full = (sorted_df["game_result"] == "home").astype(int)
        final_clf.fit(X_full, y_winner_full)
        final_home.fit(X_full, sorted_df["home_score"])
        final_away.fit(X_full, sorted_df["away_score"])

        setattr(final_clf, "feature_columns", feature_columns)
        setattr(final_home, "feature_columns", feature_columns)
        setattr(final_away, "feature_columns", feature_columns)

        return {
            "game_winner": final_clf,
            "home_points": final_home,
            "away_points": final_away,
        }


# ---------------------------------------------------------------------------
# Prediction utilities
# ---------------------------------------------------------------------------


def predict_upcoming_games(
    models: Dict[str, Pipeline],
    engine: Engine,
    model_uncertainty: Optional[Dict[str, Dict[str, float]]] = None,
    output_path: Optional[Path] = None,
    save_json: bool = False,
    ingestor: Optional["NFLIngestor"] = None,
    trainer: Optional["ModelTrainer"] = None,
    config: Optional[NFLConfig] = None,
) -> Dict[str, pd.DataFrame]:
    feature_builder = FeatureBuilder(engine)
    feature_builder.build_features()
    model_uncertainty = model_uncertainty or {}

    base_games = pd.read_sql_table("nfl_games", engine).rename(columns=lambda col: str(col))
    base_games["start_time"] = pd.to_datetime(base_games["start_time"])
    base_games["day_of_week"] = base_games["day_of_week"].where(
        base_games["day_of_week"].notna(), base_games["start_time"].dt.day_name()
    )

    games_source = feature_builder.games_frame
    if games_source is not None and not games_source.empty:
        games_source = games_source.copy()
        games_source = games_source.rename(columns=lambda col: str(col))
    else:
        games_source = base_games

    games_source["start_time"] = pd.to_datetime(games_source["start_time"])
    games_source["day_of_week"] = games_source["day_of_week"].where(
        games_source["day_of_week"].notna(), games_source["start_time"].dt.day_name()
    )

    if "odds_updated" not in games_source.columns:
        games_source["odds_updated"] = pd.NaT

    upcoming_mask = (games_source["status"].isin(["upcoming", "scheduled", "inprogress"])) | games_source["home_score"].isna()
    upcoming = games_source.loc[upcoming_mask].copy()
    if upcoming.empty:
        logging.warning("No upcoming games found for prediction")
        return {"games": pd.DataFrame(), "players": pd.DataFrame()}

    upcoming["home_team"] = upcoming["home_team"].apply(normalize_team_abbr)
    upcoming["away_team"] = upcoming["away_team"].apply(normalize_team_abbr)
    upcoming = upcoming[upcoming["home_team"].notna() & upcoming["away_team"].notna()]
    if upcoming.empty:
        logging.warning("Upcoming games are missing team assignments after normalization")
        return {"games": pd.DataFrame(), "players": pd.DataFrame()}

    upcoming["start_time"] = pd.to_datetime(upcoming["start_time"], utc=True, errors="coerce")
    upcoming = upcoming[upcoming["start_time"].notna()]
    if upcoming.empty:
        logging.warning("Upcoming games are missing valid start times after normalization")
        return {"games": pd.DataFrame(), "players": pd.DataFrame()}

    eastern = ZoneInfo("America/New_York")
    upcoming["local_start_time"] = upcoming["start_time"].dt.tz_convert(eastern)
    upcoming["local_day_of_week"] = upcoming["local_start_time"].dt.day_name()
    upcoming["day_of_week"] = upcoming["day_of_week"].where(
        upcoming["day_of_week"].notna(), upcoming["local_day_of_week"]
    )

    now_utc = dt.datetime.now(dt.timezone.utc)
    lookback = now_utc - pd.Timedelta(hours=12)
    lookahead = now_utc + pd.Timedelta(days=7, hours=12)
    in_window_mask = (upcoming["start_time"] >= lookback) & (
        upcoming["start_time"] <= lookahead
    )
    window_games = upcoming.loc[in_window_mask].copy()

    if window_games.empty:
        earliest_start = upcoming["start_time"].min()
        if pd.isna(earliest_start):
            logging.warning("No upcoming games have a valid kickoff time available")
            return {"games": pd.DataFrame(), "players": pd.DataFrame()}
        week_start = earliest_start.normalize() - pd.to_timedelta(earliest_start.weekday(), unit="D")
        week_end = week_start + pd.Timedelta(days=7)
        week_mask = (upcoming["start_time"] >= week_start) & (
            upcoming["start_time"] <= week_end
        )
        window_games = upcoming.loc[week_mask].copy()
        if window_games.empty:
            logging.warning("No upcoming games within the current week window")
            return {"games": pd.DataFrame(), "players": pd.DataFrame()}
        logging.info(
            "Falling back to earliest scheduled week %s-%s with %d games",
            week_start.date(),
            week_end.date(),
            len(window_games),
        )

    upcoming = window_games.copy()

    desired_days = {"Thursday", "Sunday", "Monday"}
    upcoming = upcoming[upcoming["local_day_of_week"].isin(desired_days)]
    if upcoming.empty:
        logging.warning("No Thursday/Sunday/Monday games available for prediction")
        return {"games": pd.DataFrame(), "players": pd.DataFrame()}

    upcoming.loc[:, "_priority"] = upcoming["game_id"].apply(
        lambda value: 0 if isinstance(value, str) and value.isdigit() else 1
    )
    upcoming = upcoming.sort_values(
        ["_priority", "odds_updated", "start_time"], ascending=[True, False, True]
    )
    upcoming = upcoming.drop_duplicates(
        subset=["home_team", "away_team", "start_time"], keep="first"
    )
    upcoming = upcoming.drop(columns="_priority", errors="ignore")

    upcoming = upcoming.sort_values("start_time").reset_index(drop=True)

    def _ensure_model_features(frame: pd.DataFrame, model: Pipeline) -> pd.DataFrame:
        columns: Optional[Iterable[str]] = getattr(model, "feature_columns", None)
        if not columns:
            target_key = getattr(model, "target_name", None)
            if trainer is not None and target_key:
                columns = trainer.feature_column_map.get(target_key)
        if not columns:
            columns = getattr(model, "feature_names_in_", None)

        if not columns:
            numeric_cols = frame.select_dtypes(include=[np.number, bool]).columns.tolist()
            if not numeric_cols:
                return frame
            return frame.loc[:, numeric_cols]

        column_list = list(columns)
        if not column_list:
            numeric_cols = frame.select_dtypes(include=[np.number, bool]).columns.tolist()
            if not numeric_cols:
                return frame
            return frame.loc[:, numeric_cols]

        frame = frame.copy()
        for col in column_list:
            if col not in frame.columns:
                frame[col] = np.nan

        return frame.reindex(columns=column_list)

    # Game-level predictions
    game_models_present = all(key in models for key in ("game_winner", "home_points", "away_points"))
    if not game_models_present:
        logging.error("Missing trained game-level models. Cannot generate scoreboard predictions.")
        return {"games": pd.DataFrame(), "players": pd.DataFrame()}

    game_features = feature_builder.prepare_upcoming_game_features(upcoming)
    home_features = _ensure_model_features(game_features, models["home_points"])
    away_features = _ensure_model_features(game_features, models["away_points"])
    winner_features = _ensure_model_features(game_features, models["game_winner"])

    away_predictions = models["away_points"].predict(away_features)
    home_predictions = models["home_points"].predict(home_features)
    winner_probs = models["game_winner"].predict_proba(winner_features)[:, 1]

    if trainer is not None:
        try:
            specials = getattr(trainer, "special_models", {}) or {}
        except Exception:
            specials = {}
        calibration_info = specials.get("game_winner", {}).get("calibration") if isinstance(specials, dict) else None
        if calibration_info and calibration_info.get("method") == "logistic":
            model = calibration_info.get("model")
            if model is not None:
                try:
                    winner_probs = model.predict_proba(winner_probs.reshape(-1, 1))[:, 1]
                except Exception:
                    logging.debug(
                        "Unable to apply stored calibration for game_winner during inference",
                        exc_info=True,
                    )

    scoreboard = upcoming[[
        "game_id",
        "start_time",
        "local_start_time",
        "away_team",
        "home_team",
    ]].copy()
    scoreboard["away_score"] = away_predictions
    scoreboard["home_score"] = home_predictions
    scoreboard["home_win_probability"] = winner_probs

    home_unc = (model_uncertainty.get("home_points") or {})
    away_unc = (model_uncertainty.get("away_points") or {})
    winner_unc = (model_uncertainty.get("game_winner") or {})

    home_rmse = float(home_unc.get("rmse")) if home_unc.get("rmse") is not None else np.nan
    away_rmse = float(away_unc.get("rmse")) if away_unc.get("rmse") is not None else np.nan

    def _interval_bounds(series: pd.Series, rmse: float) -> Tuple[pd.Series, pd.Series]:
        if pd.isna(rmse):
            return pd.Series(np.nan, index=series.index), pd.Series(np.nan, index=series.index)
        lower = series - rmse
        upper = series + rmse
        return lower.clip(lower=0.0), upper.clip(lower=0.0)

    home_lower, home_upper = _interval_bounds(scoreboard["home_score"], home_rmse)
    away_lower, away_upper = _interval_bounds(scoreboard["away_score"], away_rmse)
    scoreboard["home_score_lower"] = home_lower
    scoreboard["home_score_upper"] = home_upper
    scoreboard["away_score_lower"] = away_lower
    scoreboard["away_score_upper"] = away_upper

    scoreboard["home_win_log_loss"] = winner_unc.get("log_loss")
    scoreboard["home_win_brier"] = winner_unc.get("brier")
    scoreboard["home_win_accuracy"] = winner_unc.get("accuracy")
    scoreboard["date"] = scoreboard["local_start_time"].dt.date.astype(str)
    scoreboard = scoreboard[
        [
            "game_id",
            "date",
            "start_time",
            "local_start_time",
            "away_team",
            "home_team",
            "away_score",
            "home_score",
            "away_score_lower",
            "away_score_upper",
            "home_score_lower",
            "home_score_upper",
            "home_win_probability",
            "home_win_log_loss",
            "home_win_brier",
            "home_win_accuracy",
        ]
    ].rename(
        columns={
            "away_team": "away_team_abbr",
            "home_team": "home_team_abbr",
        }
    )

    odds_columns = [
        "home_moneyline",
        "away_moneyline",
        "home_implied_prob",
        "away_implied_prob",
        "odds_updated",
    ]
    available_odds = [col for col in odds_columns if col in game_features.columns]
    if available_odds:
        odds_frame = game_features[["game_id", *available_odds]].drop_duplicates("game_id")
        scoreboard = scoreboard.merge(odds_frame, on="game_id", how="left")

    scoreboard = scoreboard.sort_values(["date", "start_time", "game_id"]).reset_index(drop=True)

    # Player-level predictions
    lineup_df = pd.DataFrame()
    if ingestor is not None:
        lineup_cache: Dict[Tuple[str, str, str], List[Dict[str, Any]]] = {}
        lineup_records: Dict[Tuple[str, str, str, str], Dict[str, Any]] = {}
        for game in upcoming.itertuples():
            season_val = getattr(game, "season", None)
            start_time = getattr(game, "start_time", None)
            away_team = getattr(game, "away_team", None)
            home_team = getattr(game, "home_team", None)
            if not away_team or not home_team:
                continue
            rows = ingestor.fetch_lineup_rows(
                start_time,
                away_team,
                home_team,
                cache=lineup_cache,
            )
            for row in rows:
                team = normalize_team_abbr(row.get("team"))
                position = normalize_position(row.get("position"))
                if not team or not position:
                    continue
                player_name = row.get("player_name") or ""
                first_name = row.get("first_name") or ""
                last_name = row.get("last_name") or ""
                name_for_key = " ".join(part for part in [first_name, last_name] if part) or player_name
                pname_key = row.get("__pname_key") or robust_player_name_key(name_for_key)
                if not player_name or not pname_key:
                    continue
                player_name_norm = normalize_player_name(player_name)
                raw_player_id = row.get("player_id")
                player_id = (
                    str(raw_player_id)
                    if raw_player_id not in (None, "")
                    else f"lineup_{team}_{pname_key}"
                )
                updated_at = row.get("updated_at")
                if isinstance(updated_at, str):
                    updated_at = parse_dt(updated_at)
                depth_id = row.get("depth_id")
                if not depth_id:
                    depth_id = f"msf-lineup:{team}:{position}:{pname_key}"

                status_bucket = row.get("status_bucket")
                practice_status = row.get("practice_status")
                if status_bucket:
                    status_bucket = normalize_injury_status(status_bucket)
                    practice_status = normalize_practice_status(practice_status)
                else:
                    status_bucket, practice_status = interpret_playing_probability(
                        row.get("playing_probability")
                    )
                    status_bucket = normalize_injury_status(status_bucket)
                    practice_status = normalize_practice_status(practice_status)

                record = {
                    "game_id": str(getattr(game, "game_id", "")),
                    "depth_id": depth_id,
                    "team": team,
                    "position": position,
                    "player_id": player_id,
                    "player_name": player_name,
                    "first_name": first_name,
                    "last_name": last_name,
                    "rank": row.get("rank"),
                    "updated_at": updated_at,
                    "player_name_norm": player_name_norm,
                    "__pname_key": pname_key,
                    "game_start": row.get("game_start") or start_time,
                    "side": row.get("side"),
                    "base_pos": row.get("base_pos") or position,
                    "playing_probability": row.get("playing_probability"),
                    "player_team": row.get("player_team"),
                    "status_bucket": status_bucket,
                    "practice_status": practice_status,
                }
                key = (record["game_id"], team, pname_key, position)
                existing = lineup_records.get(key)
                existing_ts = existing.get("updated_at") if existing else None
                existing_ts = pd.to_datetime(existing_ts) if existing_ts is not None else None
                new_ts = pd.to_datetime(updated_at) if updated_at is not None else None
                if existing is None or (existing_ts or pd.Timestamp.min) <= (new_ts or pd.Timestamp.max):
                    lineup_records[key] = record

        if lineup_records:
            lineup_df = pd.DataFrame(lineup_records.values())

    player_features = feature_builder.prepare_upcoming_player_features(
        upcoming,
        lineup_rows=lineup_df if not lineup_df.empty else None,
    )
    respect_lineups = True if config is None else bool(config.respect_lineups)
    if trainer is not None:
        player_features = trainer.apply_lineup_gate(
            player_features,
            respect_lineups=respect_lineups,
            lineup_df=lineup_df if not lineup_df.empty else None,
        )
    elif respect_lineups:
        logging.warning(
            "Respect-lineups flag enabled but no trainer provided; skipping roster gating",
        )
    player_predictions = pd.DataFrame()
    if not player_features.empty:
        player_predictions = player_features[
            ["game_id", "team", "player_id", "player_name", "position"]
        ].copy()
        if "_usage_confidence" in player_features.columns:
            player_predictions["_usage_confidence"] = player_features[
                "_usage_confidence"
            ].values
        if "is_placeholder" in player_features.columns:
            player_predictions["is_placeholder"] = (
                player_features["is_placeholder"].astype(bool).values
            )

        for target, model in models.items():
            if target in {"game_winner", "home_points", "away_points"}:
                continue

            allowed_positions = getattr(
                model, "allowed_positions", TARGET_ALLOWED_POSITIONS.get(target)
            )
            if allowed_positions:
                mask = player_predictions["position"].isin(allowed_positions)
            else:
                mask = pd.Series(True, index=player_predictions.index)

            target_values = pd.Series(np.nan, index=player_predictions.index, dtype=float)
            if mask.any():
                features_for_model = _ensure_model_features(
                    player_features.loc[mask], model
                )
                try:
                    preds = model.predict(features_for_model)
                except Exception:
                    logging.exception("Failed to generate predictions for %s", target)
                    continue
                if trainer is not None:
                    preds = trainer.calibrate_player_predictions(
                        target,
                        player_features.loc[mask],
                        preds,
                    )
                if target in NON_NEGATIVE_TARGETS:
                    preds = np.maximum(np.asarray(preds, dtype=float), 0.0)
                target_values.loc[mask] = preds
            player_predictions[f"pred_{target}"] = target_values.values

        for column in [
            "pred_passing_yards",
            "pred_rushing_yards",
            "pred_receiving_yards",
            "pred_receptions",
            "pred_rushing_tds",
            "pred_receiving_tds",
            "pred_passing_tds",
        ]:
            if column not in player_predictions.columns:
                player_predictions[column] = np.nan

        value_columns = [
            "pred_passing_yards",
            "pred_rushing_yards",
            "pred_receiving_yards",
            "pred_receptions",
            "pred_rushing_tds",
            "pred_receiving_tds",
            "pred_passing_tds",
        ]
        player_predictions[value_columns] = (
            player_predictions[value_columns].fillna(0.0).clip(lower=0.0)
        )

        qb_mask = player_predictions["position"] == "QB"
        rb_mask = player_predictions["position"] == "RB"
        wr_mask = player_predictions["position"] == "WR"
        te_mask = player_predictions["position"] == "TE"

        # Quarterbacks: retain passing and rushing yardage, suppress receiving metrics
        player_predictions.loc[qb_mask, [
            "pred_receiving_yards",
            "pred_receptions",
            "pred_receiving_tds",
        ]] = 0.0

        # Rushing output is meaningful for quarterbacks and running backs.
        rushing_allowed_mask = qb_mask | rb_mask
        player_predictions.loc[~rushing_allowed_mask, "pred_rushing_yards"] = 0.0
        player_predictions.loc[~rushing_allowed_mask, "pred_rushing_tds"] = 0.0

        # Pass catchers (RB/WR/TE) retain receiving metrics; others zeroed out
        receivers_mask = rb_mask | wr_mask | te_mask
        player_predictions.loc[~receivers_mask, [
            "pred_receiving_yards",
            "pred_receptions",
            "pred_receiving_tds",
        ]] = 0.0

        # Non-quarterbacks should not have passing output
        player_predictions.loc[~qb_mask, [
            "pred_passing_yards",
            "pred_passing_tds",
        ]] = 0.0

        player_predictions["pred_touchdowns"] = (
            player_predictions["pred_rushing_tds"].fillna(0)
            + player_predictions["pred_receiving_tds"].fillna(0)
            + player_predictions["pred_passing_tds"].fillna(0)
        )

    priced_results: Dict[str, pd.DataFrame] = {}
    if trainer is not None and player_features is not None:
        specials = getattr(trainer, "special_models", {}) or {}
        player_pred_tables: Dict[str, pd.DataFrame] = {}

        def _build_player_index(frame: pd.DataFrame) -> pd.DataFrame:
            cols = [
                col
                for col in [
                    "player_id",
                    "player_name",
                    "team",
                    "opponent",
                    "position",
                    "game_id",
                    "event_id",
                ]
                if col in frame.columns
            ]
            return frame[cols].copy()

        for target in ("receiving_yards", "receptions", "passing_yards"):
            info = specials.get(target)
            if not info or info.get("type") != "quantile":
                continue
            allowed = info.get("allowed_positions")
            mask = (
                player_features["position"].isin(allowed)
                if allowed and "position" in player_features.columns
                else pd.Series(True, index=player_features.index)
            )
            subset = player_features.loc[mask].copy()
            if subset.empty:
                continue
            features_subset = _ensure_model_features(
                subset, SimpleNamespace(feature_columns=info.get("feature_columns", []))
            )
            player_index = _build_player_index(subset)
            table = make_quantile_pred_table(
                info["model"],
                info["preprocessor"],
                info.get("feature_names"),
                features_subset,
                player_index,
                target,
            )
            if not table.empty:
                player_pred_tables[target] = table

        anytime_table = pd.DataFrame()
        for target in ("receiving_tds", "rushing_tds"):
            info = specials.get(target)
            if not info or info.get("type") != "hurdle":
                continue
            allowed = info.get("allowed_positions")
            mask = (
                player_features["position"].isin(allowed)
                if allowed and "position" in player_features.columns
                else pd.Series(True, index=player_features.index)
            )
            subset = player_features.loc[mask].copy()
            if subset.empty:
                continue
            features_subset = _ensure_model_features(
                subset, SimpleNamespace(feature_columns=info.get("feature_columns", []))
            )
            player_index = _build_player_index(subset)
            table = make_anytime_td_table(
                info["model"],
                info["preprocessor"],
                info.get("feature_names"),
                features_subset,
                player_index,
            )
            if table.empty:
                continue
            if anytime_table.empty:
                anytime_table = table
            else:
                key_cols = [col for col in ["player_id", "team", "opponent"] if col in table.columns]
                merged = anytime_table.merge(
                    table,
                    on=key_cols,
                    how="outer",
                    suffixes=("_a", "_b"),
                )
                merged["anytime_prob"] = merged[["anytime_prob_a", "anytime_prob_b"]].mean(axis=1)
                anytime_table = merged.drop(columns=["anytime_prob_a", "anytime_prob_b"], errors="ignore")
        if not anytime_table.empty:
            player_pred_tables["anytime_td"] = anytime_table

        poisson_info = specials.get("team_poisson")
        feats_home = pd.DataFrame()
        feats_away = pd.DataFrame()
        if poisson_info and not game_features.empty:
            base_features = _ensure_model_features(
                game_features,
                SimpleNamespace(feature_columns=poisson_info.get("feature_columns", [])),
            )
            processed = _transform_with_feature_names(
                poisson_info["preprocessor"],
                base_features,
                poisson_info.get("feature_names"),
            )
            feats_home = processed.copy()
            feats_away = processed.copy()

        if player_pred_tables or not feats_home.empty:
            start_min = upcoming["start_time"].min()
            start_max = upcoming["start_time"].max()
            if pd.isna(start_min) or pd.isna(start_max):
                week_key = dt.datetime.now(dt.timezone.utc).strftime("%Y%m%d")
            else:
                start_min_ts = pd.to_datetime(start_min)
                start_max_ts = pd.to_datetime(start_max)
                if start_min_ts.tzinfo is None:
                    start_min_ts = start_min_ts.tz_localize(dt.timezone.utc)
                else:
                    start_min_ts = start_min_ts.tz_convert(dt.timezone.utc)
                if start_max_ts.tzinfo is None:
                    start_max_ts = start_max_ts.tz_localize(dt.timezone.utc)
                else:
                    start_max_ts = start_max_ts.tz_convert(dt.timezone.utc)
                start_min = start_min_ts.tz_localize(None)
                start_max = start_max_ts.tz_localize(None)
                week_key = f"{start_min.strftime('%Y%m%d')}_{start_max.strftime('%Y%m%d')}"

            odds_players_df = pd.DataFrame(
                columns=[
                    "market",
                    "player_id",
                    "player_name",
                    "team",
                    "opponent",
                    "line",
                    "american_odds",
                    "sportsbook",
                    "event_id",
                ]
            )
            odds_games_df = pd.DataFrame(
                columns=[
                    "market",
                    "game_id",
                    "away_team",
                    "home_team",
                    "side",
                    "total",
                    "american_odds",
                    "sportsbook",
                    "event_id",
                    "last_update",
                ]
            )

            if ingestor is not None and getattr(ingestor, "odds_client", None) is not None:
                try:
                    odds_payload = ingestor.odds_client.fetch_odds()
                    odds_players_df, odds_games_df = extract_pricing_odds(
                        odds_payload,
                        valid_game_ids=upcoming["game_id"].astype(str).unique(),
                    )
                    logging.info(
                        "Collected %d totals rows and %d player prop rows for pricing",
                        len(odds_games_df),
                        len(odds_players_df),
                    )
                except Exception as exc:
                    logging.warning("Failed to fetch odds for pricing: %s", exc)

            out_dir = Path("pricing_outputs")
            priced_results = emit_priced_picks(
                week_key=week_key,
                player_pred_tables=player_pred_tables,
                odds_players=odds_players_df,
                week_games_df=upcoming[["game_id", "away_team", "home_team"]].copy(),
                feats_home=feats_home,
                feats_away=feats_away,
                odds_games=odds_games_df,
                tpois=(poisson_info or {}).get("model") if poisson_info else None,
                out_dir=out_dir,
            )

    # Reporting output
    def _format_table(headers: Sequence[str], rows: Sequence[Sequence[str]], aligns=None) -> List[str]:
        if aligns is None:
            aligns = ["left"] * len(headers)

        widths = [len(str(header)) for header in headers]
        for row in rows:
            for idx, cell in enumerate(row):
                widths[idx] = max(widths[idx], len(str(cell)))

        def _fmt(cell: str, width: int, align: str) -> str:
            text = str(cell)
            if align == "right":
                return text.rjust(width)
            if align == "center":
                return text.center(width)
            return text.ljust(width)

        sep = "+".join([""] + ["-" * (w + 2) for w in widths] + [""])
        header_line = "| " + " | ".join(
            _fmt(header, width, align)
            for header, width, align in zip(headers, widths, aligns)
        ) + " |"

        table_lines = [sep, header_line, sep]
        for row in rows:
            formatted = "| " + " | ".join(
                _fmt(cell, width, align)
                for cell, width, align in zip(row, widths, aligns)
            ) + " |"
            table_lines.append(formatted)
        table_lines.append(sep)
        return table_lines

    lines: List[str] = []

    if not scoreboard.empty:
        scoreboard_rows: List[List[str]] = []
        for row in scoreboard.itertuples(index=False):
            away_low = row.away_score_lower if not pd.isna(row.away_score_lower) else row.away_score
            away_high = row.away_score_upper if not pd.isna(row.away_score_upper) else row.away_score
            home_low = row.home_score_lower if not pd.isna(row.home_score_lower) else row.home_score
            home_high = row.home_score_upper if not pd.isna(row.home_score_upper) else row.home_score

            scoreboard_rows.append(
                [
                    str(row.date),
                    row.away_team_abbr,
                    row.home_team_abbr,
                    f"{row.away_score:.2f} ({away_low:.2f}-{away_high:.2f})",
                    f"{row.home_score:.2f} ({home_low:.2f}-{home_high:.2f})",
                ]
            )

        lines.extend(
            _format_table(
                ["Date", "Away", "Home", "Away Score ±RMSE", "Home Score ±RMSE"],
                scoreboard_rows,
                aligns=["left", "left", "left", "right", "right"],
            )
        )

    if winner_unc:
        lines.append("")
        lines.append("Game winner calibration:")
        if winner_unc.get("log_loss") is not None:
            lines.append(f"  Log loss: {winner_unc['log_loss']:.3f}")
        if winner_unc.get("brier") is not None:
            lines.append(f"  Brier score: {winner_unc['brier']:.3f}")
        if winner_unc.get("accuracy") is not None:
            lines.append(f"  Validation accuracy: {winner_unc['accuracy']:.3f}")

    position_order = {"QB": 0, "RB": 1, "HB": 1, "FB": 1, "WR": 2, "TE": 3}

    if not player_predictions.empty:
        for game in scoreboard.itertuples(index=False):
            lines.append("")
            lines.append(f"{game.away_team_abbr} at {game.home_team_abbr}")
            lines.append("".ljust(len(lines[-1]), "-"))

            game_players = player_predictions[player_predictions["game_id"] == game.game_id]
            for team in [game.away_team_abbr, game.home_team_abbr]:
                team_players = game_players[game_players["team"] == team].copy()
                if team_players.empty:
                    continue

                team_players["_pos_order"] = team_players["position"].map(position_order).fillna(9)
                team_players = team_players.sort_values(
                    ["_pos_order", "pred_touchdowns", "pred_receptions"], ascending=[True, False, False]
                )

                rows: List[List[str]] = []
                def _non_negative(val: float) -> float:
                    try:
                        numeric = float(val)
                    except (TypeError, ValueError):
                        return 0.0
                    if math.isnan(numeric) or math.isinf(numeric):
                        return 0.0
                    return numeric if numeric >= 0.0 else 0.0

                for player in team_players.itertuples(index=False):
                    name = player.player_name or "Unknown Player"

                    rushing_tds = getattr(player, "pred_rushing_tds", 0.0)
                    if pd.isna(rushing_tds):
                        rushing_tds = 0.0

                    display_touchdowns = player.pred_touchdowns
                    if pd.isna(display_touchdowns):
                        display_touchdowns = 0.0

                    if player.position == "QB":
                        display_touchdowns = rushing_tds

                    rows.append(
                        [
                            name,
                            player.position,
                            f"{_non_negative(player.pred_passing_yards):.2f}",
                            f"{_non_negative(player.pred_rushing_yards):.2f}",
                            f"{_non_negative(player.pred_receiving_yards):.2f}",
                            f"{_non_negative(player.pred_receptions):.2f}",
                            f"{_non_negative(display_touchdowns):.2f}",
                            f"{_non_negative(player.pred_passing_tds):.2f}",
                        ]
                    )

                if rows:
                    lines.append("")
                    lines.append(f"{team} Starters")
                    lines.extend(
                        _format_table(
                            [
                                "Player",
                                "Pos",
                                "Pass Yds",
                                "Rush Yds",
                                "Rec Yds",
                                "Receptions",
                                "Rush TDs",
                                "Pass TDs",
                            ],
                            rows,
                            aligns=[
                                "left",
                                "center",
                                "right",
                                "right",
                                "right",
                                "right",
                                "right",
                                "right",
                            ],
                        )
                    )

    report_text = "\n".join(lines)
    print(report_text)

    if save_json and output_path is not None:
        games_payload = scoreboard.copy()
        games_payload["start_time"] = games_payload["start_time"].astype(str)
        if "local_start_time" in games_payload.columns:
            games_payload["local_start_time"] = games_payload["local_start_time"].astype(str)

        players_payload = player_predictions.drop(
            columns=[col for col in player_predictions.columns if col.startswith("_")],
            errors="ignore",
        )
        if "start_time" in players_payload.columns:
            players_payload["start_time"] = players_payload["start_time"].astype(str)
        if "local_start_time" in players_payload.columns:
            players_payload["local_start_time"] = players_payload["local_start_time"].astype(str)

        output_payload = {
            "games": games_payload.to_dict(orient="records"),
            "players": players_payload.to_dict(orient="records"),
        }
        output_path.write_text(json.dumps(output_payload, indent=2))
        logging.info("Saved prediction summary to %s", output_path)

    result_payload = {"games": scoreboard, "players": player_predictions}
    if priced_results:
        result_payload["priced"] = priced_results
    return result_payload


# ---------------------------------------------------------------------------
# Main entry point
# ---------------------------------------------------------------------------


def setup_logging(level: str) -> None:
    logging.basicConfig(
        level=getattr(logging, level.upper(), logging.INFO),
        format="%(asctime)s | %(levelname)8s | %(name)s | %(message)s",
    )


def parse_args() -> argparse.Namespace:
    parser = argparse.ArgumentParser(description="NFL betting analytics pipeline")
    parser.add_argument("--config", type=str, help="Optional path to JSON config file")
    parser.add_argument("--predict", action="store_true", help="Generate predictions for upcoming games")
    parser.add_argument("--output", type=Path, default=Path("predictions.json"), help="Where to save predictions")
    parser.add_argument(
        "--respect-lineups",
        action="store_true",
        default=None,
        help="Filter modeling and props to starters from MSF lineup.json when available",
    )
    return parser.parse_args()


def load_config(path: Optional[str]) -> NFLConfig:
    config = NFLConfig()
    if not path:
        return config

    with open(path, "r", encoding="utf-8") as f:
        payload = json.load(f)
    for field in dataclasses.fields(config):
        if field.name in payload:
            setattr(config, field.name, payload[field.name])
    return config


def main() -> None:
    args = parse_args()
    config = load_config(args.config)
    if getattr(args, "respect_lineups", None) is not None:
        config.respect_lineups = bool(args.respect_lineups)
    setup_logging(config.log_level)

    logging.info("Connecting to PostgreSQL at %s", config.pg_url)
    engine = create_engine(config.pg_url, future=True)
    db = NFLDatabase(engine)

    msf_client = MySportsFeedsClient(NFL_API_USER, NFL_API_PASS)
    odds_client = OddsApiClient(
        ODDS_API_KEY,
        allow_insecure_ssl=config.odds_allow_insecure_ssl,
    )
    supplemental_loader = SupplementalDataLoader(config)

    # TODO: Backfill automated regression tests that exercise the Odds API ingestion
    # and ROI evaluation pipeline once live prop feeds are verified. The current
    # integration path is only covered by manual end-to-end runs.
    ingestor = NFLIngestor(db, msf_client, odds_client, supplemental_loader)
    ingestor.ingest(config.seasons)

    trainer = ModelTrainer(engine, db)
    try:
        models = trainer.train()
    except RuntimeError as exc:
        logging.error("Unable to train models: %s", exc)
        logging.error(
            "Model training requires historical games and player statistics. "
            "Ensure ingestion succeeded (check API credentials, plan access, and season settings) before rerunning."
        )
        if args.predict:
            logging.error("Prediction generation skipped because models were not trained.")
        return

    if not models:
        logging.warning(
            "No models were trained. Verify that sufficient labeled data exists in the database before requesting predictions."
        )
        if args.predict:
            logging.error("Prediction generation skipped because no models were available.")
        return

    predict_upcoming_games(
        models,
        engine,
        trainer.model_uncertainty,
        output_path=args.output if args.predict else None,
        save_json=args.predict,
        ingestor=ingestor,
        trainer=trainer,
        config=config,
    )


if __name__ == "__main__":
    main()<|MERGE_RESOLUTION|>--- conflicted
+++ resolved
@@ -700,28 +700,19 @@
     key_col: str,
     allowed_side_map: Dict[str, Set[str]],
 ) -> pd.DataFrame:
-<<<<<<< HEAD
     """Merge prediction rows with sportsbook offers using a specific join key."""
 
-=======
->>>>>>> 28405df9
     if preds.empty or offers.empty:
         return pd.DataFrame()
 
     key_cols: List[str] = ["market", key_col]
-<<<<<<< HEAD
 
     # Include event-level context when available so duplicate matchups resolve cleanly.
-=======
->>>>>>> 28405df9
     if not key_col.endswith("_event_key"):
         if "_event_key" in preds.columns and "_event_key" in offers.columns:
             if preds["_event_key"].astype(bool).any() and offers["_event_key"].astype(bool).any():
                 key_cols.append("_event_key")
-<<<<<<< HEAD
-
-=======
->>>>>>> 28405df9
+
     if "line" in offers.columns:
         key_cols.append("line")
     if "side" in offers.columns:
@@ -732,10 +723,7 @@
         return pd.DataFrame()
 
     if "side" in best.columns:
-<<<<<<< HEAD
         best = best.copy()
-=======
->>>>>>> 28405df9
         best["_side_norm"] = best["side"].fillna("").str.lower()
         best = best[
             best.apply(
@@ -751,16 +739,7 @@
     if not join_cols:
         join_cols = ["market", key_col]
 
-<<<<<<< HEAD
     return preds.merge(best, on=join_cols, how="inner", suffixes=("", "_book"))
-=======
-    return preds.merge(
-        best,
-        on=join_cols,
-        how="inner",
-        suffixes=("", "_book"),
-    )
->>>>>>> 28405df9
 
 
 def build_player_prop_candidates(
@@ -798,7 +777,6 @@
             team_key = team_val.strip().upper()
         else:
             team_key = ""
-<<<<<<< HEAD
 
         team_join = f"{name_key}::{team_key}" if name_key and team_key else name_key
 
@@ -857,104 +835,6 @@
         | odds_df["_player_team_key"].astype(bool)
         | odds_df["_player_name_key"].astype(bool)
     ].copy()
-=======
-
-        team_join = f"{name_key}::{team_key}" if name_key and team_key else name_key
-
-        event_val = row.get("event_id") or row.get("game_id")
-        event_key = _normalize_identifier(event_val)
-
-        def _with_event(base: str) -> str:
-            if base and event_key:
-                return f"{base}::{event_key}"
-            return ""
-
-        return pd.Series(
-            {
-                "_event_key": event_key,
-                "_player_id_key": identifier,
-                "_player_name_key": name_key,
-                "_player_team_key": team_join,
-                "_player_id_event_key": _with_event(identifier),
-                "_player_name_event_key": _with_event(name_key),
-                "_player_team_event_key": _with_event(team_join if team_join else name_key),
-            }
-        )
-
-    def _annotate_keys(frame: pd.DataFrame) -> pd.DataFrame:
-        if frame.empty:
-            result = frame.copy()
-            result["_event_key"] = pd.Series(dtype=str)
-            result["_player_id_key"] = pd.Series(dtype=str)
-            result["_player_name_key"] = pd.Series(dtype=str)
-            result["_player_team_key"] = pd.Series(dtype=str)
-            result["_player_id_event_key"] = pd.Series(dtype=str)
-            result["_player_name_event_key"] = pd.Series(dtype=str)
-            result["_player_team_event_key"] = pd.Series(dtype=str)
-            return result
-
-        keys = frame.apply(_extract_keys, axis=1)
-        out = pd.concat([frame.copy(), keys], axis=1)
-        mask = out["_player_team_key"].astype(bool)
-        out.loc[~mask, "_player_team_key"] = out.loc[~mask, "_player_name_key"]
-        mask_event = out["_player_team_event_key"].astype(bool)
-        out.loc[~mask_event, "_player_team_event_key"] = out.loc[
-            ~mask_event, "_player_name_event_key"
-        ]
-        return out
-
-    pred_df = _annotate_keys(pred_df)
-    odds_df = _annotate_keys(odds_df)
-
-    pred_df = pred_df[
-        pred_df["_player_id_key"].astype(bool)
-        | pred_df["_player_team_key"].astype(bool)
-        | pred_df["_player_name_key"].astype(bool)
-    ].copy()
-    odds_df = odds_df[
-        odds_df["_player_id_key"].astype(bool)
-        | odds_df["_player_team_key"].astype(bool)
-        | odds_df["_player_name_key"].astype(bool)
-    ].copy()
-
-        if "side" in best.columns:
-            best["_side_norm"] = best["side"].fillna("").str.lower()
-            best = best[
-                best.apply(
-                    lambda row: row["_side_norm"]
-                    in allowed_side_map.get(row["market"], {row["_side_norm"]}),
-                    axis=1,
-                )
-            ].drop(columns=["_side_norm"], errors="ignore")
-            if best.empty:
-                return pd.DataFrame()
-
-        join_cols = [
-            col for col in key_cols if col in preds.columns and col in best.columns
-        ]
-        if not join_cols:
-            join_cols = ["market", key_col]
-
-        return preds.merge(
-            best,
-            on=join_cols,
-            how="inner",
-            suffixes=("", "_book"),
-        )
-
-    pred_df["_pred_index"] = np.arange(len(pred_df))
-    odds_df["_odds_index"] = np.arange(len(odds_df))
-    pred_df = pred_df.set_index("_pred_index", drop=False)
-    odds_df = odds_df.set_index("_odds_index", drop=False)
-
-    allowed_side_map: Dict[str, Set[str]] = {
-        "anytime_td": {"yes", "over"},
-        "passing_yards": {"over"},
-        "receiving_yards": {"over"},
-        "receptions": {"over"},
-        "rushing_yards": {"over"},
-    }
->>>>>>> 28405df9
 
     merged_frames: List[pd.DataFrame] = []
     remaining_pred = pred_df
@@ -987,7 +867,6 @@
         if matched_odds_idx:
             remaining_odds = remaining_odds.drop(index=matched_odds_idx, errors="ignore")
 
-<<<<<<< HEAD
     pred_df["_pred_index"] = np.arange(len(pred_df))
     odds_df["_odds_index"] = np.arange(len(odds_df))
     pred_df = pred_df.set_index("_pred_index", drop=False)
@@ -1032,8 +911,6 @@
         if matched_odds_idx:
             remaining_odds = remaining_odds.drop(index=matched_odds_idx, errors="ignore")
 
-=======
->>>>>>> 28405df9
     if not merged_frames:
         logging.info(
             "Player prop odds merge produced 0 matches (pred_rows=%d, odds_rows=%d)",
