--- conflicted
+++ resolved
@@ -86,10 +86,6 @@
 from sqlalchemy.engine import Engine
 from sqlalchemy.exc import SQLAlchemyError
 
-<<<<<<< HEAD
-=======
-set_config(enable_metadata_routing=True)
->>>>>>> 0f962d2f
 
 # ==== BEGIN LINEUP + PANDAS PATCH HELPERS ===================================
 def _is_effectively_empty_df(df: Optional[pd.DataFrame]) -> bool:
@@ -6701,15 +6697,6 @@
         gbm_stack_estimator = clone(best_model)
         rf_stack_estimator = rf_pipeline
 
-<<<<<<< HEAD
-=======
-        for estimator in (gbm_stack_estimator, rf_stack_estimator):
-            if hasattr(estimator, "set_fit_request"):
-                estimator.set_fit_request(sample_weight=True)
-        if hasattr(final_estimator, "set_fit_request"):
-            final_estimator.set_fit_request(sample_weight=True)
-
->>>>>>> 0f962d2f
         ensemble = StackingRegressor(
             estimators=[
                 ("gbm", gbm_stack_estimator),
@@ -6720,7 +6707,6 @@
             n_jobs=-1,
         )
 
-<<<<<<< HEAD
         ensemble_fit_params: Dict[str, Any] = {}
         if train_weight_array is not None:
             ensemble_fit_params = {
@@ -6729,11 +6715,6 @@
                 "final_estimator__sample_weight": train_weight_array,
             }
         ensemble.fit(X_train, y_train, **ensemble_fit_params)
-=======
-        if hasattr(ensemble, "set_fit_request"):
-            ensemble.set_fit_request(sample_weight=True)
-        ensemble.fit(X_train, y_train, sample_weight=train_weight_array)
->>>>>>> 0f962d2f
 
         if len(X_test_actual) > 0:
             y_pred_actual = ensemble.predict(X_test_actual)
@@ -6762,7 +6743,6 @@
         final_features = sorted_df.loc[final_mask, feature_columns]
         final_target = sorted_df.loc[final_mask, target]
         final_weights_array = _as_weight_array(sorted_weights.loc[final_mask])
-<<<<<<< HEAD
         final_fit_params: Dict[str, Any] = {}
         if final_weights_array is not None:
             final_fit_params = {
@@ -6771,13 +6751,6 @@
                 "final_estimator__sample_weight": final_weights_array,
             }
         ensemble.fit(final_features, final_target, **final_fit_params)
-=======
-        if hasattr(ensemble, "set_fit_request"):
-            ensemble.set_fit_request(sample_weight=True)
-        ensemble.fit(
-            final_features, final_target, sample_weight=final_weights_array
-        )
->>>>>>> 0f962d2f
         setattr(ensemble, "feature_columns", feature_columns)
         setattr(ensemble, "allowed_positions", TARGET_ALLOWED_POSITIONS.get(target))
         setattr(ensemble, "target_name", target)
