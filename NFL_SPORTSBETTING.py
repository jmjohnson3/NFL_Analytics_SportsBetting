#!/usr/bin/env python3
"""Comprehensive NFL betting analytics and prediction pipeline.

This script ingests game, player, and odds data from the MySportsFeeds and The Odds
API services, persists the information to PostgreSQL, and then builds machine
learning models to predict player performance and game outcomes.

The workflow is designed to run incrementally: the first execution ingests all
available data for the configured seasons, while subsequent runs only request new
games and odds. The machine learning models incorporate contextual features such
as venue effects, day-of-week trends, officiating crews, weather, and team unit
strengths (rush/pass offense & defense) to deliver rich predictive insights that
can be used to identify profitable betting opportunities.
"""

from __future__ import annotations

import argparse
import dataclasses
import datetime as dt
import json
import logging
import math
import os
import re
import time
import unicodedata
import uuid
from collections import defaultdict
from pathlib import Path
from typing import Any, Dict, Iterable, List, Optional, Sequence, Set, Tuple, Union
from zoneinfo import ZoneInfo

import numpy as np
import pandas as pd
import requests
from requests import HTTPError
from requests.auth import HTTPBasicAuth
from requests.exceptions import JSONDecodeError as RequestsJSONDecodeError
from sklearn import set_config
from sklearn.base import clone
from sklearn.calibration import CalibratedClassifierCV
from sklearn.compose import ColumnTransformer
from sklearn.ensemble import (
    GradientBoostingClassifier,
    GradientBoostingRegressor,
    HistGradientBoostingClassifier,
    HistGradientBoostingRegressor,
    RandomForestClassifier,
    RandomForestRegressor,
    StackingClassifier,
    StackingRegressor,
)
from sklearn.impute import SimpleImputer
from sklearn.metrics import (
    accuracy_score,
    brier_score_loss,
    log_loss,
    mean_absolute_error,
    mean_squared_error,
    r2_score,
    roc_auc_score,
)
from sklearn.model_selection import RandomizedSearchCV, TimeSeriesSplit
from sklearn.linear_model import LogisticRegression
from sklearn.neighbors import NearestNeighbors
from sklearn.pipeline import Pipeline
from sklearn.preprocessing import OneHotEncoder, StandardScaler
from sqlalchemy import (
    JSON,
    Column,
    DateTime,
    Float,
    Integer,
    MetaData,
    String,
    Table,
    UniqueConstraint,
    and_,
    create_engine,
    func,
    inspect,
    select,
    text,
)
from sqlalchemy.dialects.postgresql import insert
from sqlalchemy.engine import Engine
from sqlalchemy.exc import SQLAlchemyError


# ==== BEGIN LINEUP + PANDAS PATCH HELPERS ===================================
def _is_effectively_empty_df(df: Optional[pd.DataFrame]) -> bool:
    if df is None:
        return True
    if not isinstance(df, pd.DataFrame):
        return True
    if df.empty:
        return True
    # all columns all-NA
    try:
        if df.shape[1] == 0:
            return True
        if all(df[col].isna().all() for col in df.columns):
            return True
    except Exception:
        pass
    return False

def safe_concat(frames: List[pd.DataFrame], **kwargs) -> pd.DataFrame:
    """Concat that ignores None/empty/all-NA frames to avoid FutureWarnings and dtype drift."""
    cleaned = [f for f in frames if not _is_effectively_empty_df(f)]
    if not cleaned:
        # Return an empty but stable DataFrame if everything is empty
        return pd.DataFrame()
    if len(cleaned) == 1:
        # Avoid returning a view into the input DataFrame which could be mutated upstream
        return cleaned[0].copy()
    return pd.concat(cleaned, **kwargs)


def compute_recency_usage_weights(frame: pd.DataFrame) -> pd.Series:
    """Compute recency- and usage-based weights for player rows."""

    if frame is None or frame.empty:
        return pd.Series(dtype=float, index=getattr(frame, "index", None))

    recency_cols = [
        "start_time",
        "local_start_time",
        "game_datetime",
        "game_date",
        "kickoff",
    ]
    recency_weight = pd.Series(1.0, index=frame.index, dtype=float)
    found_time = False
    for col in recency_cols:
        if col in frame.columns:
            candidate = pd.to_datetime(frame[col], errors="coerce")
            if candidate.notna().any():
                latest = candidate.max()
                age_days = (latest - candidate).dt.total_seconds() / 86400.0
                age_days = age_days.fillna(age_days.max() or 0.0)
                halflife_days = 21.0
                recency_weight = np.exp(-age_days / halflife_days)
                found_time = True
                break
    if not found_time and {"season", "week"}.issubset(frame.columns):
        season_vals = pd.to_numeric(frame["season"], errors="coerce").fillna(0)
        week_vals = pd.to_numeric(frame["week"], errors="coerce").fillna(0)
        order = season_vals * 32 + week_vals
        max_order = float(order.max())
        min_order = float(order.min())
        span = max(max_order - min_order, 1.0)
        age_weeks = (max_order - order) / span
        recency_weight = np.exp(-age_weeks * 0.75)

    if recency_weight.max() > 0:
        recency_weight = recency_weight / recency_weight.max()
    else:
        recency_weight = pd.Series(1.0, index=frame.index, dtype=float)

    usage_weights = {
        "snap_count": 1.2,
        "season_snap_count": 0.6,
        "receiving_targets": 1.5,
        "season_receiving_targets": 0.9,
        "rushing_attempts": 1.0,
        "season_rushing_attempts": 0.6,
        "routes_run": 1.2,
        "season_routes_run": 0.7,
        "touches": 1.2,
        "season_touches": 0.7,
        "fantasy_points": 0.5,
        "season_fantasy_points": 0.3,
    }
    usage_scores = pd.Series(0.0, index=frame.index, dtype=float)
    for col, weight in usage_weights.items():
        if col in frame.columns:
            usage_scores = usage_scores + frame[col].fillna(0).astype(float) * weight

    if usage_scores.max() > 0:
        usage_scores = usage_scores / usage_scores.max()
    else:
        usage_scores = pd.Series(0.0, index=frame.index, dtype=float)

    if {"team", "position"}.issubset(frame.columns):
        team_keys = (
            frame["team"].fillna("").astype(str)
            + "|"
            + frame["position"].fillna("").astype(str)
        )
        group_max = usage_scores.groupby(team_keys).transform(
            lambda s: max(float(s.max()), 1.0)
        )
        usage_share = usage_scores / group_max
    else:
        usage_share = usage_scores

    usage_share = usage_share.clip(lower=0.0, upper=1.0)
    recency_component = recency_weight.clip(lower=1e-3)
    weights = recency_component * (0.35 + 0.65 * usage_share + 0.05)
    if weights.max() > 0:
        weights = weights / weights.max()
    return weights.clip(lower=1e-4)

def coerce_boolean_mask(mask_like) -> pd.Series:
    """
    Robustly convert a mask with possible NA/object dtype to a clean boolean Series without FutureWarnings.
    """
    s = pd.Series(mask_like)
    # Try to preserve index if it's already a Series
    try:
        if hasattr(mask_like, "index"):
            s.index = mask_like.index
    except Exception:
        pass
    # Convert to pandas nullable boolean, fill, then to numpy bool
    s = s.astype("boolean").fillna(False)
    return s.astype(bool)

_POS_RE = re.compile(r"^(Offense|Defense|SpecialTeams)-([A-Za-z]+)(?:-(\d+))?$")

# Slots we want to project for offense; keep shallowest (lowest) depth per slot
_OFFENSE_KEEP = {
    "QB": 1,           # 1 QB
    "RB": 3,           # up to RB-3 (depth 1..3)
    "WR": 3,           # up to WR-3
    "TE": 2,           # up to TE-2 is fine
}

# Map MSF slot tokens to our POS
_SLOT_TO_POS = {
    "QB": "QB",
    "RB": "RB",
    "WR": "WR",
    "TE": "TE",
    # Explicit backfield/receiver aliases that occasionally appear without suffixes
    "HB": "RB",
    "FB": "RB",
    "TB": "RB",
    "SLOT": "WR",
    # OL/DEF/ST are ignored in player projections
}

_SLOT_PREFIX_MAP = {
    "QB": "QB",
    "RB": "RB",
    "HB": "RB",
    "FB": "RB",
    "TB": "RB",
    "WR": "WR",
    "TE": "TE",
    "SLOT": "WR",
}


def _slot_token_to_pos(token: Optional[str]) -> str:
    token_upper = (token or "").strip().upper()
    if not token_upper:
        return ""
    if token_upper in _SLOT_TO_POS:
        return _SLOT_TO_POS[token_upper]
    for prefix, canonical in _SLOT_PREFIX_MAP.items():
        if token_upper.startswith(prefix):
            return canonical
    return ""

def _parse_slot(slot: str) -> Tuple[str, Optional[int], Optional[str]]:
    """
    'Offense-WR-2' -> ('WR', 2)
    'Offense-QB-1' -> ('QB', 1)
    'Offense-TE-1' -> ('TE', 1)
    Unused/unknown returns ('', None)
    """
    m = _POS_RE.match(slot or "")
    if not m:
        return ("", None, None)
    side_token, token, depth = m.groups()
    pos = _slot_token_to_pos(token)
    d = int(depth) if depth and depth.isdigit() else None
    side = side_token.title() if side_token else None
    return (pos, d, side)

def _prefer_actual_then_expected(team_entry: Dict[str, Any]) -> Tuple[List[Dict[str, Any]], str]:
    """
    From a single team lineup block, return the best lineupPositions list and the section label.
    Prefers 'actual' if present and non-empty; else 'expected'; else [] with an empty label.
    """
    actual = (team_entry.get("actual") or {}).get("lineupPositions") or []
    if actual:
        return actual, "actual"
    expected = (team_entry.get("expected") or {}).get("lineupPositions") or []
    if expected:
        return expected, "expected"
    return [], ""

def build_lineups_df(msf_json: Dict[str, Any]) -> pd.DataFrame:
    """
    Build a clean lineup DF from MSF lineup JSON.
    - Prefers 'actual' but falls back to 'expected' (your case: NYG QB-1 Jaxson Dart / RB-1 Cam Skattebo).
    - Normalizes slots, keeps only QB/RB/WR/TE up to configured depth caps.
    - Collapses duplicates to shallowest depth per team/pos/player.
    Returns columns:
      [
          'team_id','team_abbr','pos','depth','side','slot','player_id','first','last',
          'full_name','player_team_abbr','playing_probability'
      ]
    """
    references = msf_json.get("references") or {}
    team_meta = {t.get("id"): t for t in references.get("teamReferences", []) or []}
    player_meta = {p.get("id"): p for p in references.get("playerReferences", []) or []}
    rows: List[Dict[str, Any]] = []

    for team_block in msf_json.get("teamLineups", []) or []:
        team = team_block.get("team") or {}
        team_id = team.get("id")
        abbr = team.get("abbreviation")
        positions, section_label = _prefer_actual_then_expected(team_block)

        for p in positions:
            slot = p.get("position")
            player = p.get("player") or {}
            if not player and p.get("playerId") is not None:
                player = player_meta.get(p.get("playerId"), {})
            pos, depth, side = _parse_slot(slot)
            if pos not in _OFFENSE_KEEP:
                continue
            if depth is None or depth > _OFFENSE_KEEP[pos]:
                continue
            player_id = player.get("id") or p.get("playerId")
            first = (player.get("firstName") or "").strip()
            last = (player.get("lastName") or "").strip()
            display = (player.get("displayName") or player.get("fullName") or "").strip()
            full_name = " ".join(part for part in [first, last] if part) or display
            if not full_name and player_id in player_meta:
                meta = player_meta.get(player_id) or {}
                first = first or (meta.get("firstName") or "").strip()
                last = last or (meta.get("lastName") or "").strip()
                display = display or (meta.get("displayName") or meta.get("fullName") or "")
                full_name = " ".join(part for part in [first, last] if part) or display.strip()
            if not full_name and player_id in (None, ""):
                # Without a name or identifier we cannot reconcile the player later.
                continue

            current_team_info = (
                player.get("currentTeam")
                or player.get("team")
                or (player_meta.get(player_id, {}) or {}).get("currentTeam")
                or {}
            )
            player_team_abbr = (
                current_team_info.get("abbreviation")
                or current_team_info.get("name")
                or ""
            )
            playing_probability = (
                p.get("playingProbability")
                or player.get("playingProbability")
                or (player_meta.get(player_id, {}) or {}).get("playingProbability")
            )
            rows.append({
                "team_id": team_id,
                "team_abbr": abbr,
                "pos": pos,
                "depth": depth,
                "side": side,
                "slot": slot,
                "player_id": player_id,
                "first": first,
                "last": last,
                "full_name": full_name,
                "player_team_abbr": player_team_abbr,
                "playing_probability": playing_probability,
                "source_section": section_label,
            })

    df = pd.DataFrame(rows)

    if df.empty:
        return df

    # Deduplicate: keep shallowest depth per team/pos/player
    sort_cols = [col for col in ["team_id", "team_abbr", "pos", "player_id", "depth"] if col in df.columns]
    if sort_cols:
        df.sort_values(sort_cols, inplace=True)
    group_cols = [col for col in ["team_id", "pos", "player_id"] if col in df.columns]
    if group_cols:
        df = df.groupby(group_cols, as_index=False).first()

    # Also, per team/pos, keep at most the allowed number of depth slots
    df["rank_in_pos"] = df.groupby(["team_id", "pos"])["depth"].rank(method="first", ascending=True)
    df = df[df["rank_in_pos"] <= df["pos"].map(_OFFENSE_KEEP).fillna(0)]
    df.drop(columns=["rank_in_pos"], inplace=True)

    # Fill abbr from teamReferences if missing
    df["team_abbr"] = df.apply(
        lambda r: r["team_abbr"] or (team_meta.get(r["team_id"], {}).get("abbreviation")), axis=1
    )
    df["full_name"] = df.apply(
        lambda r: r["full_name"]
        or " ".join(part for part in [r.get("first", ""), r.get("last", "")] if part).strip(),
        axis=1,
    )
    df = df[df["full_name"].fillna("") != ""]
    return df.reset_index(drop=True)
# ==== END LINEUP + PANDAS PATCH HELPERS =====================================

# ---------------------------------------------------------------------------
# Configuration
# ---------------------------------------------------------------------------

API_PREFIX_NFL = "https://api.mysportsfeeds.com/v2.1/pull/nfl"
NFL_SEASONS = ["2025-regular", "2024-regular"]

NFL_API_USER = "4359aa1b-cc29-4647-a3e5-7314e2"
NFL_API_PASS = "MYSPORTSFEEDS"

ODDS_API_KEY = "5b6f0290e265c3329b3ed27897d79eaf"
ODDS_BASE = "https://api.the-odds-api.com/v4"
NFL_SPORT_KEY = "americanfootball_nfl"
ODDS_REGIONS = ["us"]
ODDS_FORMAT = "american"

DEFAULT_LOG_LEVEL = os.getenv("LOG_LEVEL", "INFO")


# ---------------------------------------------------------------------------
# Static data helpers
# ---------------------------------------------------------------------------


TEAM_NAME_TO_ABBR = {
    "arizona cardinals": "ARI",
    "atlanta falcons": "ATL",
    "baltimore ravens": "BAL",
    "buffalo bills": "BUF",
    "carolina panthers": "CAR",
    "chicago bears": "CHI",
    "cincinnati bengals": "CIN",
    "cleveland browns": "CLE",
    "dallas cowboys": "DAL",
    "denver broncos": "DEN",
    "detroit lions": "DET",
    "green bay packers": "GB",
    "houston texans": "HOU",
    "indianapolis colts": "IND",
    "jacksonville jaguars": "JAX",
    "jacksonville jaguar": "JAX",
    "kansas city chiefs": "KC",
    "las vegas raiders": "LV",
    "oakland raiders": "LV",
    "los angeles chargers": "LAC",
    "la chargers": "LAC",
    "los angeles rams": "LA",
    "la rams": "LA",
    "miami dolphins": "MIA",
    "minnesota vikings": "MIN",
    "new england patriots": "NE",
    "new orleans saints": "NO",
    "new york giants": "NYG",
    "ny giants": "NYG",
    "new york jets": "NYJ",
    "ny jets": "NYJ",
    "philadelphia eagles": "PHI",
    "pittsburgh steelers": "PIT",
    "san francisco 49ers": "SF",
    "sf 49ers": "SF",
    "seattle seahawks": "SEA",
    "tampa bay buccaneers": "TB",
    "tennessee titans": "TEN",
    "washington commanders": "WAS",
    "washington football team": "WAS",
    "washington redskins": "WAS",
    "st. louis rams": "LA",
    "st louis rams": "LA",
}

TEAM_ABBR_CANONICAL = {
    "ARI": "arizona cardinals",
    "ATL": "atlanta falcons",
    "BAL": "baltimore ravens",
    "BUF": "buffalo bills",
    "CAR": "carolina panthers",
    "CHI": "chicago bears",
    "CIN": "cincinnati bengals",
    "CLE": "cleveland browns",
    "DAL": "dallas cowboys",
    "DEN": "denver broncos",
    "DET": "detroit lions",
    "GB": "green bay packers",
    "HOU": "houston texans",
    "IND": "indianapolis colts",
    "JAX": "jacksonville jaguars",
    "KC": "kansas city chiefs",
    "LV": "las vegas raiders",
    "LAC": "los angeles chargers",
    "LA": "los angeles rams",
    "MIA": "miami dolphins",
    "MIN": "minnesota vikings",
    "NE": "new england patriots",
    "NO": "new orleans saints",
    "NYG": "new york giants",
    "NYJ": "new york jets",
    "PHI": "philadelphia eagles",
    "PIT": "pittsburgh steelers",
    "SF": "san francisco 49ers",
    "SEA": "seattle seahawks",
    "TB": "tampa bay buccaneers",
    "TEN": "tennessee titans",
    "WAS": "washington commanders",
}

TEAM_ABBR_ALIASES = {
    "LA": "LA",
    "STL": "LA",
    "SD": "LAC",
}

TEAM_TIMEZONES = {
    "ARI": "America/Phoenix",
    "ATL": "America/New_York",
    "BAL": "America/New_York",
    "BUF": "America/New_York",
    "CAR": "America/New_York",
    "CHI": "America/Chicago",
    "CIN": "America/New_York",
    "CLE": "America/New_York",
    "DAL": "America/Chicago",
    "DEN": "America/Denver",
    "DET": "America/Detroit",
    "GB": "America/Chicago",
    "HOU": "America/Chicago",
    "IND": "America/Indiana/Indianapolis",
    "JAX": "America/New_York",
    "KC": "America/Chicago",
    "LV": "America/Los_Angeles",
    "LAC": "America/Los_Angeles",
    "LA": "America/Los_Angeles",
    "MIA": "America/New_York",
    "MIN": "America/Chicago",
    "NE": "America/New_York",
    "NO": "America/Chicago",
    "NYG": "America/New_York",
    "NYJ": "America/New_York",
    "PHI": "America/New_York",
    "PIT": "America/New_York",
    "SEA": "America/Los_Angeles",
    "SF": "America/Los_Angeles",
    "TB": "America/New_York",
    "TEN": "America/Chicago",
    "WAS": "America/New_York",
}

_NULL_TEAM_TOKENS = {"", "none", "null", "nan", "tbd", "tba", "n/a", "na", "--"}

TEAM_MASCOT_TO_ABBR = {
    "cardinals": "ARI",
    "falcons": "ATL",
    "ravens": "BAL",
    "bills": "BUF",
    "panthers": "CAR",
    "bears": "CHI",
    "bengals": "CIN",
    "browns": "CLE",
    "cowboys": "DAL",
    "broncos": "DEN",
    "lions": "DET",
    "packers": "GB",
    "texans": "HOU",
    "colts": "IND",
    "jaguars": "JAX",
    "chiefs": "KC",
    "raiders": "LV",
    "chargers": "LAC",
    "rams": "LA",
    "dolphins": "MIA",
    "vikings": "MIN",
    "patriots": "NE",
    "saints": "NO",
    "giants": "NYG",
    "jets": "NYJ",
    "eagles": "PHI",
    "steelers": "PIT",
    "49ers": "SF",
    "niners": "SF",
    "seahawks": "SEA",
    "buccaneers": "TB",
    "bucs": "TB",
    "titans": "TEN",
    "commanders": "WAS",
    "football team": "WAS",
}


def _sanitize_team_key(text: str) -> str:
    cleaned = []
    for ch in text.lower():
        if ch.isalnum() or ch.isspace():
            cleaned.append(ch)
    normalized = " ".join("".join(cleaned).split())
    return normalized


def normalize_team_abbr(value: Any) -> Optional[str]:
    """Convert free-form team descriptors into standard three-letter abbreviations."""

    if value is None:
        return None
    if isinstance(value, float) and np.isnan(value):  # type: ignore[arg-type]
        return None

    text = str(value).strip()
    if not text:
        return None

    lowered = text.lower().strip()
    if lowered in _NULL_TEAM_TOKENS:
        return None

    candidate = text.upper().replace(" ", "")
    if len(candidate) <= 4 and candidate.isalpha():
        if candidate in TEAM_ABBR_CANONICAL:
            return candidate
        if candidate in TEAM_ABBR_ALIASES:
            return TEAM_ABBR_ALIASES[candidate]
        # Some feeds already provide three-letter abbreviations with spaces
        spaced_candidate = " ".join(candidate)
        if spaced_candidate in TEAM_NAME_TO_ABBR:
            return TEAM_NAME_TO_ABBR[spaced_candidate]

    sanitized = _sanitize_team_key(text)
    if not sanitized:
        return None

    if sanitized in TEAM_NAME_TO_ABBR:
        return TEAM_NAME_TO_ABBR[sanitized]

    sanitized_candidate = sanitized.replace(" ", "").upper()
    if sanitized_candidate in TEAM_ABBR_ALIASES:
        return TEAM_ABBR_ALIASES[sanitized_candidate]

    compact_key = sanitized.replace(" ", "")
    if compact_key in TEAM_NAME_TO_ABBR:
        return TEAM_NAME_TO_ABBR[compact_key]

    for abbr, canonical in TEAM_ABBR_CANONICAL.items():
        if sanitized == canonical:
            return abbr
        if canonical in sanitized:
            return abbr

    if sanitized in TEAM_MASCOT_TO_ABBR:
        return TEAM_MASCOT_TO_ABBR[sanitized]

    # As a last resort, try to map by taking the first letter of each token
    tokens = sanitized.split()
    if len(tokens) >= 2:
        initials = "".join(token[0] for token in tokens)
        if initials.upper() in TEAM_ABBR_CANONICAL:
            return initials.upper()

    if len(candidate) <= 4 and candidate.isalpha():
        return candidate

    return None


INJURY_STATUS_MAP = {
    "out": "out",
    "doubtful": "doubtful",
    "questionable": "questionable",
    "probable": "probable",
    "suspended": "suspended",
    "injured reserve": "out",
    "physically unable to perform": "out",
    "reserve/covid-19": "out",
    "covid-19": "out",
    "non-football injury": "out",
    "pup": "out",
    "ir": "out",
    "injury list": "out",
    "injury_list": "out",
    "injurylist": "out",
}

INJURY_OUT_KEYWORDS = [
    "injured reserve",
    "season-ending",
    "season ending",
    "out for season",
    "out indefinitely",
    "placed on ir",
    "on ir",
    "reserve/",
    "nfi",
    "pup",
    "physically unable to perform",
    "injury list",
    "injury_list",
    "injurylist",
]

INJURY_STATUS_PRIORITY = {
    "out": -1,
    "suspended": -1,
    "doubtful": 0,
    "questionable": 1,
    "probable": 2,
    "other": 1,
}

PRACTICE_STATUS_PRIORITY = {
    "full": 3,
    "limited": 2,
    "dnp": 0,
    "rest": 2,
    "available": 2,
}


PRACTICE_STATUS_ALIASES = {
    "fp": "full",
    "full practice": "full",
    "full participation": "full",
    "lp": "limited",
    "limited practice": "limited",
    "limited participation": "limited",
    "did not practice": "dnp",
    "did not participate": "dnp",
    "out": "dnp",
    "no practice": "dnp",
    "rest": "rest",
    "not injury related": "rest",
    "available": "available",
    "injury list": "dnp",
    "injury_list": "dnp",
    "injurylist": "dnp",
}

INACTIVE_INJURY_BUCKETS = {"out", "suspended"}

POSITION_ALIAS_MAP = {
    "HB": "RB",
    "TB": "RB",
    "FB": "RB",
    "SLOT": "WR",
    "FL": "WR",
    "SE": "WR",
    "X": "WR",
    "Z": "WR",
    "Y": "TE",
}

POSITION_PREFIX_MAP = {
    "QB": "QB",
    "RB": "RB",
    "HB": "RB",
    "FB": "RB",
    "TB": "RB",
    "WR": "WR",
    "TE": "TE",
}


TARGET_ALLOWED_POSITIONS: Dict[str, set[str]] = {
    "passing_yards": {"QB"},
    "passing_tds": {"QB"},
    "rushing_yards": {"QB", "RB", "HB", "FB"},
    "rushing_tds": {"QB", "RB", "HB", "FB"},
    "receiving_yards": {"RB", "HB", "FB", "WR", "TE"},
    "receptions": {"RB", "HB", "FB", "WR", "TE"},
    "receiving_tds": {"RB", "HB", "FB", "WR", "TE"},
}

NON_NEGATIVE_TARGETS: set[str] = set(TARGET_ALLOWED_POSITIONS.keys())


LINEUP_STALENESS_DAYS = 7
LINEUP_MAX_AGE_BEFORE_GAME_DAYS = 21  # allow expected lineups up to 3 weeks old relative to kickoff


_NAME_PUNCT_RE = re.compile(r"[^\w\s]")
_NAME_SPACE_RE = re.compile(r"\s+")


def robust_player_name_key(value: Any) -> str:
    """Generate a resilient lowercase key for player name matching."""

    if value is None:
        text = ""
    else:
        text = str(value)

    normalized = unicodedata.normalize("NFKD", text)
    normalized = "".join(ch for ch in normalized if not unicodedata.combining(ch))
    lowered = normalized.lower()
    without_punct = _NAME_PUNCT_RE.sub(" ", lowered)
    collapsed = _NAME_SPACE_RE.sub(" ", without_punct).strip()
    return collapsed


def normalize_player_name(value: Any) -> str:
    """Return a lowercase, punctuation-free representation of a player's name."""

    if not isinstance(value, str):
        return ""

    normalized = unicodedata.normalize("NFKD", value)
    normalized = normalized.replace(",", " ")
    cleaned = [ch for ch in normalized if ch.isalpha() or ch.isspace()]
    collapsed = " ".join("".join(cleaned).lower().split())
    return collapsed


def normalize_position(value: Any) -> str:
    if value is None or (isinstance(value, float) and math.isnan(value)):
        return ""

    text = str(value).upper().strip()
    if not text:
        return ""

    # First try an exact alias match (e.g., HB -> RB).
    text = POSITION_ALIAS_MAP.get(text, text)

    # Many feeds (including MSF lineups) encode positions with prefixes such as
    # "Offense-WR-1" or "SpecialTeams-K-1".  Break the string into alpha-only
    # tokens so we can match the meaningful portion (WR, QB, etc.).
    tokens = [text]
    tokens.extend(token for token in re.split(r"[^A-Z]", text) if token)

    for token in tokens:
        # Allow alias substitution on each token (e.g., SLOT -> WR).
        if token in POSITION_ALIAS_MAP:
            return POSITION_ALIAS_MAP[token]
        for prefix, canonical in POSITION_PREFIX_MAP.items():
            if token.startswith(prefix):
                return canonical

    return text


def normalize_practice_status(value: Any) -> str:
    text = str(value or "").lower().strip()
    if not text:
        return "available"
    if re.search(r"\b(ir|injured reserve|pup|nfi|reserve)\b", text):
        return "dnp"
    if text in PRACTICE_STATUS_ALIASES:
        text = PRACTICE_STATUS_ALIASES[text]
    else:
        for keyword, canonical in (
            ("full", "full"),
            ("limited", "limited"),
            ("dnp", "dnp"),
            ("did not practice", "dnp"),
            ("rest", "rest"),
        ):
            if keyword in text:
                text = canonical
                break
    if text not in PRACTICE_STATUS_PRIORITY:
        return "available"
    return text


_PLAYING_PROBABILITY_ALIASES = {
    "prob": "probable",
    "probable": "probable",
    "likely": "probable",
    "expected": "probable",
    "game-time decision": "questionable",
    "gtd": "questionable",
    "game time decision": "questionable",
    "game-time": "questionable",
    "uncertain": "questionable",
    "na": "other",
}


def interpret_playing_probability(value: Any) -> Tuple[str, str]:
    """Return (status_bucket, practice_status) derived from MSF playingProbability labels."""

    text_raw = str(value or "").strip().lower()
    if not text_raw:
        return "other", "available"

    cleaned = re.sub(r"[^a-z\s]", " ", text_raw)
    cleaned = re.sub(r"\s+", " ", cleaned).strip()
    if not cleaned:
        return "other", "available"

    canonical = _PLAYING_PROBABILITY_ALIASES.get(cleaned, cleaned)

    keyword_rules = [
        ("suspend", ("suspended", "dnp")),
        ("doubt", ("doubtful", "limited")),
        ("question", ("questionable", "limited")),
        ("inactive", ("out", "dnp")),
        ("out", ("out", "dnp")),
        ("probable", ("probable", "available")),
        ("likely", ("probable", "available")),
        ("expect", ("probable", "available")),
        ("available", ("other", "full")),
        ("active", ("other", "full")),
    ]

    for keyword, outcome in keyword_rules:
        if keyword in canonical:
            return outcome

    return "other", "available"


def normalize_injury_status(value: Any) -> str:
    text = str(value or "").lower().strip()
    if not text:
        return "other"
    if text in INJURY_STATUS_MAP:
        return INJURY_STATUS_MAP[text]
    if re.search(r"\b(ir|pup|nfi|reserve)\b", text):
        return "out"
    if "questionable" in text:
        return "questionable"
    if "doubtful" in text:
        return "doubtful"
    if "probable" in text:
        return "probable"
    if "suspend" in text:
        return "suspended"
    for keyword in INJURY_OUT_KEYWORDS:
        if keyword in text:
            return "out"
    return "other"


def compute_injury_bucket(status: Any, description: Any = None) -> str:
    """Derive a canonical availability bucket from status and free-form notes."""

    bucket = normalize_injury_status(status)
    if bucket != "out":
        desc_text = str(description or "").lower().strip()
        for keyword in INJURY_OUT_KEYWORDS:
            if keyword in desc_text:
                bucket = "out"
                break
    return bucket


def parse_depth_rank(value: Any) -> Optional[float]:
    if value is None or (isinstance(value, float) and math.isnan(value)):
        return np.nan
    if isinstance(value, (int, float)):
        return float(value)

    text = str(value).strip().lower()
    if not text:
        return np.nan

    alias_map = {
        "starter": 1,
        "start": 1,
        "first": 1,
        "1st": 1,
        "qb1": 1,
        "rb1": 1,
        "wr1": 1,
        "te1": 1,
        "second": 2,
        "2nd": 2,
        "qb2": 2,
        "rb2": 2,
        "wr2": 2,
        "third": 3,
        "3rd": 3,
        "qb3": 3,
        "rb3": 3,
        "wr3": 3,
    }
    if text in alias_map:
        return float(alias_map[text])

    digits = "".join(ch for ch in text if ch.isdigit())
    if digits:
        try:
            return float(int(digits))
        except ValueError:
            return np.nan

    return np.nan


def ensure_lineup_players_in_latest(
    latest_players: pd.DataFrame, lineup_df: Optional[pd.DataFrame]
) -> pd.DataFrame:
    """Add synthetic placeholder rows for lineup players missing from feature data."""

    if lineup_df is None or lineup_df.empty:
        return latest_players

    working = latest_players.copy()
    if "team" not in working.columns:
        working["team"] = np.nan
    if "position" not in working.columns:
        working["position"] = np.nan
    if "player_name" not in working.columns:
        working["player_name"] = ""
    if "player_name_norm" not in working.columns:
        working["player_name_norm"] = working["player_name"].map(normalize_player_name)

    if "depth_rank" not in working.columns:
        working["depth_rank"] = np.nan
    if "status_bucket" not in working.columns:
        working["status_bucket"] = np.nan
    if "practice_status" not in working.columns:
        working["practice_status"] = np.nan
    if "injury_priority" not in working.columns:
        working["injury_priority"] = np.nan
    if "practice_priority" not in working.columns:
        working["practice_priority"] = np.nan
    if "_lineup_entry" not in working.columns:
        working["_lineup_entry"] = False
    if "is_projected_starter" not in working.columns:
        working["is_projected_starter"] = False

    if "__pname_key" not in working.columns:
        working["__pname_key"] = working["player_name"].map(robust_player_name_key)
    else:
        working["__pname_key"] = working["__pname_key"].fillna("")
        missing_key_mask = working["__pname_key"] == ""
        if missing_key_mask.any():
            working.loc[missing_key_mask, "__pname_key"] = working.loc[
                missing_key_mask, "player_name"
            ].map(robust_player_name_key)

    template_columns = list(working.columns)

    lineup = lineup_df.copy()
    lineup["team"] = lineup["team"].apply(normalize_team_abbr)
    lineup["position"] = lineup["position"].apply(normalize_position)
    if "base_pos" in lineup.columns:
        lineup["base_pos"] = lineup["base_pos"].apply(normalize_position)
    else:
        lineup["base_pos"] = lineup["position"]

    if "__pname_key" not in lineup.columns:
        lineup["__pname_key"] = ""
    name_seed = (
        lineup.get("first_name", "").fillna("") + " " + lineup.get("last_name", "").fillna("")
    ).str.strip()
    fallback_name = lineup.get("player_name", "").fillna("")
    lineup["__pname_key"] = lineup["__pname_key"].fillna("")
    needs_key = lineup["__pname_key"] == ""
    lineup.loc[needs_key, "__pname_key"] = name_seed.where(name_seed != "", fallback_name)[
        needs_key
    ].map(robust_player_name_key)
    lineup["__pname_key"] = lineup["__pname_key"].fillna("")
    lineup = lineup[lineup["__pname_key"] != ""]

    if "side" in lineup.columns:
        lineup = lineup[
            lineup["side"].fillna("").str.lower().isin({"offense", ""})
        ]

    lineup = lineup[lineup["base_pos"].isin({"QB", "RB", "WR", "TE"})]
    if lineup.empty:
        return working

    existing_keys = set(
        zip(
            working["team"].fillna(""),
            working["position"].fillna(""),
            working["__pname_key"].fillna(""),
        )
    )

    feature_defaults = {
        "snap_share": 0.35,
        "routes_run": 15.0,
        "targets_per_g": 2.0,
        "rush_att_per_g": 6.0,
        "games_last3": 1.0,
    }

    additions: List[Dict[str, Any]] = []

    for _, lineup_row in lineup.iterrows():
        team = lineup_row.get("team")
        base_pos = lineup_row.get("base_pos")
        pname_key = lineup_row.get("__pname_key")
        if not team or not base_pos or not pname_key:
            continue
        key = (team, base_pos, pname_key)
        if key in existing_keys:
            continue

        player_name = lineup_row.get("player_name") or ""
        if not player_name:
            first = lineup_row.get("first_name", "")
            last = lineup_row.get("last_name", "")
            player_name = " ".join(part for part in [first, last] if part)

        placeholder = {col: np.nan for col in template_columns}
        placeholder["team"] = team
        placeholder["position"] = base_pos
        placeholder["player_name"] = player_name
        placeholder["player_name_norm"] = normalize_player_name(player_name)
        placeholder["__pname_key"] = pname_key

        raw_player_id = lineup_row.get("player_id")
        if isinstance(raw_player_id, str) and raw_player_id:
            placeholder["player_id"] = raw_player_id
        else:
            placeholder["player_id"] = f"lineup_{team}_{pname_key}"

        depth_rank = lineup_row.get("rank")
        placeholder["depth_rank"] = depth_rank if depth_rank not in (None, "") else 1

        lineup_status = lineup_row.get("status_bucket")
        lineup_practice = lineup_row.get("practice_status")
        if lineup_status:
            status_bucket = normalize_injury_status(lineup_status)
            practice_status = normalize_practice_status(lineup_practice)
        else:
            status_bucket, practice_status = interpret_playing_probability(
                lineup_row.get("playing_probability")
            )
            status_bucket = normalize_injury_status(status_bucket)
            practice_status = normalize_practice_status(practice_status)

        placeholder["status_bucket"] = status_bucket
        placeholder["practice_status"] = practice_status
        if "injury_priority" in placeholder:
            placeholder["injury_priority"] = INJURY_STATUS_PRIORITY.get(status_bucket, 1)
        if "practice_priority" in placeholder:
            placeholder["practice_priority"] = PRACTICE_STATUS_PRIORITY.get(
                practice_status, PRACTICE_STATUS_PRIORITY.get("available", 1)
            )

        placeholder["_lineup_entry"] = True
        if "source" in placeholder:
            placeholder["source"] = "msf-lineup"

        if "is_projected_starter" in placeholder:
            placeholder["is_projected_starter"] = True

        updated_at = lineup_row.get("updated_at")
        game_start = lineup_row.get("game_start")
        if "updated_at" in placeholder:
            placeholder["updated_at"] = updated_at
        if "game_start" in placeholder:
            placeholder["game_start"] = game_start

        if "first_name" in placeholder:
            placeholder["first_name"] = lineup_row.get("first_name", "")
        if "last_name" in placeholder:
            placeholder["last_name"] = lineup_row.get("last_name", "")

        for col, default_val in feature_defaults.items():
            if col in placeholder:
                placeholder[col] = default_val

        for col in template_columns:
            if col.startswith("season_"):
                placeholder[col] = 0.0

        additions.append(placeholder)
        existing_keys.add(key)

    if additions:
        addition_df = pd.DataFrame(additions)
        working = safe_concat([working, addition_df], ignore_index=True, sort=False)

    return working


# ---------------------------------------------------------------------------
# Supplemental data loading
# ---------------------------------------------------------------------------


class SupplementalDataLoader:
    """Loads optional injury, depth chart, advanced metric, and weather feeds."""

    def __init__(self, config: NFLConfig):
        self.injury_records = self._load_records(config.injury_report_path)
        self.depth_chart_records = self._load_records(config.depth_chart_path)
        self.advanced_records = self._load_records(config.advanced_metrics_path)
        self.weather_records = self._load_records(config.weather_forecast_path)

        self.injuries_by_game = self._index_records(self.injury_records, "game_id")
        self.injuries_by_team = self._index_records(self.injury_records, "team")
        self.depth_by_team = self._index_records(self.depth_chart_records, "team")
        self.weather_by_game = self._index_records(self.weather_records, "game_id")
        self.advanced_by_key: Dict[Tuple[str, int, str], Dict[str, Any]] = {}
        for record in self.advanced_records:
            season = record.get("season")
            week = record.get("week")
            team = normalize_team_abbr(record.get("team"))
            if season and week is not None and team:
                self.advanced_by_key[(str(season), int(week), team)] = record

    @staticmethod
    def _load_records(path: Optional[str]) -> List[Dict[str, Any]]:
        if not path:
            return []
        file_path = Path(path)
        if not file_path.exists():
            logging.warning("Supplemental data file %s not found", file_path)
            return []
        try:
            if file_path.suffix.lower() in {".json", ".geojson"}:
                with file_path.open("r", encoding="utf-8") as f:
                    payload = json.load(f)
                if isinstance(payload, dict):
                    if "items" in payload and isinstance(payload["items"], list):
                        return [dict(item) for item in payload["items"]]
                    if "data" in payload and isinstance(payload["data"], list):
                        return [dict(item) for item in payload["data"]]
                    return [dict(payload)]
                if isinstance(payload, list):
                    return [dict(item) for item in payload]
                logging.warning("Unsupported JSON format in %s", file_path)
                return []
            frame = pd.read_csv(file_path)
            return frame.to_dict("records")
        except Exception:  # pragma: no cover - defensive logging
            logging.exception("Unable to load supplemental data from %s", file_path)
            return []

    @staticmethod
    def _index_records(records: List[Dict[str, Any]], key: str) -> Dict[str, List[Dict[str, Any]]]:
        index: Dict[str, List[Dict[str, Any]]] = {}
        for record in records:
            raw_value = record.get(key)
            if raw_value is None:
                continue
            if key == "team":
                normalized = normalize_team_abbr(raw_value)
            else:
                normalized = str(raw_value)
            if not normalized:
                continue
            index.setdefault(normalized, []).append(record)
        return index

    def injuries_for_game(
        self, game_id: str, home_team: Optional[str], away_team: Optional[str]
    ) -> Tuple[List[Dict[str, Any]], Optional[str]]:
        game_records = list(self.injuries_by_game.get(str(game_id), []))
        if not game_records:
            for team in (home_team, away_team):
                if not team:
                    continue
                team_records = self.injuries_by_team.get(normalize_team_abbr(team), [])
                game_records.extend(team_records)

        normalized_rows: List[Dict[str, Any]] = []
        for record in game_records:
            team = normalize_team_abbr(record.get("team"))
            player_name = record.get("player_name") or record.get("name")
            status = record.get("status")
            practice_status = record.get("practice_status") or record.get("practice")
            description = record.get("description") or record.get("details")
            report_time = record.get("report_time") or record.get("updated_at")
            position = normalize_position(
                record.get("position")
                or record.get("primary_position")
                or record.get("pos")
            )
            normalized_rows.append(
                {
                    "injury_id": record.get("injury_id")
                    or record.get("id")
                    or uuid.uuid4().hex,
                    "game_id": str(game_id),
                    "team": team,
                    "player_name": player_name,
                    "status": status,
                    "practice_status": practice_status,
                    "description": description,
                    "report_time": parse_dt(report_time) if report_time else None,
                    "position": position,
                }
            )

        summary_parts = [
            f"{row['player_name']}({row['status']})"
            for row in normalized_rows
            if row.get("player_name") and row.get("status")
        ]
        summary: Optional[str] = None
        if summary_parts:
            preview = summary_parts[:6]
            summary = ", ".join(preview)
            remaining = len(summary_parts) - len(preview)
            if remaining > 0:
                summary += f" +{remaining} more"
        return normalized_rows, summary

    def depth_chart_rows(self, team: str) -> List[Dict[str, Any]]:
        normalized_team = normalize_team_abbr(team)
        records = self.depth_by_team.get(normalized_team, [])
        rows: List[Dict[str, Any]] = []
        for record in records:
            rows.append(
                {
                    "depth_id": record.get("depth_id")
                    or record.get("id")
                    or uuid.uuid4().hex,
                    "team": normalized_team,
                    "position": record.get("position"),
                    "player_id": str(record.get("player_id") or record.get("id") or ""),
                    "player_name": record.get("player_name") or record.get("name"),
                    "rank": record.get("rank") or record.get("depth") or record.get("order"),
                    "updated_at": parse_dt(record.get("updated_at"))
                    if record.get("updated_at")
                    else parse_dt(record.get("timestamp")),
                }
            )
        return rows

    def advanced_metrics(
        self, season: Optional[str], week: Optional[int], team: Optional[str]
    ) -> Optional[Dict[str, Any]]:
        if not season or week is None or not team:
            return None
        return self.advanced_by_key.get((str(season), int(week), normalize_team_abbr(team)))

    def weather_override(self, game_id: str) -> Optional[Dict[str, Any]]:
        records = self.weather_by_game.get(str(game_id), [])
        if not records:
            return None
        latest = max(records, key=lambda rec: rec.get("updated_at") or "")
        output = dict(latest)
        if "temperature_f" not in output and "temperature" in output:
            output["temperature_f"] = NFLIngestor._extract_temperature_fahrenheit(
                output.get("temperature")
            )
        return output

# ---------------------------------------------------------------------------
# Data classes
# ---------------------------------------------------------------------------


def default_now_utc() -> dt.datetime:
    return dt.datetime.now(dt.timezone.utc)


def parse_dt(value: str) -> Optional[dt.datetime]:
    if not value:
        return None
    try:
        return dt.datetime.fromisoformat(value.replace("Z", "+00:00"))
    except ValueError:
        return None


_MSF_ABBR_FIX = {
    "JAC": "JAX",
    "LA": "LA",
    "WFT": "WAS",
    "WSH": "WAS",
    "ARZ": "ARI",
    "OAK": "LV",
    "SD": "LAC",
}


def _msf_team_abbr(abbr: Optional[str]) -> Optional[str]:
    if not abbr:
        return None
    value = abbr.strip().upper()
    return _MSF_ABBR_FIX.get(value, value)


_HOME_TZ = {
    "LA": "America/Los_Angeles",
    "LAC": "America/Los_Angeles",
    "LV": "America/Los_Angeles",
    "SF": "America/Los_Angeles",
    "SEA": "America/Los_Angeles",
    "ARI": "America/Phoenix",
    "DEN": "America/Denver",
    "CHI": "America/Chicago",
    "DAL": "America/Chicago",
    "GB": "America/Chicago",
    "HOU": "America/Chicago",
    "KC": "America/Chicago",
    "MIN": "America/Chicago",
    "NO": "America/Chicago",
    "TB": "America/Chicago",
    "TEN": "America/Chicago",
    "ATL": "America/New_York",
    "BAL": "America/New_York",
    "BUF": "America/New_York",
    "CAR": "America/New_York",
    "CIN": "America/New_York",
    "CLE": "America/New_York",
    "DET": "America/New_York",
    "IND": "America/New_York",
    "JAX": "America/New_York",
    "MIA": "America/New_York",
    "NE": "America/New_York",
    "NYG": "America/New_York",
    "NYJ": "America/New_York",
    "PHI": "America/New_York",
    "PIT": "America/New_York",
    "WAS": "America/New_York",
}


def _home_local_game_date(utc_start: dt.datetime, home_abbr: str) -> dt.date:
    canonical = TEAM_ABBR_ALIASES.get(home_abbr, home_abbr)
    tz_name = _HOME_TZ.get(canonical) or _HOME_TZ.get(home_abbr)
    if not tz_name:
        logging.warning(
            "Unknown home timezone for %s; defaulting to America/New_York",
            home_abbr,
        )
        tz = ZoneInfo("America/New_York")
    else:
        tz = ZoneInfo(tz_name)
    kickoff = utc_start
    if kickoff.tzinfo is None:
        kickoff = kickoff.replace(tzinfo=ZoneInfo("UTC"))
    else:
        kickoff = kickoff.astimezone(ZoneInfo("UTC"))
    return kickoff.astimezone(tz).date()


def _nfl_season_slug_for_start(start_time_utc: Optional[dt.datetime]) -> Optional[str]:
    if not start_time_utc:
        return None
    kickoff = start_time_utc
    if kickoff.tzinfo is None:
        kickoff = kickoff.replace(tzinfo=dt.timezone.utc)
    year = kickoff.year
    if kickoff.month < 8:
        start_year, end_year = year - 1, year
    else:
        start_year, end_year = year, year + 1
    return f"{start_year}-{end_year}-regular"


def _yyyy_mm_dd_from_utc(start_time_utc: dt.datetime) -> str:
    kickoff = start_time_utc
    if kickoff.tzinfo is None:
        kickoff = kickoff.replace(tzinfo=dt.timezone.utc)
    d = kickoff.date()
    return f"{d.year:04d}{d.month:02d}{d.day:02d}"


_POS_RE = re.compile(r"^([A-Za-z]+)-([A-Za-z]+)-(\d+)$", re.IGNORECASE)


def split_lineup_slot(slot: str) -> Tuple[Optional[str], Optional[str], Optional[int]]:
    """Return (side, base position, rank) extracted from lineup slot strings."""

    match = _POS_RE.match(slot or "")
    if not match:
        return None, None, None
    side_raw, base_raw, rank_raw = match.groups()
    side = side_raw.title()
    base_pos = base_raw.upper()
    try:
        rank_val = int(rank_raw)
    except ValueError:
        rank_val = None
    return side, base_pos, rank_val


def _canon_pos_and_rank(lineup_position: str) -> Tuple[Optional[str], Optional[int]]:
    _, base_pos, rank_val = split_lineup_slot(lineup_position)
    if base_pos not in {"QB", "RB", "WR", "TE"}:
        return None, None
    return base_pos, rank_val


def _prefer_actual(team_block: Dict[str, Any]) -> Tuple[List[Dict[str, Any]], str]:
    actual = (team_block.get("actual") or {}).get("lineupPositions") or []
    if actual:
        return actual, "actual"
    expected = (team_block.get("expected") or {}).get("lineupPositions") or []
    if expected:
        return expected, "expected"
    return [], ""


def _build_msf_lineup_url(
    start_time_utc: dt.datetime, away_abbr: str, home_abbr: str
) -> Optional[str]:
    season_slug = _nfl_season_slug_for_start(start_time_utc)
    if not season_slug:
        return None
    away_norm = _msf_team_abbr(away_abbr)
    home_norm = _msf_team_abbr(home_abbr)
    if not away_norm or not home_norm:
        return None
    local_date = _home_local_game_date(start_time_utc, home_norm)
    game_date = f"{local_date.year:04d}{local_date.month:02d}{local_date.day:02d}"
    return (
        f"https://api.mysportsfeeds.com/v2.1/pull/nfl/{season_slug}/games/"
        f"{game_date}-{away_norm}-{home_norm}/lineup.json"
    )


def _http_get_with_retry(
    url: str,
    auth: HTTPBasicAuth,
    *,
    params: Optional[Dict[str, Any]] = None,
    headers: Optional[Dict[str, str]] = None,
    max_tries: int = 3,
    backoff: float = 0.8,
) -> Optional[requests.Response]:
    last_exc: Optional[Exception] = None
    for attempt in range(max_tries):
        try:
            response = requests.get(
                url,
                auth=auth,
                params=params,
                headers=headers,
                timeout=15,
            )
            if response.status_code in {200, 204}:
                return response
            if response.status_code == 404:
                time.sleep(backoff)
                return response
            logging.warning(
                "MSF lineup GET %s -> %s; try %d/%d",
                url,
                response.status_code,
                attempt + 1,
                max_tries,
            )
            time.sleep(backoff * (attempt + 1))
        except Exception as exc:  # pragma: no cover - network errors
            last_exc = exc
            logging.warning(
                "MSF lineup GET exception on %s: %s (try %d/%d)",
                url,
                exc,
                attempt + 1,
                max_tries,
            )
            time.sleep(backoff * (attempt + 1))
    if last_exc is not None:
        logging.exception("MSF lineup GET failed after retries: %s", last_exc)
    return None


def _extract_lineup_rows(json_obj: Dict[str, Any]) -> List[Dict[str, Any]]:
    lineup_df = build_lineups_df(json_obj)
    if lineup_df.empty:
        return []

    results: List[Dict[str, Any]] = []
    for record in lineup_df.to_dict(orient="records"):
        team_abbr = record.get("team_abbr")
        position = record.get("pos")
        depth = record.get("depth")
        if not team_abbr or not position:
            continue
        player_name = record.get("full_name") or ""
        first = record.get("first") or ""
        last = record.get("last") or ""
        if not player_name:
            player_name = " ".join(part for part in [first, last] if part)
        if not player_name and not record.get("player_id"):
            continue

        pname_source = player_name or " ".join(part for part in [first, last] if part)
        status_bucket, practice_status = interpret_playing_probability(
            record.get("playing_probability")
        )
        entry = {
            "team": _msf_team_abbr(team_abbr),
            "player_id": str(record.get("player_id") or ""),
            "player_name": player_name,
            "first_name": first,
            "last_name": last,
            "position": position,
            "base_pos": position,
            "side": record.get("side"),
            "rank": depth,
            "source_section": record.get("source_section") or "actual",
            "player_team": _msf_team_abbr(record.get("player_team_abbr")),
            "playing_probability": record.get("playing_probability"),
            "status_bucket": status_bucket,
            "practice_status": practice_status,
            "slot": record.get("slot"),
            "__pname_key": robust_player_name_key(pname_source),
        }
        results.append(entry)
    return results


@dataclasses.dataclass
class NFLConfig:
    pg_user: str = os.getenv("PGUSER", "josh")
    pg_password: str = os.getenv("PGPASSWORD", "password")
    pg_host: str = os.getenv("PGHOST", "localhost")
    pg_port: str = os.getenv("PGPORT", "5432")
    pg_database: str = os.getenv("PGDATABASE", "nfl")

    seasons: Tuple[str, ...] = tuple(NFL_SEASONS)
    log_level: str = DEFAULT_LOG_LEVEL
    injury_report_path: Optional[str] = os.getenv("NFL_INJURY_PATH")
    depth_chart_path: Optional[str] = os.getenv("NFL_DEPTH_PATH")
    advanced_metrics_path: Optional[str] = os.getenv("NFL_ADVANCED_PATH")
    weather_forecast_path: Optional[str] = os.getenv("NFL_FORECAST_PATH")
    respect_lineups: bool = True

    @property
    def pg_url(self) -> str:
        return (
            f"postgresql+psycopg2://{self.pg_user}:{self.pg_password}"
            f"@{self.pg_host}:{self.pg_port}/{self.pg_database}"
        )


# ---------------------------------------------------------------------------
# Database schema & helpers
# ---------------------------------------------------------------------------


class NFLDatabase:
    """Encapsulates PostgreSQL persistence for NFL data."""

    def __init__(self, engine: Engine):
        self.engine = engine
        self.meta = MetaData()
        self._define_tables()
        self.meta.create_all(self.engine)
        self._apply_schema_upgrades()

    def _apply_schema_upgrades(self) -> None:
        """Ensure newly introduced columns exist on already-initialized tables."""

        inspector = inspect(self.engine)
        try:
            table_names = set(inspector.get_table_names())
        except Exception:
            table_names = set()

        try:
            game_columns = {col["name"] for col in inspector.get_columns("nfl_games")}
        except Exception:  # pragma: no cover - defensive fallback if table missing
            game_columns = set()

        statements: List[str] = []
        if "wind_mph" not in game_columns:
            statements.append("ALTER TABLE nfl_games ADD COLUMN IF NOT EXISTS wind_mph DOUBLE PRECISION")
        if "humidity" not in game_columns:
            statements.append("ALTER TABLE nfl_games ADD COLUMN IF NOT EXISTS humidity DOUBLE PRECISION")
        if "injury_summary" not in game_columns:
            statements.append("ALTER TABLE nfl_games ADD COLUMN IF NOT EXISTS injury_summary TEXT")

        if "nfl_depth_charts" in table_names:
            try:
                depth_columns = {col["name"] for col in inspector.get_columns("nfl_depth_charts")}
            except Exception:
                depth_columns = set()
            if "source" not in depth_columns:
                statements.append(
                    "ALTER TABLE nfl_depth_charts ADD COLUMN IF NOT EXISTS source TEXT"
                )

        try:
            injury_columns = {col["name"] for col in inspector.get_columns("nfl_injury_reports")}
        except Exception:  # pragma: no cover - table may not exist yet
            injury_columns = set()
        if "position" not in injury_columns:
            statements.append(
                "ALTER TABLE nfl_injury_reports ADD COLUMN IF NOT EXISTS position TEXT"
            )

        if not statements:
            return

        with self.engine.begin() as conn:
            for statement in statements:
                conn.execute(text(statement))

    def _define_tables(self) -> None:
        self.games = Table(
            "nfl_games",
            self.meta,
            Column("game_id", String, primary_key=True),
            Column("season", String, nullable=False),
            Column("week", Integer),
            Column("start_time", DateTime(timezone=True)),
            Column("venue", String),
            Column("city", String),
            Column("state", String),
            Column("country", String),
            Column("surface", String),
            Column("day_of_week", String),
            Column("referee", String),
            Column("temperature_f", Float),
            Column("weather_conditions", String),
            Column("wind_mph", Float),
            Column("humidity", Float),
            Column("injury_summary", String),
            Column("home_team", String),
            Column("away_team", String),
            Column("home_score", Integer),
            Column("away_score", Integer),
            Column("status", String),
            Column("home_moneyline", Float),
            Column("away_moneyline", Float),
            Column("home_implied_prob", Float),
            Column("away_implied_prob", Float),
            Column("odds_updated", DateTime(timezone=True)),
            Column("ingested_at", DateTime(timezone=True), default=default_now_utc),
        )

        self.player_stats = Table(
            "nfl_player_stats",
            self.meta,
            Column("game_id", String, nullable=False),
            Column("player_id", String, nullable=False),
            Column("player_name", String),
            Column("team", String),
            Column("position", String),
            Column("rushing_attempts", Float),
            Column("rushing_yards", Float),
            Column("rushing_tds", Float),
            Column("receiving_targets", Float),
            Column("receptions", Float),
            Column("receiving_yards", Float),
            Column("receiving_tds", Float),
            Column("passing_attempts", Float),
            Column("passing_completions", Float),
            Column("passing_yards", Float),
            Column("passing_tds", Float),
            Column("fantasy_points", Float),
            Column("snap_count", Float),
            Column("ingested_at", DateTime(timezone=True), default=default_now_utc),
            UniqueConstraint("game_id", "player_id", name="uq_player_game"),
        )

        self.team_unit_ratings = Table(
            "nfl_team_unit_ratings",
            self.meta,
            Column("season", String, nullable=False),
            Column("team", String, nullable=False),
            Column("week", Integer, nullable=False),
            Column("offense_pass_rating", Float),
            Column("offense_rush_rating", Float),
            Column("defense_pass_rating", Float),
            Column("defense_rush_rating", Float),
            Column("updated_at", DateTime(timezone=True), default=default_now_utc),
            UniqueConstraint("season", "team", "week", name="uq_team_week"),
        )

        self.model_predictions = Table(
            "nfl_predictions",
            self.meta,
            Column("prediction_id", String, primary_key=True),
            Column("game_id", String, nullable=False),
            Column("entity_type", String, nullable=False),
            Column("entity_id", String, nullable=False),
            Column("prediction_target", String, nullable=False),
            Column("prediction_value", Float),
            Column("model_version", String),
            Column("features", JSON),
            Column("created_at", DateTime(timezone=True), default=default_now_utc),
        )

        self.injury_reports = Table(
            "nfl_injury_reports",
            self.meta,
            Column("injury_id", String, primary_key=True),
            Column("game_id", String),
            Column("team", String, nullable=False),
            Column("player_name", String),
            Column("position", String),
            Column("status", String),
            Column("practice_status", String),
            Column("description", String),
            Column("report_time", DateTime(timezone=True)),
            Column("ingested_at", DateTime(timezone=True), default=default_now_utc),
        )

        self.depth_charts = Table(
            "nfl_depth_charts",
            self.meta,
            Column("depth_id", String, primary_key=True),
            Column("team", String, nullable=False),
            Column("position", String, nullable=False),
            Column("player_id", String),
            Column("player_name", String),
            Column("rank", Integer),
            Column("source", String),
            Column("updated_at", DateTime(timezone=True)),
            Column("ingested_at", DateTime(timezone=True), default=default_now_utc),
        )

        self.team_advanced_metrics = Table(
            "nfl_team_advanced_metrics",
            self.meta,
            Column("metric_id", String, primary_key=True),
            Column("season", String, nullable=False),
            Column("week", Integer, nullable=False),
            Column("team", String, nullable=False),
            Column("pace_seconds_per_play", Float),
            Column("offense_epa", Float),
            Column("defense_epa", Float),
            Column("offense_success_rate", Float),
            Column("defense_success_rate", Float),
            Column("travel_penalty", Float),
            Column("rest_penalty", Float),
            Column("weather_adjustment", Float),
            Column("created_at", DateTime(timezone=True), default=default_now_utc),
            UniqueConstraint("season", "week", "team", name="uq_adv_metrics_team_week"),
        )

        self.model_backtests = Table(
            "nfl_model_backtests",
            self.meta,
            Column("run_id", String, nullable=False),
            Column("model_name", String, nullable=False),
            Column("metric_name", String, nullable=False),
            Column("metric_value", Float, nullable=False),
            Column("sample_size", Integer),
            Column("created_at", DateTime(timezone=True), default=default_now_utc),
        )

    # ------------------------------------------------------------------
    # Write helpers
    # ------------------------------------------------------------------

    def upsert_rows(
        self,
        table: Table,
        rows: Iterable[Dict[str, Any]],
        conflict_cols: List[str],
        update_columns: Optional[Iterable[str]] = None,
    ) -> None:
        rows_list = list(rows)
        if not rows_list:
            return

        table_columns = set(table.c.keys())
        filtered_rows: List[Dict[str, Any]] = []
        for row in rows_list:
            if not isinstance(row, dict):
                continue
            filtered = {k: v for k, v in row.items() if k in table_columns}
            if filtered:
                filtered_rows.append(filtered)

        if not filtered_rows:
            return

        stmt = insert(table).values(filtered_rows)
        if update_columns is None:
            update_cols = {
                col.name: stmt.excluded[col.name]
                for col in table.columns
                if col.name not in conflict_cols
            }
        else:
            valid_columns = {
                col
                for col in update_columns
                if col in table.c.keys() and col not in conflict_cols
            }
            update_cols = {col: stmt.excluded[col] for col in valid_columns}

        if update_cols:
            stmt = stmt.on_conflict_do_update(index_elements=conflict_cols, set_=update_cols)
        else:
            stmt = stmt.on_conflict_do_nothing(index_elements=conflict_cols)
        try:
            with self.engine.begin() as conn:
                conn.execute(stmt)
        except SQLAlchemyError:
            logging.exception("Failed to upsert rows into %s", table.name)
            raise

    def fetch_existing_game_ids(self) -> set[str]:
        with self.engine.begin() as conn:
            rows = conn.execute(select(self.games.c.game_id)).fetchall()
        return {row[0] for row in rows}

    def fetch_games_with_player_stats(self) -> set[str]:
        """Return the set of game IDs that already have player statistics stored."""

        with self.engine.begin() as conn:
            rows = conn.execute(select(self.player_stats.c.game_id).distinct()).fetchall()
        return {row[0] for row in rows}

    def latest_team_rating_week(self, season: str) -> Optional[int]:
        with self.engine.begin() as conn:
            row = conn.execute(
                select(func.max(self.team_unit_ratings.c.week)).where(self.team_unit_ratings.c.season == season)
            ).scalar()
        return row

    def record_backtest_metrics(
        self,
        run_id: str,
        model_name: str,
        metrics: Dict[str, float],
        sample_size: Optional[int] = None,
    ) -> None:
        if not metrics:
            return
        rows = [
            {
                "run_id": run_id,
                "model_name": model_name,
                "metric_name": metric,
                "metric_value": float(value),
                "sample_size": sample_size,
            }
            for metric, value in metrics.items()
        ]
        with self.engine.begin() as conn:
            conn.execute(self.model_backtests.insert(), rows)


# ---------------------------------------------------------------------------
# API clients
# ---------------------------------------------------------------------------


class MySportsFeedsClient:
    def __init__(self, user: str, password: str, timeout: int = 30):
        self.user = user
        self.password = password
        self.auth = (user, password)
        self.timeout = timeout

    def _request(self, endpoint: str, *, params: Optional[Dict[str, Any]] = None) -> Dict[str, Any]:
        url = f"{API_PREFIX_NFL}/{endpoint}"
        logging.debug("Requesting MySportsFeeds endpoint %s", url)
        resp = requests.get(url, params=params, auth=self.auth, timeout=self.timeout)
        resp.raise_for_status()
        try:
            return resp.json()
        except RequestsJSONDecodeError:
            content = resp.text.strip()
            if not content:
                logging.debug(
                    "Empty response body for MySportsFeeds endpoint %s; returning empty payload",
                    url,
                )
                return {}
            logging.warning(
                "Failed to decode JSON from MySportsFeeds endpoint %s (content-type=%s)",
                url,
                resp.headers.get("Content-Type"),
            )
            raise

    def fetch_games(self, season: str) -> List[Dict[str, Any]]:
        """Fetch the schedule for a season, retrying with alternative filters."""

        base_params: Dict[str, Any] = {"limit": 500}
        attempts: Tuple[Optional[str], ...] = (
            "completed,upcoming",
            "final,inprogress,scheduled",
            None,
        )

        for status_filter in attempts:
            params = dict(base_params)
            if status_filter:
                params["status"] = status_filter

            data = self._request(f"{season}/games.json", params=params)
            games = data.get("games", [])
            if games:
                if status_filter and status_filter != attempts[0]:
                    logging.debug(
                        "Fetched %d games for %s after retrying with status filter '%s'",
                        len(games),
                        season,
                        status_filter,
                    )
                return games

        logging.debug(
            "No games returned for %s even after retrying with multiple status filters",
            season,
        )
        return []

    def fetch_game_boxscore(self, season: str, game_id: str) -> Dict[str, Any]:
        return self._request(f"{season}/games/{game_id}/boxscore.json")

    def fetch_player_gamelogs(self, season: str, game_id: str) -> List[Dict[str, Any]]:
        try:
            data = self._request(
                f"{season}/games/{game_id}/player_gamelogs.json",
                params={"stats": "Rushing,Receiving,Passing,Fumbles"},
            )
        except HTTPError as exc:
            status = getattr(exc.response, "status_code", None)
            if status == 404:
                logging.debug(
                    "No player gamelogs found for season %s game %s (HTTP 404)",
                    season,
                    game_id,
                )
                return []
            raise
        return data.get("gamelogs", [])

    def fetch_injuries(
        self, season: Optional[str] = None, date: Optional[str] = None
    ) -> Dict[str, Any]:
        params: Dict[str, Any] = {}
        if season:
            params["season"] = season
        if date:
            params["date"] = date
        data = self._request("injuries.json", params=params or None)
        if not isinstance(data, dict):
            return {"players": [], "lastUpdatedOn": None}
        data.setdefault("players", [])
        return data

    def fetch_game_lineup(self, season: str, game_key: str) -> Dict[str, Any]:
        try:
            return self._request(f"{season}/games/{game_key}/lineup.json")
        except HTTPError as exc:
            status = getattr(exc.response, "status_code", None)
            if status == 404:
                logging.debug(
                    "No lineup available for season %s game %s (HTTP 404)",
                    season,
                    game_key,
                )
                return {}
            raise


class OddsApiClient:
    def __init__(self, api_key: str, timeout: int = 30):
        self.api_key = api_key
        self.timeout = timeout

    def _request(self, endpoint: str, params: Optional[Dict[str, Any]] = None) -> List[Dict[str, Any]]:
        url = f"{ODDS_BASE}/{endpoint}"
        params = params or {}
        params.update({"apiKey": self.api_key})
        logging.debug("Requesting Odds API endpoint %s", url)
        resp = requests.get(url, params=params, timeout=self.timeout)
        resp.raise_for_status()
        remaining = resp.headers.get("x-requests-remaining")
        if remaining is not None:
            logging.debug("Odds API requests remaining: %s", remaining)
        return resp.json()

    def fetch_odds(self) -> List[Dict[str, Any]]:
        params = {
            "regions": ",".join(ODDS_REGIONS),
            "oddsFormat": ODDS_FORMAT,
            "markets": "h2h",
        }
        return self._request(f"sports/{NFL_SPORT_KEY}/odds", params=params)


# ---------------------------------------------------------------------------
# Ingestion pipeline
# ---------------------------------------------------------------------------


@dataclasses.dataclass
class MSFCreds:
    api_key: str
    password: str = "MYSPORTSFEEDS"


class NFLIngestor:
    def __init__(
        self,
        db: NFLDatabase,
        msf_client: MySportsFeedsClient,
        odds_client: OddsApiClient,
        supplemental_loader: SupplementalDataLoader,
    ):
        self.db = db
        self.msf_client = msf_client
        self.odds_client = odds_client
        self.supplemental_loader = supplemental_loader
        user = getattr(msf_client, "user", None)
        password = getattr(msf_client, "password", None)
        auth_tuple = getattr(msf_client, "auth", None)
        if not user and auth_tuple:
            try:
                user = auth_tuple[0]
            except Exception:
                user = None
        if not password and auth_tuple and len(auth_tuple) > 1:
            try:
                password = auth_tuple[1]
            except Exception:
                password = None
        self._msf_creds = MSFCreds(
            api_key=user or "",
            password=password or "MYSPORTSFEEDS",
        )

    def ingest(self, seasons: Iterable[str]) -> None:
        existing_games = self.db.fetch_existing_game_ids()
        games_with_stats = self.db.fetch_games_with_player_stats()
        logging.info("Found %d games already in database", len(existing_games))

        injuries_payload = self.msf_client.fetch_injuries()
        msf_injuries_last_updated = parse_dt(injuries_payload.get("lastUpdatedOn"))
        msf_injuries_by_team = self._group_msf_injuries(
            injuries_payload.get("players", []), msf_injuries_last_updated
        )
        lineup_cache: Dict[Tuple[str, str, str], List[Dict[str, Any]]] = {}

        injury_rows_all: List[Dict[str, Any]] = []
        advanced_rows_map: Dict[Tuple[str, int, str], Dict[str, Any]] = {}
        lineup_depth_teams: Set[str] = set()

        for season in seasons:
            games = self.msf_client.fetch_games(season)
            logging.info("Fetched %d games for season %s", len(games), season)
            if not games:
                logging.warning(
                    "No games returned from MySportsFeeds for %s. "
                    "Verify your API credentials, plan access, and season configuration.",
                    season,
                )

            new_game_rows: List[Dict[str, Any]] = []
            player_rows: List[Dict[str, Any]] = []

            for game in games:
                schedule = game.get("schedule", {})
                game_id = schedule.get("id")
                if not game_id:
                    continue

                game_id_str = str(game_id)
                have_player_stats = game_id_str in games_with_stats

                score = game.get("score") or {}
                home_score, away_score = self._extract_score_totals(score)
                start_time = parse_dt(schedule.get("startTime"))
                venue = schedule.get("venue") or {}
                weather = schedule.get("weather") or {}
                officials = schedule.get("officials") or []
                home_team_abbr = normalize_team_abbr(
                    (schedule.get("homeTeam") or {}).get("abbreviation")
                    or (schedule.get("homeTeam") or {}).get("name")
                )
                away_team_abbr = normalize_team_abbr(
                    (schedule.get("awayTeam") or {}).get("abbreviation")
                    or (schedule.get("awayTeam") or {}).get("name")
                )

                msf_injuries = self._collect_game_injuries(
                    game_id_str,
                    home_team_abbr,
                    away_team_abbr,
                    msf_injuries_by_team,
                )
                supplemental_injuries, _ = self.supplemental_loader.injuries_for_game(
                    game_id_str, home_team_abbr, away_team_abbr
                )
                injuries = self._merge_injury_rows(msf_injuries, supplemental_injuries)
                injury_summary = self._summarize_injury_rows(injuries)
                if injuries:
                    injury_rows_all.extend(injuries)

                lineup_rows = self._lineup_rows_from_msf(
                    start_time,
                    away_team_abbr,
                    home_team_abbr,
                    self._msf_creds,
                    lineup_cache,
                )
                for lineup_row in lineup_rows:
                    if lineup_row.get("game_start") is None:
                        lineup_row["game_start"] = start_time

                week_value = schedule.get("week")
                try:
                    week_int = int(week_value) if week_value is not None else None
                except (TypeError, ValueError):
                    week_int = None

                for team_code in filter(None, {home_team_abbr, away_team_abbr}):
                    advanced_payload = self.supplemental_loader.advanced_metrics(
                        season, week_int, team_code
                    )
                    if not advanced_payload:
                        continue
                    metric_id = advanced_payload.get("metric_id") or uuid.uuid4().hex
                    advanced_rows_map[(str(season), week_int or 0, team_code)] = {
                        "metric_id": metric_id,
                        "season": str(season),
                        "week": week_int,
                        "team": team_code,
                        "pace_seconds_per_play": self._safe_float(
                            advanced_payload.get("pace_seconds_per_play")
                            or advanced_payload.get("pace")
                        ),
                        "offense_epa": self._safe_float(advanced_payload.get("offense_epa")),
                        "defense_epa": self._safe_float(advanced_payload.get("defense_epa")),
                        "offense_success_rate": self._safe_float(
                            advanced_payload.get("offense_success_rate")
                        ),
                        "defense_success_rate": self._safe_float(
                            advanced_payload.get("defense_success_rate")
                        ),
                        "travel_penalty": self._safe_float(advanced_payload.get("travel_penalty")),
                        "rest_penalty": self._safe_float(advanced_payload.get("rest_penalty")),
                        "weather_adjustment": self._safe_float(
                            advanced_payload.get("weather_adjustment")
                        ),
                    }

                referee_name: Optional[str] = None
                if officials:
                    lead_official = officials[0] or {}
                    first = lead_official.get("firstName", "")
                    last = lead_official.get("lastName", "")
                    referee_name = f"{first} {last}".strip()
                    if not referee_name:
                        referee_name = lead_official.get("fullName")

                wind_mph = self._extract_wind_mph(weather.get("windSpeed"))
                humidity = self._extract_humidity(weather.get("humidity"))
                weather_override = self.supplemental_loader.weather_override(game_id_str)
                if weather_override:
                    if weather_override.get("temperature_f") is not None:
                        weather["temperature"] = weather_override.get("temperature_f")
                    if weather_override.get("conditions"):
                        weather["conditions"] = weather_override.get("conditions")
                    wind_mph = self._safe_float(weather_override.get("wind_mph") or wind_mph)
                    humidity = self._safe_float(weather_override.get("humidity") or humidity)
                    if weather_override.get("temperature_f") is not None:
                        weather_temperature = weather_override.get("temperature_f")
                    else:
                        weather_temperature = weather.get("temperature")
                else:
                    weather_temperature = weather.get("temperature")

                temperature_f = self._extract_temperature_fahrenheit(weather_temperature)
                wind_mph = self._safe_float(wind_mph)
                humidity = self._safe_float(humidity)

                new_game_rows.append(
                    {
                        "game_id": game_id_str,
                        "season": season,
                        "week": schedule.get("week"),
                        "start_time": start_time,
                        "venue": venue.get("name"),
                        "city": venue.get("city"),
                        "state": venue.get("state"),
                        "country": venue.get("country"),
                        "surface": venue.get("surface"),
                        "day_of_week": start_time.strftime("%A") if start_time else None,
                        "referee": referee_name,
                        "temperature_f": temperature_f,
                        "weather_conditions": weather.get("conditions"),
                        "wind_mph": wind_mph,
                        "humidity": humidity,
                        "injury_summary": injury_summary,
                        "home_team": home_team_abbr,
                        "away_team": away_team_abbr,
                        "home_score": home_score,
                        "away_score": away_score,
                        "status": schedule.get("status"),
                    }
                )

                status = (
                    schedule.get("status")
                    or schedule.get("playedStatus")
                    or (game.get("status") if isinstance(game, dict) else None)
                    or ""
                ).lower()
                is_completed = status.startswith("final") or status in {"completed", "postponed"}

                if have_player_stats:
                    logging.debug(
                        "Skipping player stats for already ingested game %s", game_id_str
                    )
                    continue

                if not is_completed:
                    logging.debug(
                        "Game %s in season %s has status '%s'; skipping player stats fetch until completion",
                        game_id_str,
                        season,
                        schedule.get("status"),
                    )
                    continue

                gamelog_entries = self.msf_client.fetch_player_gamelogs(season, game_id_str)
                player_entries = list(gamelog_entries)
                if not player_entries:
                    logging.debug(
                        "No player gamelog entries returned for season %s game %s", season, game_id_str
                    )
                    fallback_entries = self._fetch_boxscore_player_stats(season, game_id_str)
                    if fallback_entries:
                        logging.debug(
                            "Using boxscore fallback for season %s game %s player stats",
                            season,
                            game_id_str,
                        )
                        player_entries = fallback_entries
                if not player_entries:
                    continue
                for entry in player_entries:
                    player = entry.get("player", {})
                    team = entry.get("team", {})
                    stats = entry.get("stats", {})

                    def stat_value(stat_group: str, field: str) -> Optional[float]:
                        group = stats.get(stat_group, {})
                        value = group.get(field, {})
                        return value.get("#text") or value.get("value")

                    player_rows.append(
                        {
                            "game_id": game_id_str,
                            "player_id": str(player.get("id")),
                            "player_name": f"{player.get('firstName', '')} {player.get('lastName', '')}".strip(),
                            "team": team.get("abbreviation"),
                            "position": player.get("position"),
                            "rushing_attempts": self._safe_float(stat_value("Rushing", "RushingAttempts")),
                            "rushing_yards": self._safe_float(stat_value("Rushing", "RushingYards")),
                            "rushing_tds": self._safe_float(stat_value("Rushing", "RushingTD")),
                            "receiving_targets": self._safe_float(stat_value("Receiving", "Targets")),
                            "receptions": self._safe_float(stat_value("Receiving", "Receptions")),
                            "receiving_yards": self._safe_float(stat_value("Receiving", "ReceivingYards")),
                            "receiving_tds": self._safe_float(stat_value("Receiving", "ReceivingTD")),
                            "passing_attempts": self._safe_float(stat_value("Passing", "PassAttempts")),
                            "passing_completions": self._safe_float(stat_value("Passing", "PassCompletions")),
                            "passing_yards": self._safe_float(stat_value("Passing", "PassYards")),
                            "passing_tds": self._safe_float(stat_value("Passing", "PassTD")),
                            "fantasy_points": self._safe_float(stat_value("Fantasy", "FantasyPoints")),
                            "snap_count": self._safe_float(stat_value("Miscellaneous", "Snaps")),
                        }
                    )

            self.db.upsert_rows(self.db.games, new_game_rows, ["game_id"])
            self.db.upsert_rows(self.db.player_stats, player_rows, ["game_id", "player_id"])
            if len(new_game_rows) == 0 and len(player_rows) == 0:
                logging.warning(
                    "Ingested %d new games and %d player stat rows for %s. "
                    "If these counts are unexpectedly low, confirm that your MySportsFeeds subscription "
                    "includes detailed stats and that the targeted seasons contain completed games.",
                    len(new_game_rows),
                    len(player_rows),
                    season,
                )

        if injury_rows_all:
            self.db.upsert_rows(self.db.injury_reports, injury_rows_all, ["injury_id"])
        if advanced_rows_map:
            self.db.upsert_rows(
                self.db.team_advanced_metrics,
                list(advanced_rows_map.values()),
                ["metric_id"],
            )

        # Ingest odds separately as they change frequently (always upsert)
        self._ingest_odds()

    def _ingest_odds(self) -> None:
        odds_data = self.odds_client.fetch_odds()
        logging.info("Fetched %d odds entries", len(odds_data))

        odds_rows: List[Dict[str, Any]] = []
        for event in odds_data:
            commence_time = parse_dt(event.get("commence_time"))

            teams_list = [team for team in (event.get("teams") or []) if team]

            home_team_raw = event.get("home_team") or (teams_list[0] if teams_list else None)
            away_team_raw = event.get("away_team")
            if not away_team_raw and teams_list:
                away_team_raw = next(
                    (team for team in teams_list if team != home_team_raw),
                    teams_list[0] if teams_list else None,
                )

            home_team = normalize_team_abbr(home_team_raw)
            away_team = normalize_team_abbr(away_team_raw)

            if not home_team or not away_team:
                logging.debug(
                    "Skipping odds event %s due to unmapped team names (home=%s, away=%s)",
                    event.get("id"),
                    home_team_raw,
                    away_team_raw,
                )
                continue

            markets = event.get("bookmakers", [])
            if not markets:
                continue
            # Use the freshest bookmaker odds
            market = sorted(markets, key=lambda b: parse_dt(b.get("last_update")) or default_now_utc(), reverse=True)[0]
            last_update = parse_dt(market.get("last_update"))
            h2h = next((m for m in market.get("markets", []) if m.get("key") == "h2h"), None)
            if not h2h:
                continue

            prices = {outcome.get("name"): outcome.get("price") for outcome in h2h.get("outcomes", [])}
            home_price = prices.get(home_team)
            away_price = prices.get(away_team)

            def american_to_prob(odds: Optional[float]) -> Optional[float]:
                if odds is None:
                    return None
                odds = float(odds)
                if odds > 0:
                    return 100.0 / (odds + 100.0)
                return -odds / (-odds + 100.0)

            odds_rows.append(
                {
                    "game_id": event.get("id"),
                    "season": self._infer_season(commence_time),
                    "week": None,
                    "start_time": commence_time,
                    "venue": None,
                    "city": None,
                    "state": None,
                    "country": None,
                    "surface": None,
                    "day_of_week": commence_time.strftime("%A") if commence_time else None,
                    "referee": None,
                    "temperature_f": None,
                    "weather_conditions": None,
                    "home_team": home_team,
                    "away_team": away_team,
                    "home_score": None,
                    "away_score": None,
                    "status": "upcoming",
                    "home_moneyline": home_price,
                    "away_moneyline": away_price,
                    "home_implied_prob": american_to_prob(home_price),
                    "away_implied_prob": american_to_prob(away_price),
                    "odds_updated": last_update,
                }
            )

        self.db.upsert_rows(
            self.db.games,
            odds_rows,
            ["game_id"],
            update_columns=[
                "start_time",
                "home_moneyline",
                "away_moneyline",
                "home_implied_prob",
                "away_implied_prob",
                "odds_updated",
                "home_team",
                "away_team",
            ],
        )

    def _group_msf_injuries(
        self,
        players: List[Dict[str, Any]],
        last_updated: Optional[dt.datetime],
    ) -> Dict[str, List[Dict[str, Any]]]:
        grouped: Dict[str, List[Dict[str, Any]]] = {}
        for entry in players or []:
            team_info = entry.get("currentTeam") or entry.get("team") or {}
            team_abbr = normalize_team_abbr(
                team_info.get("abbreviation") or team_info.get("name")
            )
            if not team_abbr:
                continue

            injury_info = entry.get("currentInjury") or {}
            roster_status = entry.get("currentRosterStatus") or entry.get("rosterStatus")
            roster_status_text = str(roster_status or "").strip()
            roster_status_normalized = roster_status_text.lower()
            if not injury_info:
                if roster_status_normalized and (
                    re.search(r"\b(ir|injured|reserve|pup|nfi)\b", roster_status_normalized)
                    or any(keyword in roster_status_normalized for keyword in INJURY_OUT_KEYWORDS)
                ):
                    injury_info = {
                        "status": roster_status_text,
                        "playingProbability": roster_status_text,
                        "description": roster_status_text,
                    }
            if not injury_info:
                continue

            first = entry.get("firstName", "")
            last = entry.get("lastName", "")
            player_name = " ".join(part for part in [first, last] if part).strip()
            if not player_name:
                player_name = entry.get("displayName") or ""
            if not player_name:
                continue

            position = normalize_position(
                entry.get("primaryPosition")
                or entry.get("position")
                or (injury_info.get("position") if isinstance(injury_info, dict) else None)
            )

            status = injury_info.get("playingProbability") or injury_info.get("status")
            practice_status = (
                injury_info.get("practiceStatus")
                or injury_info.get("practice")
                or entry.get("currentPracticeStatus")
                or roster_status_text
            )
            description = injury_info.get("description")

            reported_at: Optional[dt.datetime]
            updated_raw = injury_info.get("updatedOn") if isinstance(injury_info, dict) else None
            if updated_raw:
                reported_at = parse_dt(updated_raw)
            else:
                reported_at = last_updated

            grouped.setdefault(team_abbr, []).append(
                {
                    "injury_id": f"msf-{entry.get('id') or uuid.uuid4().hex}",
                    "team": team_abbr,
                    "player_name": player_name,
                    "status": status,
                    "practice_status": practice_status,
                    "description": description,
                    "report_time": reported_at,
                    "position": position,
                }
            )

        return grouped

    def _collect_game_injuries(
        self,
        game_id: str,
        home_team: Optional[str],
        away_team: Optional[str],
        grouped: Dict[str, List[Dict[str, Any]]],
    ) -> List[Dict[str, Any]]:
        rows: List[Dict[str, Any]] = []
        for team_code in filter(None, {normalize_team_abbr(home_team), normalize_team_abbr(away_team)}):
            for base_row in grouped.get(team_code, []):
                player_key = normalize_player_name(base_row.get("player_name"))
                if not player_key:
                    continue
                row = dict(base_row)
                row["team"] = team_code
                row["game_id"] = str(game_id)
                base_id = row.get("injury_id") or uuid.uuid4().hex
                row["injury_id"] = f"{game_id}:{base_id}"
                if row.get("report_time") and not isinstance(row["report_time"], dt.datetime):
                    row["report_time"] = parse_dt(row["report_time"])
                row["position"] = normalize_position(row.get("position"))
                rows.append(row)
        return rows

    def _merge_injury_rows(
        self,
        msf_rows: List[Dict[str, Any]],
        supplemental_rows: List[Dict[str, Any]],
    ) -> List[Dict[str, Any]]:
        merged: Dict[Tuple[str, str], Dict[str, Any]] = {}

        def _ingest(rows: List[Dict[str, Any]], priority: int) -> None:
            for row in rows or []:
                team = normalize_team_abbr(row.get("team"))
                player_name = row.get("player_name")
                player_key = normalize_player_name(player_name)
                if not team or not player_key:
                    continue

                record = dict(row)
                record["team"] = team
                record["player_name"] = player_name
                record["position"] = normalize_position(record.get("position"))
                record.setdefault("game_id", row.get("game_id"))
                record.setdefault("injury_id", uuid.uuid4().hex)
                if record.get("injury_id") and record.get("game_id"):
                    if not str(record["injury_id"]).startswith(str(record["game_id"])):
                        record["injury_id"] = f"{record['game_id']}:{record['injury_id']}"

                if record.get("report_time") and not isinstance(record["report_time"], dt.datetime):
                    record["report_time"] = parse_dt(record["report_time"])

                key = (team, player_key)
                existing = merged.get(key)
                if not existing:
                    record["_priority"] = priority
                    merged[key] = record
                    continue

                # prefer lower priority value (0 beats 1) but always merge fresh details
                if existing.get("_priority", priority) > priority:
                    for field in ("status", "practice_status", "description", "position", "report_time"):
                        if not record.get(field) and existing.get(field):
                            record[field] = existing[field]
                    record["_priority"] = priority
                    merged[key] = record
                else:
                    for field in ("status", "practice_status", "description", "position"):
                        if not existing.get(field) and record.get(field):
                            existing[field] = record[field]
                    if record.get("report_time") and (
                        not existing.get("report_time")
                        or (
                            isinstance(existing.get("report_time"), dt.datetime)
                            and isinstance(record.get("report_time"), dt.datetime)
                            and record["report_time"] > existing["report_time"]
                        )
                    ):
                        existing["report_time"] = record["report_time"]

        _ingest(msf_rows, 0)
        _ingest(supplemental_rows, 1)

        output: List[Dict[str, Any]] = []
        for record in merged.values():
            record.pop("_priority", None)
            game_id = record.get("game_id")
            if not game_id:
                continue
            bucket = compute_injury_bucket(record.get("status"), record.get("description"))
            practice_bucket = normalize_practice_status(record.get("practice_status"))
            if bucket == "other" and practice_bucket == "available":
                continue
            record["practice_status"] = record.get("practice_status")
            record["status"] = record.get("status")
            output.append(record)
        return output

    def _summarize_injury_rows(self, injuries: List[Dict[str, Any]]) -> Optional[str]:
        if not injuries:
            return None
        parts: List[str] = []
        for row in injuries:
            player_name = row.get("player_name")
            if not player_name:
                continue
            bucket = compute_injury_bucket(row.get("status"), row.get("description"))
            practice_bucket = normalize_practice_status(row.get("practice_status"))
            if bucket == "other" and practice_bucket == "available":
                continue
            label = bucket if bucket != "other" else practice_bucket
            if not label:
                continue
            parts.append(f"{player_name}({label})")
        if not parts:
            return None
        preview = parts[:6]
        summary = ", ".join(preview)
        remaining = len(parts) - len(preview)
        if remaining > 0:
            summary += f" +{remaining} more"
        return summary

    def _lineup_rows_from_msf(
        self,
        start_time_utc: Optional[dt.datetime],
        away_team_abbr: Optional[str],
        home_team_abbr: Optional[str],
        msf_creds: MSFCreds,
        lineup_cache: Dict[Tuple[str, str, str], List[Dict[str, Any]]],
    ) -> List[Dict[str, Any]]:
        if isinstance(start_time_utc, str):
            start_dt = parse_dt(start_time_utc)
        else:
            start_dt = start_time_utc
        if not start_dt or not away_team_abbr or not home_team_abbr:
            logging.info(
                "lineup: missing keys start=%s away=%s home=%s",
                start_time_utc,
                away_team_abbr,
                home_team_abbr,
            )
            return []

        if start_dt.tzinfo is None:
            start_dt = start_dt.replace(tzinfo=dt.timezone.utc)

        away_norm = _msf_team_abbr(away_team_abbr)
        home_norm = _msf_team_abbr(home_team_abbr)
        if not away_norm or not home_norm:
            logging.info(
                "lineup: could not normalize abbreviations away=%s home=%s",
                away_team_abbr,
                home_team_abbr,
            )
            return []

        local_date = _home_local_game_date(start_dt, home_norm)
        utc_date = start_dt.astimezone(dt.timezone.utc).date()

        season_slug = _nfl_season_slug_for_start(start_dt)
        if not season_slug:
            logging.info("lineup: unable to determine season slug for %s", start_dt)
            return []

        date_candidates: List[str] = []
        local_key = f"{local_date.year:04d}{local_date.month:02d}{local_date.day:02d}"
        date_candidates.append(local_key)
        utc_key = f"{utc_date.year:04d}{utc_date.month:02d}{utc_date.day:02d}"
        if utc_key not in date_candidates:
            date_candidates.append(utc_key)

        if not msf_creds or not msf_creds.api_key:
            logging.warning("lineup: missing MySportsFeeds credentials; skipping fetch")
            return []
        auth = HTTPBasicAuth(msf_creds.api_key, msf_creds.password or "MYSPORTSFEEDS")
        accept_headers = {"Accept": "application/json"}

        last_payload: Optional[Dict[str, Any]] = None

        collected_by_team: Dict[str, List[Dict[str, Any]]] = {}
        found_payload = False

        for date_key in date_candidates:
            for lineup_type in (None, "expected"):
                cache_token = f"{season_slug}|{date_key}|{lineup_type or 'default'}"
                cache_key = (cache_token, away_norm, home_norm)
                if cache_key in lineup_cache:
                    cached = lineup_cache[cache_key]
                    if cached:
                        for rec in cached:
                            collected_by_team.setdefault(rec.get("team"), []).append(rec)
                        found_payload = True
                        break
                    continue

                url = (
                    f"https://api.mysportsfeeds.com/v2.1/pull/nfl/{season_slug}/games/"
                    f"{date_key}-{away_norm}-{home_norm}/lineup.json"
                )

                params = {"lineupType": lineup_type} if lineup_type else None
                response = _http_get_with_retry(
                    url,
                    auth,
                    params=params,
                    headers=accept_headers,
                )

                if response is None:
                    logging.info("lineup: HTTP failed for %s", url)
                    lineup_cache[cache_key] = []
                    continue

                if response.status_code == 404:
                    logging.info(
                        "lineup: 404 not found for %s (season slug or date/abbr mismatch)",
                        url,
                    )
                    lineup_cache[cache_key] = []
                    continue

                if response.status_code == 401:
                    logging.warning(
                        "lineup: 401 unauthorized for %s (check MSF credentials)",
                        url,
                    )
                    lineup_cache[cache_key] = []
                    return []

                if response.status_code == 204:
                    logging.info(
                        "lineup: 204 empty response for %s (type=%s)",
                        url,
                        lineup_type or "actual",
                    )
                    lineup_cache[cache_key] = []
                    continue

                if response.status_code != 200:
                    logging.warning(
                        "lineup: %s returned %s",
                        url,
                        response.status_code,
                    )
                    lineup_cache[cache_key] = []
                    continue

                try:
                    payload = response.json()
                except Exception:
                    logging.exception("lineup: JSON decode failed for %s", url)
                    lineup_cache[cache_key] = []
                    continue

                last_payload = payload if isinstance(payload, dict) else None
                last_updated = (
                    parse_dt(payload.get("lastUpdatedOn"))
                    if isinstance(payload, dict)
                    else None
                )
                rows = _extract_lineup_rows(payload if isinstance(payload, dict) else {})

                if not rows:
                    team_blocks = (
                        payload.get("teamLineups")
                        if isinstance(payload, dict)
                        else None
                    ) or []
                    details: List[str] = []
                    for block in team_blocks:
                        team_label = (block.get("team") or {}).get("abbreviation")
                        actual = (block.get("actual") or {}).get("lineupPositions") or []
                        expected = (block.get("expected") or {}).get("lineupPositions") or []
                        details.append(
                            f"{team_label}: actual={len(actual)} expected={len(expected)}"
                        )
                    logging.info(
                        "lineup: empty lineupPositions for %s; %s",
                        url,
                        "; ".join(details) if details else "no teamLineups",
                    )

                enriched_rows: List[Dict[str, Any]] = []
                for record in rows:
                    team = record.get("team")
                    position = record.get("position")
                    if not team or not position:
                        continue
                    player_name = record.get("player_name") or ""
                    player_id = record.get("player_id") or ""
                    first_name = record.get("first_name") or ""
                    last_name = record.get("last_name") or ""
                    name_for_key = " ".join(part for part in [first_name, last_name] if part) or player_name
                    player_key = record.get("__pname_key") or robust_player_name_key(name_for_key)
                    if not player_key:
                        continue
                    depth_id = (
                        f"msf-lineup:{team}:{position}:{player_id}"
                        if player_id
                        else f"msf-lineup:{team}:{position}:{player_key}"
                    )
                    enriched_rows.append(
                        {
                            "team": team,
                            "position": position,
                            "player_id": player_id,
                            "player_name": player_name,
                            "first_name": first_name,
                            "last_name": last_name,
                            "rank": record.get("rank"),
                            "depth_id": depth_id,
                            "updated_at": last_updated,
                            "source": "msf-lineup",
                            "player_team": record.get("player_team"),
                            "game_start": start_dt,
                            "__pname_key": player_key,
                            "side": record.get("side"),
                            "base_pos": record.get("base_pos") or position,
                            "playing_probability": record.get("playing_probability"),
                            "status_bucket": record.get("status_bucket"),
                            "practice_status": record.get("practice_status"),
                        }
                    )

                lineup_cache[cache_key] = enriched_rows
                if enriched_rows:
                    found_payload = True
                    for rec in enriched_rows:
                        collected_by_team.setdefault(rec.get("team"), []).append(rec)
                    break
            if found_payload:
                break

        def _lineup_needs_team(team_code: str) -> bool:
            team_rows = collected_by_team.get(team_code) or []
            if not team_rows:
                return True
            if not any(normalize_position(r.get("base_pos")) == "QB" for r in team_rows):
                return True
            for pos_key, max_count in _OFFENSE_KEEP.items():
                pos_rows = [
                    r
                    for r in team_rows
                    if normalize_position(r.get("base_pos")) == pos_key
                ]
                if not pos_rows:
                    return True
                if len(pos_rows) < max_count:
                    return True
            return False

        def _merge_records(existing: List[Dict[str, Any]], incoming: List[Dict[str, Any]]) -> List[Dict[str, Any]]:
            if not incoming:
                return existing
            merged = (existing or []) + incoming

            def priority(rec: Dict[str, Any]) -> Tuple[int, int]:
                source = rec.get("source") or ""
                source_rank = 0 if str(source).startswith("msf-lineup") else 1
                depth_val = rec.get("rank")
                if depth_val is None:
                    depth_val = 99
                return (source_rank, depth_val)

            deduped: Dict[Tuple[str, str], Dict[str, Any]] = {}
            for rec in sorted(merged, key=priority):
                team = rec.get("team")
                pos = normalize_position(rec.get("base_pos"))
                key = (team, f"{pos}:{rec.get('__pname_key')}")
                if key not in deduped:
                    deduped[key] = rec
            return list(deduped.values())

        def _fetch_team_depth(team_code: str) -> List[Dict[str, Any]]:
            team_rows: List[Dict[str, Any]] = []
            team_cache_prefix = f"{season_slug}|team|{team_code}"
            for lineup_type in (None, "expected"):
                cache_token = f"{team_cache_prefix}|{lineup_type or 'default'}"
                cache_key = (cache_token, team_code, team_code)
                if cache_key in lineup_cache:
                    cached_rows = lineup_cache[cache_key]
                    if cached_rows:
                        team_rows = cached_rows
                        break
                    continue
                url = (
                    f"https://api.mysportsfeeds.com/v2.1/pull/nfl/{season_slug}/teams/"
                    f"{team_code}/lineup.json"
                )
                params = {"lineupType": lineup_type} if lineup_type else None
                response = _http_get_with_retry(
                    url,
                    auth,
                    params=params,
                    headers=accept_headers,
                )
                if response is None:
                    lineup_cache[cache_key] = []
                    continue
                if response.status_code in {401, 404}:
                    lineup_cache[cache_key] = []
                    if response.status_code == 401:
                        logging.warning(
                            "lineup: 401 unauthorized for %s (check MSF credentials)",
                            url,
                        )
                        return []
                    continue
                if response.status_code == 204:
                    lineup_cache[cache_key] = []
                    continue
                if response.status_code != 200:
                    logging.info("lineup: %s returned %s", url, response.status_code)
                    lineup_cache[cache_key] = []
                    continue
                try:
                    payload = response.json()
                except Exception:
                    logging.exception("lineup: JSON decode failed for %s", url)
                    lineup_cache[cache_key] = []
                    continue
                rows = _extract_lineup_rows(payload if isinstance(payload, dict) else {})
                enriched: List[Dict[str, Any]] = []
                updated_at = (
                    parse_dt(payload.get("lastUpdatedOn"))
                    if isinstance(payload, dict)
                    else None
                )
                for rec in rows:
                    if _msf_team_abbr(rec.get("team")) != team_code:
                        continue
                    enriched.append(
                        {
                            "team": team_code,
                            "position": rec.get("position"),
                            "player_id": rec.get("player_id") or "",
                            "player_name": rec.get("player_name"),
                            "first_name": rec.get("first_name"),
                            "last_name": rec.get("last_name"),
                            "rank": rec.get("rank"),
                            "depth_id": (
                                f"msf-team-lineup:{team_code}:{rec.get('position')}:{rec.get('player_id') or rec.get('__pname_key')}"
                            ),
                            "updated_at": updated_at,
                            "source": "msf-team-lineup",
                            "player_team": rec.get("player_team"),
                            "game_start": start_dt,
                            "__pname_key": rec.get("__pname_key"),
                            "side": rec.get("side"),
                            "base_pos": rec.get("base_pos") or rec.get("position"),
                            "playing_probability": rec.get("playing_probability"),
                            "status_bucket": rec.get("status_bucket"),
                            "practice_status": rec.get("practice_status"),
                        }
                    )
                lineup_cache[cache_key] = enriched
                if enriched:
                    team_rows = enriched
                    break
            return team_rows

        for team_code in (away_norm, home_norm):
            if _lineup_needs_team(team_code):
                supplemental = _fetch_team_depth(team_code)
                if supplemental:
                    collected_by_team[team_code] = _merge_records(
                        collected_by_team.get(team_code, []), supplemental
                    )

        flattened: List[Dict[str, Any]] = []
        for team_code, team_rows in collected_by_team.items():
            if not team_rows:
                continue
            grouped: Dict[str, List[Dict[str, Any]]] = {}
            for rec in team_rows:
                pos = normalize_position(rec.get("base_pos"))
                if pos not in _OFFENSE_KEEP:
                    continue
                grouped.setdefault(pos, []).append(rec)
            for pos, recs in grouped.items():
                recs_sorted = sorted(
                    recs,
                    key=lambda r: (
                        0 if str(r.get("source", "")).startswith("msf-lineup") else 1,
                        r.get("rank") if r.get("rank") is not None else 99,
                        r.get("player_name") or r.get("__pname_key") or "",
                    ),
                )
                keep = _OFFENSE_KEEP.get(pos, 0)
                for rec in recs_sorted[:keep]:
                    if rec.get("game_start") is None:
                        rec["game_start"] = start_dt
                    flattened.append(rec)

        if flattened:
            return flattened

        if last_payload is not None:
            logging.debug(
                "lineup: no usable rows after attempts for %s @ %s (payload timestamp=%s)",
                away_norm,
                home_norm,
                last_payload.get("lastUpdatedOn") if isinstance(last_payload, dict) else None,
            )

        return []

    def _skill_pos(self, pos: str) -> bool:
        return normalize_position(pos) in {"QB", "RB", "WR", "TE"}

    def _is_starter_label(self, base_pos: str, rank: Optional[int]) -> bool:
        if base_pos == "QB":
            return (rank or 99) == 1
        if base_pos == "RB":
            return (rank or 99) == 1
        if base_pos == "WR":
            return (rank or 99) in {1, 2, 3}
        if base_pos == "TE":
            return (rank or 99) == 1
        return False

    def fetch_lineup_rows(
        self,
        start_time: Optional[Union[dt.datetime, str]],
        away_team: Optional[str],
        home_team: Optional[str],
        cache: Optional[Dict[Tuple[str, str, str], List[Dict[str, Any]]]] = None,
    ) -> List[Dict[str, Any]]:
        """Public helper to retrieve MSF lineup rows for the given matchup."""

        cache = cache or {}
        return self._lineup_rows_from_msf(
            start_time,
            away_team,
            home_team,
            self._msf_creds,
            cache,
        )

    @staticmethod
    def _safe_float(value: Any) -> Optional[float]:
        if value in (None, ""):
            return None
        try:
            return float(value)
        except (TypeError, ValueError):
            return None

    @staticmethod
    def _extract_temperature_fahrenheit(value: Any) -> Optional[float]:
        """Normalize temperature payloads into a Fahrenheit float."""

        if value is None:
            return None

        if isinstance(value, dict):
            candidates = [
                value.get("fahrenheit"),
                value.get("F"),
                value.get("tempF"),
                value.get("value"),
            ]
            for candidate in candidates:
                result = NFLIngestor._safe_float(candidate)
                if result is not None:
                    return result
            return None

        if isinstance(value, (list, tuple)):
            for item in value:
                result = NFLIngestor._extract_temperature_fahrenheit(item)
                if result is not None:
                    return result
            return None

        return NFLIngestor._safe_float(value)

    @staticmethod
    def _infer_season(start_time: Optional[dt.datetime]) -> Optional[str]:
        if not start_time:
            return None
        year = start_time.year
        if start_time.month < 3:
            year -= 1
        return f"{year}-regular"

    @staticmethod
    def _extract_wind_mph(value: Any) -> Optional[float]:
        if value is None:
            return None
        if isinstance(value, dict):
            for key in ("milesPerHour", "mph", "value", "speed", "#text"):
                if key in value:
                    result = NFLIngestor._safe_float(value[key])
                    if result is not None:
                        return result
        return NFLIngestor._safe_float(value)

    @staticmethod
    def _extract_humidity(value: Any) -> Optional[float]:
        if value is None:
            return None
        if isinstance(value, dict):
            for key in ("percent", "humidity", "value", "#text"):
                if key in value:
                    result = NFLIngestor._safe_float(value[key])
                    if result is not None:
                        return result
        return NFLIngestor._safe_float(value)

    def _fetch_boxscore_player_stats(self, season: str, game_id: str) -> List[Dict[str, Any]]:
        """Fallback to boxscore endpoint when detailed gamelogs are unavailable."""

        try:
            boxscore = self.msf_client.fetch_game_boxscore(season, game_id)
        except HTTPError as exc:
            status = getattr(exc.response, "status_code", None)
            if status == 404:
                logging.debug(
                    "Boxscore not available for season %s game %s (HTTP 404)",
                    season,
                    game_id,
                )
                return []
            logging.debug(
                "Failed to fetch boxscore for season %s game %s: %s",
                season,
                game_id,
                exc,
            )
            return []

        game_info = boxscore.get("game", {}) or {}
        team_lookup = {
            "home": (game_info.get("homeTeam") or {}).get("abbreviation"),
            "away": (game_info.get("awayTeam") or {}).get("abbreviation"),
        }

        stats_root = boxscore.get("stats") or {}
        normalized: List[Dict[str, Any]] = []
        for side in ("home", "away"):
            side_payload = stats_root.get(side) or {}
            players = side_payload.get("players") or []
            team_abbr = team_lookup.get(side)
            for player_entry in players:
                if not isinstance(player_entry, dict):
                    continue
                player_stats = self._normalize_boxscore_stat_groups(player_entry.get("playerStats"))
                normalized.append(
                    {
                        "player": player_entry.get("player", {}) or {},
                        "team": {"abbreviation": team_abbr} if team_abbr else {},
                        "stats": player_stats,
                    }
                )

        return normalized

    @staticmethod
    def _normalize_boxscore_stat_groups(raw_groups: Any) -> Dict[str, Dict[str, Dict[str, Any]]]:
        """Convert boxscore player stat groups to the gamelog-style schema."""

        if not isinstance(raw_groups, list):
            return {}

        normalized: Dict[str, Dict[str, Dict[str, Any]]] = {}

        def assign(group: str, target: str, value: Any) -> None:
            if value in (None, ""):
                return
            normalized.setdefault(group, {})[target] = {"value": value}

        for group_entry in raw_groups:
            if not isinstance(group_entry, dict):
                continue
            for group_name, metrics in group_entry.items():
                if not isinstance(metrics, dict):
                    continue
                key = group_name.lower()
                if key == "rushing":
                    assign("Rushing", "RushingAttempts", metrics.get("rushAttempts"))
                    assign("Rushing", "RushingYards", metrics.get("rushYards"))
                    assign("Rushing", "RushingTD", metrics.get("rushTD"))
                elif key == "receiving":
                    assign("Receiving", "Targets", metrics.get("targets"))
                    assign("Receiving", "Receptions", metrics.get("receptions"))
                    assign("Receiving", "ReceivingYards", metrics.get("recYards"))
                    assign("Receiving", "ReceivingTD", metrics.get("recTD"))
                elif key == "passing":
                    assign("Passing", "PassAttempts", metrics.get("passAttempts"))
                    assign("Passing", "PassCompletions", metrics.get("passCompletions"))
                    assign("Passing", "PassYards", metrics.get("passYards"))
                    assign("Passing", "PassTD", metrics.get("passTD"))
                elif key == "fumbles":
                    assign("Fumbles", "Fumbles", metrics.get("fumbles"))
                elif key == "snapcounts":
                    offense_snaps = metrics.get("offenseSnaps")
                    if offense_snaps is not None:
                        assign("Miscellaneous", "Snaps", offense_snaps)

        return normalized

    @staticmethod
    def _extract_score_totals(score_payload: Any) -> Tuple[Optional[float], Optional[float]]:
        """Extract final home and away scores from the flexible MSF schedule payload."""

        if not isinstance(score_payload, dict):
            return None, None

        def first_numeric(mapping: Dict[str, Any], candidates: Tuple[str, ...]) -> Optional[float]:
            for key in candidates:
                if key not in mapping or mapping[key] in (None, ""):
                    continue
                value = mapping[key]
                if isinstance(value, dict):
                    for inner_key in ("#text", "value", "total", "score", "amount"):
                        inner_val = value.get(inner_key)
                        parsed = NFLIngestor._safe_float(inner_val)
                        if parsed is not None:
                            return parsed
                    parsed = NFLIngestor._safe_float(value)
                    if parsed is not None:
                        return parsed
                else:
                    parsed = NFLIngestor._safe_float(value)
                    if parsed is not None:
                        return parsed
            return None

        home_candidates = (
            "homeScore",
            "homeScoreTotal",
            "homeScoreFinal",
            "homePoints",
            "homeScoreValue",
        )
        away_candidates = (
            "awayScore",
            "awayScoreTotal",
            "awayScoreFinal",
            "awayPoints",
            "awayScoreValue",
        )

        return first_numeric(score_payload, home_candidates), first_numeric(score_payload, away_candidates)


# ---------------------------------------------------------------------------
# Feature engineering & modeling
# ---------------------------------------------------------------------------


class FeatureBuilder:
    """Transforms raw database tables into model-ready feature sets."""

    def __init__(self, engine: Engine):
        self.engine = engine
        self.games_frame: Optional[pd.DataFrame] = None
        self.player_feature_frame: Optional[pd.DataFrame] = None
        self.team_strength_frame: Optional[pd.DataFrame] = None
        self.team_strength_latest_by_season: Optional[pd.DataFrame] = None
        self.team_strength_latest_overall: Optional[pd.DataFrame] = None
        self.team_history_frame: Optional[pd.DataFrame] = None
        self.team_history_latest_by_season: Optional[pd.DataFrame] = None
        self.team_history_latest_overall: Optional[pd.DataFrame] = None
        self.context_feature_frame: Optional[pd.DataFrame] = None
        self.injury_frame: Optional[pd.DataFrame] = None
        self.depth_chart_frame: Optional[pd.DataFrame] = None
        self.advanced_metrics_frame: Optional[pd.DataFrame] = None

    def load_dataframes(
        self,
    ) -> Tuple[
        pd.DataFrame,
        pd.DataFrame,
        pd.DataFrame,
        pd.DataFrame,
        pd.DataFrame,
        pd.DataFrame,
    ]:
        games = pd.read_sql_table("nfl_games", self.engine)
        player_stats = pd.read_sql_table("nfl_player_stats", self.engine)
        team_ratings = pd.read_sql_table("nfl_team_unit_ratings", self.engine)
        injuries = pd.read_sql_table("nfl_injury_reports", self.engine)
        depth_charts = pd.DataFrame()
        advanced_metrics = pd.read_sql_table("nfl_team_advanced_metrics", self.engine)

        # Normalize column names to plain strings so downstream pipelines see
        # consistent labels regardless of database dialect.
        games = games.rename(columns=lambda col: str(col))
        player_stats = player_stats.rename(columns=lambda col: str(col))
        team_ratings = team_ratings.rename(columns=lambda col: str(col))
        injuries = injuries.rename(columns=lambda col: str(col))
        depth_charts = depth_charts.rename(columns=lambda col: str(col))
        advanced_metrics = advanced_metrics.rename(columns=lambda col: str(col))
        if "position" in player_stats.columns:
            player_stats["position"] = player_stats["position"].apply(normalize_position)
        if "practice_status" in player_stats.columns:
            player_stats["practice_status"] = player_stats["practice_status"].apply(
                normalize_practice_status
            )
        if "position" in depth_charts.columns:
            depth_charts["position"] = depth_charts["position"].apply(normalize_position)
        if "practice_status" in injuries.columns:
            injuries["practice_status_raw"] = injuries["practice_status"]
            injuries["practice_status"] = injuries["practice_status"].apply(
                normalize_practice_status
            )
        if "status" in injuries.columns:
            injuries["status_original"] = injuries["status"]
            injuries["status"] = injuries["status"].apply(normalize_injury_status)

        return games, player_stats, team_ratings, injuries, depth_charts, advanced_metrics

    def build_features(self) -> Dict[str, pd.DataFrame]:
        (
            games,
            player_stats,
            team_ratings,
            injuries,
            depth_charts,
            advanced_metrics,
        ) = self.load_dataframes()

        if games.empty:
            logging.warning("No games available in the database. Skipping model training.")
            return {}

        games = games.copy()
        player_stats = player_stats.copy()
        injuries = injuries.copy()
        depth_charts = depth_charts.copy()
        advanced_metrics = advanced_metrics.copy()

        if "position" in player_stats.columns:
            player_stats["position"] = player_stats["position"].apply(normalize_position)
        self.games_frame = games
        self.injury_frame = injuries
        self.depth_chart_frame = depth_charts
        self.advanced_metrics_frame = advanced_metrics

        # Basic cleanup
        games["start_time"] = pd.to_datetime(games["start_time"])
        games["day_of_week"] = games["day_of_week"].fillna(
            games["start_time"].dt.day_name()
        )
        games["game_result"] = np.where(
            games["home_score"] > games["away_score"], "home",
            np.where(games["home_score"] < games["away_score"], "away", "push"),
        )

        if not injuries.empty:
            injuries["team"] = injuries["team"].apply(normalize_team_abbr)
            injuries["player_name_norm"] = injuries["player_name"].apply(normalize_player_name)
            if "status_original" not in injuries.columns:
                injuries["status_original"] = injuries.get("status")
            injuries["status_bucket"] = injuries.apply(
                lambda row: compute_injury_bucket(
                    row.get("status_original") or row.get("status"),
                    row.get("description"),
                ),
                axis=1,
            )
            injuries["practice_status"] = injuries["practice_status"].fillna("")
            injuries["report_time"] = pd.to_datetime(injuries["report_time"], errors="coerce")
            injury_counts = (
                injuries.groupby(["game_id", "team", "status_bucket"]).size().unstack(fill_value=0).reset_index()
            )
            value_columns = [col for col in injury_counts.columns if col not in {"game_id", "team"}]
            injury_counts["injury_total"] = injury_counts[value_columns].sum(axis=1)

            home_injuries = injury_counts.rename(columns={"team": "home_team"})
            home_injuries = home_injuries.rename(
                columns={col: f"home_injury_{col}" for col in home_injuries.columns if col not in {"game_id", "home_team"}}
            )
            games = games.merge(home_injuries, on=["game_id", "home_team"], how="left")

            away_injuries = injury_counts.rename(columns={"team": "away_team"})
            away_injuries = away_injuries.rename(
                columns={col: f"away_injury_{col}" for col in away_injuries.columns if col not in {"game_id", "away_team"}}
            )
            games = games.merge(away_injuries, on=["game_id", "away_team"], how="left")

            injury_feature_columns = [col for col in games.columns if col.endswith("_injury_total") or "_injury_" in col]
            for col in injury_feature_columns:
                games[col] = games[col].fillna(0.0)

        # Derive rolling scoring, rest, and win-rate indicators from historical games.
        team_game_history = self._compute_team_game_rolling_stats(games)
        self.team_history_frame = team_game_history
        penalties_by_week = pd.DataFrame()
        if not team_game_history.empty:
            penalties_by_week = (
                team_game_history.groupby(["season", "week", "team"], as_index=False)[
                    ["travel_penalty", "rest_penalty", "timezone_diff_hours"]
                ]
                .mean()
                .rename(columns={"timezone_diff_hours": "avg_timezone_diff_hours"})
            )
        if not team_game_history.empty:
            history_sorted = team_game_history.sort_values(["team", "season", "start_time"])
            self.team_history_latest_by_season = history_sorted.drop_duplicates(
                subset=["team", "season"], keep="last"
            )
            self.team_history_latest_overall = history_sorted.drop_duplicates(
                subset=["team"], keep="last"
            )
        else:
            empty_history = team_game_history.iloc[0:0]
            self.team_history_latest_by_season = empty_history
            self.team_history_latest_overall = empty_history

        datasets: Dict[str, pd.DataFrame] = {}
        team_strength: pd.DataFrame

        def _merge_penalties_into_strength(strength: pd.DataFrame) -> pd.DataFrame:
            if strength is None or strength.empty or penalties_by_week.empty:
                return strength
            merged_strength = strength.merge(
                penalties_by_week,
                on=["season", "week", "team"],
                how="left",
                suffixes=("", "_hist"),
            )
            for col in ["travel_penalty", "rest_penalty", "avg_timezone_diff_hours"]:
                hist_col = f"{col}_hist"
                if hist_col in merged_strength:
                    merged_strength[col] = merged_strength[col].combine_first(
                        merged_strength[hist_col]
                    )
                    merged_strength.drop(columns=[hist_col], inplace=True)
            return merged_strength

        if player_stats.empty:
            logging.warning(
                "Player statistics table is empty. Player-level models will not be trained."
            )
            team_strength = self._compute_team_unit_strength(player_stats, advanced_metrics)
            team_strength = _merge_penalties_into_strength(team_strength)
            self.team_strength_frame = team_strength
        else:
            enrichment_columns = [
                "game_id",
                "season",
                "week",
                "start_time",
                "venue",
                "city",
                "state",
                "day_of_week",
                "referee",
                "weather_conditions",
                "temperature_f",
                "home_team",
                "away_team",
            ]
            player_stats = player_stats.merge(
                games[enrichment_columns],
                on="game_id",
                how="left",
            )

            team_strength = self._compute_team_unit_strength(player_stats, advanced_metrics)
            team_strength = _merge_penalties_into_strength(team_strength)

            player_stats = player_stats.merge(
                team_strength,
                on=["team", "season", "week"],
                how="left",
                suffixes=("", "_team"),
            )

            opponent_strength = team_strength.rename(
                columns={
                    "team": "opponent",
                    "offense_pass_rating": "opp_offense_pass_rating",
                    "offense_rush_rating": "opp_offense_rush_rating",
                    "defense_pass_rating": "opp_defense_pass_rating",
                    "defense_rush_rating": "opp_defense_rush_rating",
                    "pace_seconds_per_play": "opp_pace_seconds_per_play",
                    "offense_epa": "opp_offense_epa",
                    "defense_epa": "opp_defense_epa",
                    "offense_success_rate": "opp_offense_success_rate",
                    "defense_success_rate": "opp_defense_success_rate",
                    "travel_penalty": "opp_travel_penalty",
                    "rest_penalty": "opp_rest_penalty",
                    "weather_adjustment": "opp_weather_adjustment",
                    "avg_timezone_diff_hours": "opp_timezone_diff_hours",
                }
            )

            player_stats = player_stats.merge(
                games[["game_id", "home_team", "away_team"]],
                on="game_id",
                how="left",
                suffixes=("", "_game"),
            )

            player_stats["opponent"] = np.where(
                player_stats["team"] == player_stats["home_team"],
                player_stats["away_team"],
                player_stats["home_team"],
            )

            player_stats = player_stats.merge(
                opponent_strength,
                on=["opponent", "season", "week"],
                how="left",
            )

            context_features = self._compute_contextual_averages(player_stats)
            self.context_feature_frame = context_features
            player_stats = player_stats.merge(
                context_features,
                on=["team", "venue", "day_of_week", "referee"],
                how="left",
            )

            player_stats["player_name_norm"] = player_stats["player_name"].apply(
                normalize_player_name
            )

            if not injuries.empty:
                injuries_latest = injuries.copy()
                if "player_name_norm" not in injuries_latest.columns:
                    injuries_latest["player_name_norm"] = injuries_latest["player_name"].apply(
                        normalize_player_name
                    )
                injuries_latest = injuries_latest[injuries_latest["player_name_norm"] != ""]
                injuries_latest = injuries_latest.sort_values("report_time")
                injuries_latest = injuries_latest.drop_duplicates(
                    subset=["game_id", "team", "player_name_norm"], keep="last"
                )
                injuries_subset = injuries_latest[
                    [
                        "game_id",
                        "team",
                        "player_name_norm",
                        "status_bucket",
                        "status",
                        "practice_status",
                    ]
                ]
                player_stats = player_stats.merge(
                    injuries_subset,
                    on=["game_id", "team", "player_name_norm"],
                    how="left",
                )
            else:
                player_stats["status_bucket"] = np.nan
                player_stats["practice_status"] = np.nan

            if not depth_charts.empty:
                depth_latest = depth_charts.copy()
                depth_latest["team"] = depth_latest["team"].apply(normalize_team_abbr)
                depth_latest["position"] = depth_latest["position"].astype(str).str.upper().str.strip()
                depth_latest["player_name_norm"] = depth_latest["player_name"].apply(
                    normalize_player_name
                )
                depth_latest = depth_latest[depth_latest["player_name_norm"] != ""]
                depth_latest["updated_at"] = pd.to_datetime(
                    depth_latest["updated_at"], errors="coerce"
                )
                depth_latest = depth_latest.sort_values("updated_at")
                depth_latest["rank"] = depth_latest["rank"].apply(parse_depth_rank)
                depth_latest = depth_latest.drop_duplicates(
                    subset=["team", "position", "player_name_norm"], keep="last"
                )
                player_stats = player_stats.merge(
                    depth_latest[["team", "position", "player_name_norm", "rank"]],
                    on=["team", "position", "player_name_norm"],
                    how="left",
                )
                player_stats = player_stats.rename(columns={"rank": "depth_rank"})
            else:
                player_stats["depth_rank"] = np.nan

            player_stats["status_bucket"] = (
                player_stats["status_bucket"].fillna("other").apply(normalize_injury_status)
            )
            player_stats["practice_status"] = (
                player_stats["practice_status"].fillna("available").apply(normalize_practice_status)
            )
            player_stats["injury_priority"] = player_stats["status_bucket"].map(
                INJURY_STATUS_PRIORITY
            ).fillna(INJURY_STATUS_PRIORITY.get("other", 1))
            player_stats["practice_priority"] = player_stats["practice_status"].map(
                PRACTICE_STATUS_PRIORITY
            ).fillna(1)
            player_stats["depth_rank"] = pd.to_numeric(
                player_stats["depth_rank"], errors="coerce"
            )
            player_stats["depth_rank"] = player_stats["depth_rank"].fillna(99.0)
            player_stats = player_stats.drop(columns=["player_name_norm"], errors="ignore")

            def add_dataset(target: str, positions: Iterable[str]) -> None:
                subset_all = player_stats[
                    player_stats["position"].isin(list(positions))
                ].copy()
                if subset_all.empty:
<<<<<<< HEAD
                    logging.debug(
                        "Skipping %s dataset because no positional rows are available", target
                    )
                    return

                subset_all["team"] = subset_all["team"].apply(normalize_team_abbr)
                subset_all["position"] = subset_all["position"].apply(normalize_position)
                subset_all["_usage_weight"] = compute_recency_usage_weights(subset_all)
                subset_all["_usage_weight"] = (
                    subset_all["_usage_weight"].replace([np.inf, -np.inf], np.nan).fillna(1.0)
                )

                labeled = subset_all[subset_all[target].notna()].copy()
                if labeled.empty:
                    logging.debug(
                        "Skipping %s dataset because no labeled rows are available", target
                    )
                    return

=======
                    logging.debug(
                        "Skipping %s dataset because no positional rows are available", target
                    )
                    return

                subset_all["team"] = subset_all["team"].apply(normalize_team_abbr)
                subset_all["position"] = subset_all["position"].apply(normalize_position)
                subset_all["_usage_weight"] = compute_recency_usage_weights(subset_all)
                subset_all["_usage_weight"] = (
                    subset_all["_usage_weight"].replace([np.inf, -np.inf], np.nan).fillna(1.0)
                )

                labeled = subset_all[subset_all[target].notna()].copy()
                if labeled.empty:
                    logging.debug(
                        "Skipping %s dataset because no labeled rows are available", target
                    )
                    return

>>>>>>> cf087916
                labeled["is_synthetic"] = False
                labeled["sample_weight"] = labeled["_usage_weight"].clip(lower=1e-4)

                def _group_stats(frame: pd.DataFrame, cols: List[str]) -> Dict[Any, Dict[str, float]]:
                    if frame.empty:
                        return {}
                    stats: Dict[Any, Dict[str, float]] = {}
                    for key, group in frame.groupby(cols):
                        weights = group["_usage_weight"].clip(lower=1e-4)
                        values = group[target].astype(float)
                        if weights.sum() <= 0:
                            weights = pd.Series(1.0, index=values.index)
                        mean_val = float(np.average(values, weights=weights))
                        stats[key if isinstance(key, tuple) else key] = {
                            "mean": mean_val,
                            "weight": float(weights.sum()),
                        }
                    return stats

                team_pos_prior = _group_stats(labeled, ["team", "position"])
                pos_prior = _group_stats(labeled, ["position"])
                league_weights = labeled["_usage_weight"].clip(lower=1e-4)
                league_mean = float(np.average(labeled[target].astype(float), weights=league_weights))
                league_weight = float(league_weights.sum())

                placeholders = subset_all[subset_all[target].isna()].copy()
                synthetic_rows: List[Dict[str, Any]] = []
                if not placeholders.empty:
                    for _, row in placeholders.iterrows():
                        team_key = (row.get("team"), row.get("position"))
                        pos_key = row.get("position")
                        numerator = 0.0
                        weight_sum = 0.0
                        effective_weight = 0.0

                        team_stats = team_pos_prior.get(team_key)
                        if team_stats:
                            w = max(team_stats["weight"], 1e-4)
                            numerator += team_stats["mean"] * w
                            weight_sum += w
                            effective_weight += w

                        pos_stats = pos_prior.get(pos_key)
                        if pos_stats:
                            w = max(pos_stats["weight"] * 0.5, 1e-4)
                            numerator += pos_stats["mean"] * w
                            weight_sum += w
                            effective_weight += pos_stats["weight"]

                        if league_weight > 0:
                            league_w = max(league_weight * 0.25, 1e-4)
                            numerator += league_mean * league_w
                            weight_sum += league_w
                            effective_weight += league_weight

                        if weight_sum <= 0:
                            continue

                        target_estimate = numerator / weight_sum
                        synthetic = row.to_dict()
                        synthetic[target] = float(target_estimate)
                        synthetic["is_synthetic"] = True
                        influence = effective_weight / (effective_weight + 25.0)
                        synthetic["sample_weight"] = float(np.clip(influence, 0.05, 0.4))
                        synthetic_rows.append(synthetic)

                if synthetic_rows:
<<<<<<< HEAD
                    logging.debug(
                        "Generated %d prior rows for %s but leaving them out of model training",
                        len(synthetic_rows),
                        target,
                    )

                combined = labeled.drop(columns=["_usage_weight"], errors="ignore")
=======
                    synthetic_df = pd.DataFrame(synthetic_rows)
                    combined = safe_concat([labeled, synthetic_df], ignore_index=True, sort=False)
                else:
                    combined = labeled

                combined = combined.drop(columns=["_usage_weight"], errors="ignore")
>>>>>>> cf087916
                datasets[target] = combined

            ordered_targets = [
                "passing_yards",
                "passing_tds",
                "rushing_yards",
                "rushing_tds",
                "receiving_yards",
                "receptions",
                "receiving_tds",
            ]

            for target in ordered_targets:
                positions = TARGET_ALLOWED_POSITIONS.get(target)
                if not positions:
                    continue
                add_dataset(target, positions)

        if self.team_strength_frame is None:
            self.team_strength_frame = team_strength
        if self.team_strength_frame is not None and not self.team_strength_frame.empty:
            sorted_strength = self.team_strength_frame.sort_values(["team", "season", "week"])
            self.team_strength_latest_by_season = sorted_strength.drop_duplicates(
                subset=["team", "season"], keep="last"
            )
            self.team_strength_latest_overall = sorted_strength.drop_duplicates(
                subset=["team"], keep="last"
            )
        else:
            empty_strength = team_strength.iloc[0:0]
            self.team_strength_latest_by_season = empty_strength
            self.team_strength_latest_overall = empty_strength

        if self.context_feature_frame is None:
            self.context_feature_frame = pd.DataFrame(
                columns=[
                    "team",
                    "venue",
                    "day_of_week",
                    "referee",
                    "avg_rush_yards",
                    "avg_rec_yards",
                    "avg_receptions",
                    "avg_rush_tds",
                    "avg_rec_tds",
                ]
            )

        if player_stats.empty:
            self.player_feature_frame = pd.DataFrame(columns=player_stats.columns)
        else:
            self.player_feature_frame = player_stats

        home_strength = team_strength.rename(
            columns={
                "team": "home_team",
                "offense_pass_rating": "home_offense_pass_rating",
                "offense_rush_rating": "home_offense_rush_rating",
                "defense_pass_rating": "home_defense_pass_rating",
                "defense_rush_rating": "home_defense_rush_rating",
                "pace_seconds_per_play": "home_pace_seconds_per_play",
                "offense_epa": "home_offense_epa",
                "defense_epa": "home_defense_epa",
                "offense_success_rate": "home_offense_success_rate",
                "defense_success_rate": "home_defense_success_rate",
                "travel_penalty": "home_travel_penalty",
                "rest_penalty": "home_rest_penalty",
                "weather_adjustment": "home_weather_adjustment",
                "avg_timezone_diff_hours": "home_timezone_diff_hours",
            }
        )
        away_strength = team_strength.rename(
            columns={
                "team": "away_team",
                "offense_pass_rating": "away_offense_pass_rating",
                "offense_rush_rating": "away_offense_rush_rating",
                "defense_pass_rating": "away_defense_pass_rating",
                "defense_rush_rating": "away_defense_rush_rating",
                "pace_seconds_per_play": "away_pace_seconds_per_play",
                "offense_epa": "away_offense_epa",
                "defense_epa": "away_defense_epa",
                "offense_success_rate": "away_offense_success_rate",
                "defense_success_rate": "away_defense_success_rate",
                "travel_penalty": "away_travel_penalty",
                "rest_penalty": "away_rest_penalty",
                "weather_adjustment": "away_weather_adjustment",
                "avg_timezone_diff_hours": "away_timezone_diff_hours",
            }
        )

        home_history = team_game_history[team_game_history["is_home"]].drop(
            columns=["team", "is_home"]
        )
        home_history = home_history.rename(
            columns={
                "game_id": "game_id",
                "rolling_points_for": "home_points_for_avg",
                "rolling_points_against": "home_points_against_avg",
                "rolling_point_diff": "home_point_diff_avg",
                "rolling_win_pct": "home_win_pct_recent",
                "prev_points_for": "home_prev_points_for",
                "prev_points_against": "home_prev_points_against",
                "prev_point_diff": "home_prev_point_diff",
                "rest_days": "home_rest_days",
                "rest_penalty": "home_rest_penalty",
                "travel_penalty": "home_travel_penalty_hist",
                "timezone_diff_hours": "home_timezone_diff_hours",
            }
        )

        away_history = team_game_history[~team_game_history["is_home"]].drop(
            columns=["team", "is_home"]
        )
        away_history = away_history.rename(
            columns={
                "game_id": "game_id",
                "rolling_points_for": "away_points_for_avg",
                "rolling_points_against": "away_points_against_avg",
                "rolling_point_diff": "away_point_diff_avg",
                "rolling_win_pct": "away_win_pct_recent",
                "prev_points_for": "away_prev_points_for",
                "prev_points_against": "away_prev_points_against",
                "prev_point_diff": "away_prev_point_diff",
                "rest_days": "away_rest_days",
                "rest_penalty": "away_rest_penalty",
                "travel_penalty": "away_travel_penalty_hist",
                "timezone_diff_hours": "away_timezone_diff_hours",
            }
        )

        games_context = (
            games.merge(
                home_strength,
                on=["home_team", "season", "week"],
                how="left",
            )
            .merge(
                away_strength,
                on=["away_team", "season", "week"],
                how="left",
            )
            .merge(home_history, on="game_id", how="left")
            .merge(away_history, on="game_id", how="left")
        )

        if "home_travel_penalty_hist" in games_context.columns:
            games_context["home_travel_penalty"] = games_context["home_travel_penalty"].combine_first(
                games_context["home_travel_penalty_hist"]
            )
            games_context.drop(columns=["home_travel_penalty_hist"], inplace=True)
        if "away_travel_penalty_hist" in games_context.columns:
            games_context["away_travel_penalty"] = games_context["away_travel_penalty"].combine_first(
                games_context["away_travel_penalty_hist"]
            )
            games_context.drop(columns=["away_travel_penalty_hist"], inplace=True)

        games_context["moneyline_diff"] = games_context["home_moneyline"] - games_context["away_moneyline"]
        games_context["implied_prob_diff"] = (
            games_context["home_implied_prob"] - games_context["away_implied_prob"]
        )
        games_context["implied_prob_sum"] = (
            games_context["home_implied_prob"] + games_context["away_implied_prob"]
        )

        games_context["point_diff"] = games_context["home_score"] - games_context["away_score"]
        games_labeled = games_context.dropna(subset=["home_score", "away_score"])
        if games_labeled.empty:
            logging.warning(
                "No completed games with scores available. Game outcome model will be skipped."
            )
        else:
            datasets["game_outcome"] = games_labeled

        return datasets

    # ------------------------------------------------------------------
    # Upcoming feature preparation
    # ------------------------------------------------------------------

    def _get_latest_team_strength(self, team: str, season: Optional[str]) -> Optional[pd.Series]:
        if self.team_strength_latest_by_season is not None and not self.team_strength_latest_by_season.empty:
            if season:
                match = self.team_strength_latest_by_season[
                    (self.team_strength_latest_by_season["team"] == team)
                    & (self.team_strength_latest_by_season["season"] == season)
                ]
                if not match.empty:
                    return match.iloc[0]
        if self.team_strength_latest_overall is not None and not self.team_strength_latest_overall.empty:
            match = self.team_strength_latest_overall[
                self.team_strength_latest_overall["team"] == team
            ]
            if not match.empty:
                return match.iloc[0]
        return None

    def _get_latest_team_history(self, team: str, season: Optional[str]) -> Optional[pd.Series]:
        if self.team_history_latest_by_season is not None and not self.team_history_latest_by_season.empty:
            if season:
                match = self.team_history_latest_by_season[
                    (self.team_history_latest_by_season["team"] == team)
                    & (self.team_history_latest_by_season["season"] == season)
                ]
                if not match.empty:
                    return match.iloc[0]
        if self.team_history_latest_overall is not None and not self.team_history_latest_overall.empty:
            match = self.team_history_latest_overall[
                self.team_history_latest_overall["team"] == team
            ]
            if not match.empty:
                return match.iloc[0]
        return None

    def prepare_upcoming_game_features(self, upcoming_games: pd.DataFrame) -> pd.DataFrame:
        if upcoming_games.empty:
            return upcoming_games.copy()

        features = upcoming_games.copy()
        features["start_time"] = pd.to_datetime(features["start_time"])
        if "day_of_week" not in features.columns or features["day_of_week"].isna().any():
            features["day_of_week"] = features["start_time"].dt.day_name()

        numeric_placeholders = {
            "home_offense_pass_rating": np.nan,
            "home_offense_rush_rating": np.nan,
            "home_defense_pass_rating": np.nan,
            "home_defense_rush_rating": np.nan,
            "home_pace_seconds_per_play": np.nan,
            "home_offense_epa": np.nan,
            "home_defense_epa": np.nan,
            "home_offense_success_rate": np.nan,
            "home_defense_success_rate": np.nan,
            "home_travel_penalty": np.nan,
            "home_rest_penalty": np.nan,
            "home_weather_adjustment": np.nan,
            "home_timezone_diff_hours": np.nan,
            "away_offense_pass_rating": np.nan,
            "away_offense_rush_rating": np.nan,
            "away_defense_pass_rating": np.nan,
            "away_defense_rush_rating": np.nan,
            "away_pace_seconds_per_play": np.nan,
            "away_offense_epa": np.nan,
            "away_defense_epa": np.nan,
            "away_offense_success_rate": np.nan,
            "away_defense_success_rate": np.nan,
            "away_travel_penalty": np.nan,
            "away_rest_penalty": np.nan,
            "away_weather_adjustment": np.nan,
            "away_timezone_diff_hours": np.nan,
            "home_points_for_avg": np.nan,
            "home_points_against_avg": np.nan,
            "home_point_diff_avg": np.nan,
            "home_win_pct_recent": np.nan,
            "home_prev_points_for": np.nan,
            "home_prev_points_against": np.nan,
            "home_prev_point_diff": np.nan,
            "home_rest_days": np.nan,
            "home_injury_total": 0.0,
            "away_points_for_avg": np.nan,
            "away_points_against_avg": np.nan,
            "away_point_diff_avg": np.nan,
            "away_win_pct_recent": np.nan,
            "away_prev_points_for": np.nan,
            "away_prev_points_against": np.nan,
            "away_prev_point_diff": np.nan,
            "away_rest_days": np.nan,
            "away_injury_total": 0.0,
            "wind_mph": np.nan,
            "humidity": np.nan,
        }
        for col, default in numeric_placeholders.items():
            if col not in features.columns:
                features[col] = default

        for idx, row in features.iterrows():
            season = row.get("season")
            home_team = row.get("home_team")
            away_team = row.get("away_team")

            if home_team:
                strength = self._get_latest_team_strength(home_team, season)
                if strength is not None:
                    features.at[idx, "home_offense_pass_rating"] = strength.get("offense_pass_rating")
                    features.at[idx, "home_offense_rush_rating"] = strength.get("offense_rush_rating")
                    features.at[idx, "home_defense_pass_rating"] = strength.get("defense_pass_rating")
                    features.at[idx, "home_defense_rush_rating"] = strength.get("defense_rush_rating")
                    features.at[idx, "home_pace_seconds_per_play"] = strength.get("pace_seconds_per_play")
                    features.at[idx, "home_offense_epa"] = strength.get("offense_epa")
                    features.at[idx, "home_defense_epa"] = strength.get("defense_epa")
                    features.at[idx, "home_offense_success_rate"] = strength.get("offense_success_rate")
                    features.at[idx, "home_defense_success_rate"] = strength.get("defense_success_rate")
                    features.at[idx, "home_travel_penalty"] = strength.get("travel_penalty")
                    features.at[idx, "home_rest_penalty"] = strength.get("rest_penalty")
                    features.at[idx, "home_weather_adjustment"] = strength.get("weather_adjustment")
                    features.at[idx, "home_timezone_diff_hours"] = strength.get("avg_timezone_diff_hours")
                history = self._get_latest_team_history(home_team, season)
                if history is not None:
                    features.at[idx, "home_points_for_avg"] = history.get("rolling_points_for")
                    features.at[idx, "home_points_against_avg"] = history.get("rolling_points_against")
                    features.at[idx, "home_point_diff_avg"] = history.get("rolling_point_diff")
                    features.at[idx, "home_win_pct_recent"] = history.get("rolling_win_pct")
                    features.at[idx, "home_prev_points_for"] = history.get("prev_points_for")
                    features.at[idx, "home_prev_points_against"] = history.get("prev_points_against")
                    features.at[idx, "home_prev_point_diff"] = history.get("prev_point_diff")
                    features.at[idx, "home_rest_days"] = history.get("rest_days")
                    if pd.isna(features.at[idx, "home_rest_penalty"]):
                        features.at[idx, "home_rest_penalty"] = history.get("rest_penalty")
                    if pd.isna(features.at[idx, "home_travel_penalty"]):
                        features.at[idx, "home_travel_penalty"] = history.get("travel_penalty")
                    if pd.isna(features.at[idx, "home_timezone_diff_hours"]):
                        features.at[idx, "home_timezone_diff_hours"] = history.get("timezone_diff_hours")

            if away_team:
                strength = self._get_latest_team_strength(away_team, season)
                if strength is not None:
                    features.at[idx, "away_offense_pass_rating"] = strength.get("offense_pass_rating")
                    features.at[idx, "away_offense_rush_rating"] = strength.get("offense_rush_rating")
                    features.at[idx, "away_defense_pass_rating"] = strength.get("defense_pass_rating")
                    features.at[idx, "away_defense_rush_rating"] = strength.get("defense_rush_rating")
                    features.at[idx, "away_pace_seconds_per_play"] = strength.get("pace_seconds_per_play")
                    features.at[idx, "away_offense_epa"] = strength.get("offense_epa")
                    features.at[idx, "away_defense_epa"] = strength.get("defense_epa")
                    features.at[idx, "away_offense_success_rate"] = strength.get("offense_success_rate")
                    features.at[idx, "away_defense_success_rate"] = strength.get("defense_success_rate")
                    features.at[idx, "away_travel_penalty"] = strength.get("travel_penalty")
                    features.at[idx, "away_rest_penalty"] = strength.get("rest_penalty")
                    features.at[idx, "away_weather_adjustment"] = strength.get("weather_adjustment")
                    features.at[idx, "away_timezone_diff_hours"] = strength.get("avg_timezone_diff_hours")
                history = self._get_latest_team_history(away_team, season)
                if history is not None:
                    features.at[idx, "away_points_for_avg"] = history.get("rolling_points_for")
                    features.at[idx, "away_points_against_avg"] = history.get("rolling_points_against")
                    features.at[idx, "away_point_diff_avg"] = history.get("rolling_point_diff")
                    features.at[idx, "away_win_pct_recent"] = history.get("rolling_win_pct")
                    features.at[idx, "away_prev_points_for"] = history.get("prev_points_for")
                    features.at[idx, "away_prev_points_against"] = history.get("prev_points_against")
                    features.at[idx, "away_prev_point_diff"] = history.get("prev_point_diff")
                    features.at[idx, "away_rest_days"] = history.get("rest_days")
                    if pd.isna(features.at[idx, "away_rest_penalty"]):
                        features.at[idx, "away_rest_penalty"] = history.get("rest_penalty")
                    if pd.isna(features.at[idx, "away_travel_penalty"]):
                        features.at[idx, "away_travel_penalty"] = history.get("travel_penalty")
                    if pd.isna(features.at[idx, "away_timezone_diff_hours"]):
                        features.at[idx, "away_timezone_diff_hours"] = history.get("timezone_diff_hours")

        fill_defaults = {col: 0.0 for col in numeric_placeholders.keys()}
        features[list(fill_defaults.keys())] = features[list(fill_defaults.keys())].fillna(fill_defaults)

        features["moneyline_diff"] = features["home_moneyline"] - features["away_moneyline"]
        features["implied_prob_diff"] = features["home_implied_prob"] - features["away_implied_prob"]
        features["implied_prob_sum"] = features["home_implied_prob"] + features["away_implied_prob"]

        return features

    def prepare_upcoming_player_features(
        self,
        upcoming_games: pd.DataFrame,
        starters_per_position: Optional[Dict[str, int]] = None,
        lineup_rows: Optional[pd.DataFrame] = None,
    ) -> pd.DataFrame:
        base_players = self.player_feature_frame

        if base_players is None:
            return pd.DataFrame()

        if (
            base_players.empty
            or upcoming_games.empty
        ):
            return pd.DataFrame()

        if starters_per_position is None:
            starters_per_position = {"QB": 1, "RB": 2, "WR": 3, "TE": 1}

        position_groups = {
            "QB": {"QB"},
            "RB": {"RB", "HB", "FB"},
            "WR": {"WR"},
            "TE": {"TE"},
        }

        def _is_stale_lineup_entry(row: Any, now: Optional[Union[str, dt.datetime]] = None) -> bool:
            if isinstance(row, pd.Series):
                series = row
            elif isinstance(row, dict):
                series = pd.Series(row)
            elif hasattr(row, "_asdict"):
                series = pd.Series(row._asdict())
            else:
                series = pd.Series({"updated_at": row})

            now_ts = (
                pd.Timestamp.now(tz="UTC")
                if now is None
                else pd.to_datetime(now, utc=True, errors="coerce")
            )
            if pd.isna(now_ts):
                now_ts = pd.Timestamp.now(tz="UTC")

            updated_at = pd.to_datetime(series.get("updated_at"), utc=True, errors="coerce")
            if pd.isna(updated_at):
                return False

            game_start = pd.to_datetime(series.get("game_start"), utc=True, errors="coerce")
            if not pd.isna(game_start):
                return updated_at < (
                    game_start - pd.Timedelta(days=LINEUP_MAX_AGE_BEFORE_GAME_DAYS)
                )

            return (now_ts - updated_at) > pd.Timedelta(days=LINEUP_STALENESS_DAYS)

        base_players = base_players.copy()

        latest_players = (
            base_players.sort_values("start_time")
            .groupby("player_id", as_index=False)
            .tail(1)
        )

        latest_players = latest_players.drop(columns=["player_key"], errors="ignore")

        if "position" in latest_players.columns:
            latest_players["position"] = latest_players["position"].apply(
                normalize_position
            )

        season_source = base_players.copy()
        season_source["team"] = season_source["team"].apply(normalize_team_abbr)
        season_source = season_source[season_source["team"].isin(TEAM_ABBR_CANONICAL.keys())]

        if not season_source.empty:
            aggregate_candidates = [
                "passing_attempts",
                "passing_yards",
                "passing_tds",
                "rushing_attempts",
                "rushing_yards",
                "rushing_tds",
                "receiving_targets",
                "receiving_yards",
                "receptions",
                "receiving_tds",
                "fantasy_points",
                "snap_count",
            ]
            present_metrics = [
                col for col in aggregate_candidates if col in season_source.columns
            ]
            if present_metrics:
                season_totals = (
                    season_source.groupby(["player_id", "team"], as_index=False)[
                        present_metrics
                    ].sum(min_count=1)
                )
                rename_map = {col: f"season_{col}" for col in present_metrics}
                season_totals = season_totals.rename(columns=rename_map)
                latest_players = latest_players.merge(
                    season_totals,
                    on=["player_id", "team"],
                    how="left",
                )

        injuries_latest = pd.DataFrame()
        if self.injury_frame is not None and not self.injury_frame.empty:
            injuries_latest = self.injury_frame.copy()
            injuries_latest["team"] = injuries_latest["team"].apply(normalize_team_abbr)
            injuries_latest["player_name_norm"] = injuries_latest["player_name"].apply(
                normalize_player_name
            )
            injuries_latest = injuries_latest[injuries_latest["player_name_norm"] != ""]

            if "status_original" not in injuries_latest.columns:
                injuries_latest["status_original"] = injuries_latest.get("status")
            injuries_latest["status_bucket"] = injuries_latest.apply(
                lambda row: compute_injury_bucket(
                    row.get("status_original") or row.get("status"),
                    row.get("description"),
                ),
                axis=1,
            )

            practice_source = injuries_latest.get("practice_status_raw")
            if practice_source is None:
                practice_source = injuries_latest.get("practice_status")
            if practice_source is None:
                practice_source = pd.Series("", index=injuries_latest.index)
            injuries_latest["_has_practice_report"] = (
                practice_source.astype(str).str.strip() != ""
            )
            injuries_latest["practice_status"] = practice_source.apply(
                normalize_practice_status
            )

            injuries_latest["report_time"] = pd.to_datetime(
                injuries_latest["report_time"], errors="coerce"
            )
            injuries_latest = injuries_latest.sort_values("report_time")
            injuries_latest = injuries_latest.drop_duplicates(
                subset=["team", "player_name_norm"], keep="last"
            )

            active_mask = (
                injuries_latest["_has_practice_report"]
                & injuries_latest["practice_status"].isin({"full", "available", "rest"})
            )
            injuries_latest.loc[
                active_mask & ~injuries_latest["status_bucket"].isin({"suspended"}),
                "status_bucket",
            ] = "other"
            injuries_latest = injuries_latest.drop(columns=["_has_practice_report"], errors="ignore")

        depth_latest = pd.DataFrame()
        if self.depth_chart_frame is not None and not self.depth_chart_frame.empty:
            depth_latest = self.depth_chart_frame.copy()
            depth_latest["team"] = depth_latest["team"].apply(normalize_team_abbr)
            depth_latest["position"] = depth_latest["position"].apply(normalize_position)
            depth_latest["player_name_norm"] = depth_latest["player_name"].apply(
                normalize_player_name
            )
            depth_latest = depth_latest[
                (depth_latest["player_name_norm"] != "")
                & (depth_latest["position"] != "")
            ]
            depth_latest["updated_at"] = pd.to_datetime(
                depth_latest["updated_at"], errors="coerce"
            )
            depth_latest["rank"] = depth_latest["rank"].apply(parse_depth_rank)
            if "depth_id" in depth_latest.columns:
                depth_latest["_lineup_entry"] = depth_latest["depth_id"].astype(str).str.startswith(
                    "msf-lineup:"
                )
            else:
                depth_latest["_lineup_entry"] = False

        if lineup_rows is not None and not lineup_rows.empty:
            lineup_latest = lineup_rows.copy()
            lineup_latest["team"] = lineup_latest["team"].apply(normalize_team_abbr)
            lineup_latest["position"] = lineup_latest["position"].apply(normalize_position)
            lineup_latest["player_name_norm"] = lineup_latest["player_name"].apply(
                normalize_player_name
            )
            lineup_latest = lineup_latest[
                (lineup_latest["player_name_norm"] != "")
                & (lineup_latest["position"] != "")
            ]
            lineup_latest["updated_at"] = pd.to_datetime(
                lineup_latest["updated_at"], errors="coerce"
            )
            if "game_start" in lineup_latest.columns:
                lineup_latest["game_start"] = pd.to_datetime(
                    lineup_latest["game_start"], errors="coerce", utc=True
                )
            lineup_latest["rank"] = lineup_latest["rank"].apply(parse_depth_rank)
            if "depth_id" in lineup_latest.columns:
                lineup_latest["_lineup_entry"] = True
            else:
                lineup_latest["depth_id"] = lineup_latest.apply(
                    lambda row: f"msf-lineup:{row['team']}:{row['position']}:{row['player_name_norm']}",
                    axis=1,
                )
                lineup_latest["_lineup_entry"] = True

            if depth_latest.empty:
                depth_latest = lineup_latest
            else:
                frames = [
                    frame
                    for frame in (depth_latest, lineup_latest)
                    if frame is not None and not frame.empty
                ]
                if frames:
                    depth_latest = safe_concat(frames, ignore_index=True, sort=False)

        if not depth_latest.empty:
            lineup_entry_mask = depth_latest.get("_lineup_entry")
            if lineup_entry_mask is not None:
                lineup_entry_mask = lineup_entry_mask.fillna(False)
                lineup_entry_mask = lineup_entry_mask.infer_objects(copy=False)
                lineup_entry_mask = lineup_entry_mask.astype(bool)
                if lineup_entry_mask.any():
                    stale_entries = depth_latest.apply(_is_stale_lineup_entry, axis=1)
                    stale_mask = lineup_entry_mask & stale_entries
                    if stale_mask.any():
                        logging.debug(
                            "Discarding %d stale lineup entries based on age relative to kickoff",
                            int(stale_mask.sum()),
                        )
                        depth_latest = depth_latest.loc[~stale_mask].copy()

            depth_latest = depth_latest.sort_values(
                ["_lineup_entry", "updated_at"], ascending=[True, True]
            )
            depth_latest = depth_latest.drop_duplicates(
                subset=["team", "position", "player_name_norm"], keep="last"
            )
            if "depth_id" in depth_latest.columns:
                depth_latest["_lineup_entry"] = depth_latest["depth_id"].astype(str).str.startswith(
                    "msf-lineup:"
                )
            else:
                depth_latest["_lineup_entry"] = False

        latest_players["player_name_norm"] = latest_players["player_name"].apply(
            normalize_player_name
        )
        latest_players["__pname_key"] = latest_players["player_name"].map(
            robust_player_name_key
        )

        if "depth_rank" not in latest_players.columns:
            latest_players["depth_rank"] = np.nan

        if "status_bucket" not in latest_players.columns:
            latest_players["status_bucket"] = np.nan
        if "practice_status" not in latest_players.columns:
            latest_players["practice_status"] = np.nan

        template_columns = latest_players.columns.tolist()

        existing_keys: set[Tuple[str, str]] = set(
            zip(latest_players["team"], latest_players["player_name_norm"])
        )

        additional_rows: List[Dict[str, Any]] = []

        if not depth_latest.empty:
            for depth_row in depth_latest.itertuples():
                key = (depth_row.team, depth_row.player_name_norm)
                if key in existing_keys:
                    continue

                row_series = pd.Series(depth_row._asdict())
                lineup_flag = row_series.get("_lineup_entry")
                if (
                    pd.notna(lineup_flag)
                    and bool(lineup_flag)
                    and _is_stale_lineup_entry(row_series)
                ):
                    continue

                placeholder: Dict[str, Any] = {
                    col: np.nan for col in template_columns if col not in {"player_id", "team", "position"}
                }
                placeholder.setdefault("status_bucket", "other")
                placeholder.setdefault("practice_status", "available")
                placeholder.setdefault(
                    "injury_priority", INJURY_STATUS_PRIORITY.get("other", 1)
                )

                # Ensure base identifiers exist even when the player has not logged stats yet.
                placeholder.update(
                    {
                        "player_id": f"depth_{depth_row.team}_{depth_row.player_name_norm}",
                        "player_name": getattr(depth_row, "player_name", ""),
                        "team": depth_row.team,
                        "position": depth_row.position,
                        "player_name_norm": depth_row.player_name_norm,
                        "depth_rank": getattr(depth_row, "rank", np.nan),
                    }
                )

                season_metric_defaults = {
                    col: 0.0
                    for col in template_columns
                    if col.startswith("season_")
                }
                placeholder.update(season_metric_defaults)

                additional_rows.append(placeholder)

        if additional_rows:
            additional_df = pd.DataFrame(additional_rows)
            missing_cols = set(template_columns) - set(additional_df.columns)
            for col in missing_cols:
                additional_df[col] = np.nan
            frames = [
                frame
                for frame in (
                    latest_players,
                    additional_df[template_columns],
                )
                if frame is not None and not frame.empty
            ]
            if frames:
                latest_players = safe_concat(
                    frames,
                    ignore_index=True,
                    sort=False,
                )
            existing_keys = set(
                zip(latest_players["team"], latest_players["player_name_norm"])
            )

        if not injuries_latest.empty:
            injury_placeholders: List[Dict[str, Any]] = []
            for injury_row in injuries_latest.itertuples():
                key = (injury_row.team, injury_row.player_name_norm)
                if key in existing_keys:
                    continue
                status_bucket = getattr(injury_row, "status_bucket", "other")
                if status_bucket in INACTIVE_INJURY_BUCKETS:
                    continue
                position = normalize_position(getattr(injury_row, "position", ""))
                if not position:
                    continue
                placeholder: Dict[str, Any] = {
                    col: np.nan
                    for col in template_columns
                    if col not in {"player_id", "team", "position"}
                }
                placeholder.update(
                    {
                        "player_id": f"injury_{injury_row.team}_{injury_row.player_name_norm}",
                        "player_name": getattr(injury_row, "player_name", ""),
                        "team": injury_row.team,
                        "position": position,
                        "player_name_norm": injury_row.player_name_norm,
                        "status_bucket": status_bucket,
                        "practice_status": getattr(
                            injury_row, "practice_status", "available"
                        ),
                    }
                )
                season_metric_defaults = {
                    col: 0.0
                    for col in template_columns
                    if col.startswith("season_")
                }
                placeholder.update(season_metric_defaults)
                placeholder.setdefault(
                    "injury_priority",
                    INJURY_STATUS_PRIORITY.get(
                        status_bucket, INJURY_STATUS_PRIORITY.get("other", 1)
                    ),
                )
                injury_placeholders.append(placeholder)

            if injury_placeholders:
                injury_df = pd.DataFrame(injury_placeholders)
                missing_cols = set(template_columns) - set(injury_df.columns)
                for col in missing_cols:
                    injury_df[col] = np.nan
                latest_players = safe_concat(
                    [latest_players, injury_df[template_columns]],
                    ignore_index=True,
                    sort=False,
                )
                existing_keys = set(
                    zip(latest_players["team"], latest_players["player_name_norm"])
                )

        if not injuries_latest.empty:
            latest_players = latest_players.merge(
                injuries_latest[
                    ["team", "player_name_norm", "status_bucket", "status", "practice_status"]
                ],
                on=["team", "player_name_norm"],
                how="left",
                suffixes=("", "_inj"),
            )

            if "status_bucket_inj" in latest_players.columns:
                latest_players["status_bucket"] = latest_players[
                    "status_bucket_inj"
                ].combine_first(latest_players.get("status_bucket"))
                latest_players = latest_players.drop(
                    columns=["status_bucket_inj"], errors="ignore"
                )

            if "practice_status_inj" in latest_players.columns:
                latest_players["practice_status"] = latest_players[
                    "practice_status_inj"
                ].combine_first(latest_players.get("practice_status"))
                latest_players = latest_players.drop(
                    columns=["practice_status_inj"], errors="ignore"
                )

            if "status_inj" in latest_players.columns and "status" not in latest_players:
                latest_players = latest_players.rename(
                    columns={"status_inj": "status"}
                )
        else:
            latest_players["status_bucket"] = latest_players.get("status_bucket", np.nan)
            latest_players["practice_status"] = latest_players.get(
                "practice_status", np.nan
            )

        if not depth_latest.empty:
            merge_columns = ["team", "position", "player_name_norm", "rank"]
            for optional in ("_lineup_entry", "depth_id", "updated_at"):
                if optional in depth_latest.columns:
                    merge_columns.append(optional)

            latest_players = latest_players.merge(
                depth_latest[merge_columns],
                on=["team", "position", "player_name_norm"],
                how="left",
                suffixes=("", "_depth"),
            )

            depth_rank_sources = [
                col
                for col in ("depth_rank", "rank_depth", "rank")
                if col in latest_players.columns
            ]

            if depth_rank_sources:
                latest_players["depth_rank"] = (
                    latest_players[depth_rank_sources]
                    .bfill(axis=1)
                    .iloc[:, 0]
                )
            else:
                latest_players["depth_rank"] = np.nan

            columns_to_drop = [
                col
                for col in ("rank_depth", "rank", "depth_id", "updated_at")
                if col in latest_players.columns and col != "depth_rank"
            ]
            if columns_to_drop:
                latest_players = latest_players.drop(
                    columns=columns_to_drop, errors="ignore"
                )
        else:
            latest_players["depth_rank"] = latest_players.get("depth_rank", np.nan)

        latest_players = ensure_lineup_players_in_latest(latest_players, lineup_rows)

        latest_players["status_bucket"] = (
            latest_players["status_bucket"].fillna("other").apply(normalize_injury_status)
        )
        latest_players["practice_status"] = (
            latest_players["practice_status"].fillna("available").apply(normalize_practice_status)
        )
        latest_players["injury_priority"] = latest_players["status_bucket"].map(
            INJURY_STATUS_PRIORITY
        ).fillna(INJURY_STATUS_PRIORITY.get("other", 1))
        latest_players["practice_priority"] = latest_players["practice_status"].map(
            PRACTICE_STATUS_PRIORITY
        ).fillna(1)
        latest_players["depth_rank"] = pd.to_numeric(
            latest_players["depth_rank"], errors="coerce"
        )
        if "_lineup_entry" in latest_players.columns:
            lineup_mask = latest_players["_lineup_entry"].infer_objects(copy=False)
            lineup_mask = coerce_boolean_mask(lineup_mask)

            if lineup_mask.dtype != bool:
                lineup_mask = lineup_mask.astype(bool)
            starter_allowance = (
                latest_players["position"].fillna("").map(starters_per_position).fillna(1)
            )
            starter_mask = lineup_mask & (
                latest_players["depth_rank"].isna()
                | (latest_players["depth_rank"] <= starter_allowance)
            )
            latest_players["is_projected_starter"] = starter_mask
            latest_players = latest_players.drop(
                columns=["_lineup_entry"], errors="ignore"
            )
        else:
            latest_players["is_projected_starter"] = False
        latest_players["depth_rank"] = latest_players["depth_rank"].fillna(99.0)

        games = upcoming_games.copy()
        games["start_time"] = pd.to_datetime(games["start_time"], utc=True, errors="coerce")
        games = games[games["start_time"].notna()]
        eastern = ZoneInfo("America/New_York")
        if "local_start_time" in games.columns:
            games["local_start_time"] = pd.to_datetime(
                games["local_start_time"], utc=True, errors="coerce"
            ).dt.tz_convert(eastern)
        else:
            games["local_start_time"] = games["start_time"].dt.tz_convert(eastern)

        if "day_of_week" in games.columns:
            games["day_of_week"] = games["day_of_week"].where(
                games["day_of_week"].notna(), games["local_start_time"].dt.day_name()
            )
        else:
            games["day_of_week"] = games["local_start_time"].dt.day_name()
        games["home_team"] = games["home_team"].apply(normalize_team_abbr)
        games["away_team"] = games["away_team"].apply(normalize_team_abbr)

        selected_rows: List[pd.Series] = []

        for game in games.itertuples():
            game_id = getattr(game, "game_id")
            season = getattr(game, "season", None)
            week = getattr(game, "week", None)
            start_time = getattr(game, "start_time")
            venue = getattr(game, "venue", None)
            city = getattr(game, "city", None)
            state = getattr(game, "state", None)
            day_of_week = getattr(game, "day_of_week", None)
            referee = getattr(game, "referee", None)
            weather = getattr(game, "weather_conditions", None)
            temperature = getattr(game, "temperature_f", None)
            home_team = getattr(game, "home_team", None)
            away_team = getattr(game, "away_team", None)

            for team, opponent in ((away_team, home_team), (home_team, away_team)):
                if not team or not opponent:
                    continue

                candidates = latest_players[latest_players["team"] == team]
                if candidates.empty:
                    continue

                chosen_players: List[pd.Series] = []
                used_player_ids: set[str] = set()

                for pos_key, count in starters_per_position.items():
                    allowed_positions = position_groups.get(pos_key, {pos_key})
                    position_candidates = candidates[
                        candidates["position"].isin(allowed_positions)
                    ]
                    if position_candidates.empty:
                        continue
                    position_candidates = position_candidates.copy()

                    if "status_bucket" in position_candidates.columns:
                        filtered_candidates = position_candidates[
                            ~position_candidates["status_bucket"].isin(INACTIVE_INJURY_BUCKETS)
                        ]
                        if not filtered_candidates.empty:
                            position_candidates = filtered_candidates

                    if "injury_priority" not in position_candidates.columns:
                        position_candidates["injury_priority"] = INJURY_STATUS_PRIORITY.get(
                            "other", 1
                        )
                    else:
                        position_candidates["injury_priority"] = position_candidates[
                            "injury_priority"
                        ].fillna(INJURY_STATUS_PRIORITY.get("other", 1))

                    if "is_projected_starter" not in position_candidates.columns:
                        position_candidates["is_projected_starter"] = False
                    else:
                        position_candidates["is_projected_starter"] = (
                            position_candidates["is_projected_starter"].fillna(False).astype(bool)
                        )

                    position_candidates["practice_status"] = position_candidates[
                        "practice_status"
                    ].apply(normalize_practice_status)
                    practice_priority = position_candidates["practice_status"].map(
                        PRACTICE_STATUS_PRIORITY
                    ).fillna(1)
                    position_candidates["practice_priority"] = practice_priority

                    if pos_key == "QB":
                        sort_cols = [
                            "season_passing_attempts",
                            "season_passing_yards",
                            "season_fantasy_points",
                            "season_snap_count",
                            "passing_attempts",
                            "passing_yards",
                            "fantasy_points",
                            "snap_count",
                        ]
                    elif pos_key == "RB":
                        sort_cols = [
                            "season_rushing_attempts",
                            "season_rushing_yards",
                            "season_receiving_targets",
                            "season_snap_count",
                            "season_fantasy_points",
                            "rushing_attempts",
                            "rushing_yards",
                            "receiving_targets",
                            "snap_count",
                            "fantasy_points",
                        ]
                    elif pos_key == "WR":
                        sort_cols = [
                            "season_receiving_targets",
                            "season_receiving_yards",
                            "season_receptions",
                            "season_fantasy_points",
                            "receiving_targets",
                            "receiving_yards",
                            "receptions",
                            "fantasy_points",
                        ]
                    elif pos_key == "TE":
                        sort_cols = [
                            "season_receiving_targets",
                            "season_receptions",
                            "season_receiving_yards",
                            "season_fantasy_points",
                            "receiving_targets",
                            "receptions",
                            "receiving_yards",
                            "fantasy_points",
                        ]
                    else:
                        sort_cols = [
                            "season_snap_count",
                            "season_fantasy_points",
                            "snap_count",
                            "fantasy_points",
                        ]

                    sort_columns: List[str] = []
                    ascending_flags: List[bool] = []

                    if "is_projected_starter" in position_candidates.columns:
                        position_candidates["is_projected_starter"] = (
                            position_candidates["is_projected_starter"].fillna(False).astype(bool)
                        )
                        sort_columns.append("is_projected_starter")
                        ascending_flags.append(False)

                    if "depth_rank" in position_candidates.columns:
                        sort_columns.append("depth_rank")
                        ascending_flags.append(True)

                    sort_columns.append("injury_priority")
                    ascending_flags.append(False)
                    sort_columns.append("practice_priority")
                    ascending_flags.append(False)

                    for col in sort_cols:
                        if col not in position_candidates.columns:
                            position_candidates[col] = 0.0
                        else:
                            position_candidates[col] = position_candidates[col].fillna(0.0)
                        sort_columns.append(col)
                        ascending_flags.append(False)

                    position_candidates = position_candidates.sort_values(
                        sort_columns, ascending=ascending_flags
                    )

                    starters_first = position_candidates[
                        position_candidates["is_projected_starter"]
                    ]
                    backups_after = position_candidates[
                        ~position_candidates["is_projected_starter"]
                    ]
                    pos_selected = 0
                    for pool in (starters_first, backups_after):
                        if pos_selected >= count:
                            break
                        for _, player_row in pool.iterrows():
                            player_id = player_row.get("player_id")
                            if player_id in used_player_ids:
                                continue
                            chosen_players.append(player_row)
                            used_player_ids.add(player_id)
                            pos_selected += 1
                            if pos_selected >= count:
                                break

                if not chosen_players:
                    continue

                for player_row in chosen_players:
                    row_copy = player_row.copy()
                    row_copy["game_id"] = game_id
                    row_copy["season"] = season
                    row_copy["week"] = week
                    row_copy["start_time"] = start_time
                    row_copy["local_start_time"] = getattr(game, "local_start_time", pd.NaT)
                    row_copy["venue"] = venue
                    row_copy["city"] = city
                    row_copy["state"] = state
                    row_copy["day_of_week"] = day_of_week
                    row_copy["referee"] = referee
                    row_copy["weather_conditions"] = weather
                    row_copy["temperature_f"] = temperature
                    row_copy["home_team"] = home_team
                    row_copy["away_team"] = away_team
                    row_copy["opponent"] = opponent

                    strength = self._get_latest_team_strength(team, season)
                    if strength is not None:
                        row_copy["offense_pass_rating"] = strength.get("offense_pass_rating")
                        row_copy["offense_rush_rating"] = strength.get("offense_rush_rating")
                        row_copy["defense_pass_rating"] = strength.get("defense_pass_rating")
                        row_copy["defense_rush_rating"] = strength.get("defense_rush_rating")
                        row_copy["pace_seconds_per_play"] = strength.get("pace_seconds_per_play")
                        row_copy["offense_epa"] = strength.get("offense_epa")
                        row_copy["defense_epa"] = strength.get("defense_epa")
                        row_copy["offense_success_rate"] = strength.get("offense_success_rate")
                        row_copy["defense_success_rate"] = strength.get("defense_success_rate")
                        row_copy["travel_penalty"] = strength.get("travel_penalty")
                        row_copy["rest_penalty"] = strength.get("rest_penalty")
                        row_copy["weather_adjustment"] = strength.get("weather_adjustment")
                        row_copy["avg_timezone_diff_hours"] = strength.get("avg_timezone_diff_hours")

                    opp_strength = self._get_latest_team_strength(opponent, season)
                    if opp_strength is not None:
                        row_copy["opp_offense_pass_rating"] = opp_strength.get("offense_pass_rating")
                        row_copy["opp_offense_rush_rating"] = opp_strength.get("offense_rush_rating")
                        row_copy["opp_defense_pass_rating"] = opp_strength.get("defense_pass_rating")
                        row_copy["opp_defense_rush_rating"] = opp_strength.get("defense_rush_rating")
                        row_copy["opp_pace_seconds_per_play"] = opp_strength.get("pace_seconds_per_play")
                        row_copy["opp_offense_epa"] = opp_strength.get("offense_epa")
                        row_copy["opp_defense_epa"] = opp_strength.get("defense_epa")
                        row_copy["opp_offense_success_rate"] = opp_strength.get("offense_success_rate")
                        row_copy["opp_defense_success_rate"] = opp_strength.get("defense_success_rate")
                        row_copy["opp_travel_penalty"] = opp_strength.get("travel_penalty")
                        row_copy["opp_rest_penalty"] = opp_strength.get("rest_penalty")
                        row_copy["opp_weather_adjustment"] = opp_strength.get("weather_adjustment")
                        row_copy["opp_timezone_diff_hours"] = opp_strength.get("avg_timezone_diff_hours")

                    selected_rows.append(row_copy)

        if not selected_rows:
            return pd.DataFrame()

        player_features = pd.DataFrame(selected_rows)

        # Merge contextual averages for updated venue/day/ref when available.
        if self.context_feature_frame is not None and not self.context_feature_frame.empty:
            contextual = self.context_feature_frame.rename(
                columns={
                    "avg_rush_yards": "avg_rush_yards_ctx",
                    "avg_rec_yards": "avg_rec_yards_ctx",
                    "avg_receptions": "avg_receptions_ctx",
                    "avg_rush_tds": "avg_rush_tds_ctx",
                    "avg_rec_tds": "avg_rec_tds_ctx",
                }
            )
            player_features = player_features.merge(
                contextual,
                on=["team", "venue", "day_of_week", "referee"],
                how="left",
            )
            for src, dest in [
                ("avg_rush_yards_ctx", "avg_rush_yards"),
                ("avg_rec_yards_ctx", "avg_rec_yards"),
                ("avg_receptions_ctx", "avg_receptions"),
                ("avg_rush_tds_ctx", "avg_rush_tds"),
                ("avg_rec_tds_ctx", "avg_rec_tds"),
            ]:
                if src in player_features.columns:
                    player_features[dest] = player_features[dest].where(
                        player_features[dest].notna(), player_features[src]
                    )
                    player_features = player_features.drop(columns=[src])

        player_features = player_features.drop(columns=["player_name_norm"], errors="ignore")

        return player_features

    def _compute_team_unit_strength(
        self, player_stats: pd.DataFrame, advanced_metrics: Optional[pd.DataFrame] = None
    ) -> pd.DataFrame:
        base_columns = [
            "season",
            "week",
            "team",
            "offense_pass_rating",
            "offense_rush_rating",
            "defense_pass_rating",
            "defense_rush_rating",
            "pace_seconds_per_play",
            "offense_epa",
            "defense_epa",
            "offense_success_rate",
            "defense_success_rate",
            "travel_penalty",
            "rest_penalty",
            "weather_adjustment",
            "avg_timezone_diff_hours",
        ]

        if player_stats.empty and (advanced_metrics is None or advanced_metrics.empty):
            return pd.DataFrame(columns=base_columns)

        stats = player_stats.copy()
        numeric_cols = [
            "rushing_yards",
            "rushing_attempts",
            "receiving_yards",
            "receiving_targets",
            "passing_yards",
            "passing_attempts",
            "rushing_tds",
            "passing_tds",
        ]
        for col in numeric_cols:
            if col not in stats.columns:
                stats[col] = 0.0
            stats[col] = stats[col].fillna(0.0)

        if "home_team" in stats.columns and "away_team" in stats.columns:
            stats = stats.copy()
            stats["opponent"] = np.where(
                stats["team"] == stats["home_team"], stats["away_team"], stats["home_team"]
            )
        else:
            stats["opponent"] = np.nan

        offense = (
            stats.dropna(subset=["team", "season", "week"])
            .groupby(["season", "week", "team"], as_index=False)
            .agg(
                rushing_yards=pd.NamedAgg(column="rushing_yards", aggfunc="sum"),
                rushing_attempts=pd.NamedAgg(column="rushing_attempts", aggfunc="sum"),
                receiving_yards=pd.NamedAgg(column="receiving_yards", aggfunc="sum"),
                receiving_targets=pd.NamedAgg(column="receiving_targets", aggfunc="sum"),
                passing_yards=pd.NamedAgg(column="passing_yards", aggfunc="sum"),
                passing_attempts=pd.NamedAgg(column="passing_attempts", aggfunc="sum"),
                rushing_tds=pd.NamedAgg(column="rushing_tds", aggfunc="sum"),
                passing_tds=pd.NamedAgg(column="passing_tds", aggfunc="sum"),
            )
        )

        defense = (
            stats.dropna(subset=["opponent", "season", "week"])
            .groupby(["season", "week", "opponent"], as_index=False)
            .agg(
                opp_rushing_yards=pd.NamedAgg(column="rushing_yards", aggfunc="sum"),
                opp_rushing_attempts=pd.NamedAgg(column="rushing_attempts", aggfunc="sum"),
                opp_receiving_yards=pd.NamedAgg(column="receiving_yards", aggfunc="sum"),
                opp_receiving_targets=pd.NamedAgg(column="receiving_targets", aggfunc="sum"),
                opp_passing_yards=pd.NamedAgg(column="passing_yards", aggfunc="sum"),
                opp_passing_attempts=pd.NamedAgg(column="passing_attempts", aggfunc="sum"),
            )
            .rename(columns={"opponent": "team"})
        )

        merged = offense.merge(defense, on=["season", "week", "team"], how="left")
        merged["plays"] = merged["rushing_attempts"] + merged["passing_attempts"]
        merged["yards_per_play"] = np.where(
            merged["plays"] > 0,
            (merged["rushing_yards"] + merged["passing_yards"]) / merged["plays"],
            np.nan,
        )
        merged["rush_per_attempt"] = np.where(
            merged["rushing_attempts"] > 0,
            merged["rushing_yards"] / merged["rushing_attempts"],
            np.nan,
        )
        merged["pass_per_attempt"] = np.where(
            merged["passing_attempts"] > 0,
            merged["passing_yards"] / merged["passing_attempts"],
            np.nan,
        )
        merged["pace_seconds_per_play"] = np.where(
            merged["plays"] > 0,
            3600.0 / merged["plays"],
            np.nan,
        )

        merged["offense_success_rate"] = np.clip(
            np.where(
                merged["plays"] > 0,
                (merged["rushing_yards"] + merged["passing_yards"]) / (merged["plays"] * 4.0),
                np.nan,
            ),
            0,
            1,
        )

        merged["allowed_rush_per_attempt"] = np.where(
            merged["opp_rushing_attempts"] > 0,
            merged["opp_rushing_yards"] / merged["opp_rushing_attempts"],
            np.nan,
        )
        merged["allowed_pass_per_attempt"] = np.where(
            merged["opp_passing_attempts"] > 0,
            merged["opp_passing_yards"] / merged["opp_passing_attempts"],
            np.nan,
        )
        merged["defense_success_rate"] = np.clip(
            np.where(
                merged["opp_rushing_attempts"] + merged["opp_passing_attempts"] > 0,
                1
                - (
                    (merged["opp_rushing_yards"] + merged["opp_passing_yards"]) /
                    ((merged["opp_rushing_attempts"] + merged["opp_passing_attempts"]) * 4.0)
                ),
                np.nan,
            ),
            0,
            1,
        )

        league = (
            merged.groupby(["season", "week"], as_index=False)[
                ["rush_per_attempt", "pass_per_attempt", "allowed_rush_per_attempt", "allowed_pass_per_attempt", "yards_per_play"]
            ]
            .mean()
            .rename(
                columns={
                    "rush_per_attempt": "league_rush_per_attempt",
                    "pass_per_attempt": "league_pass_per_attempt",
                    "allowed_rush_per_attempt": "league_allowed_rush_per_attempt",
                    "allowed_pass_per_attempt": "league_allowed_pass_per_attempt",
                    "yards_per_play": "league_yards_per_play",
                }
            )
        )

        merged = merged.merge(league, on=["season", "week"], how="left")
        merged["offense_rush_rating"] = (
            merged["rush_per_attempt"] - merged["league_rush_per_attempt"]
        )
        merged["offense_pass_rating"] = (
            merged["pass_per_attempt"] - merged["league_pass_per_attempt"]
        )
        merged["defense_rush_rating"] = (
            merged["league_allowed_rush_per_attempt"] - merged["allowed_rush_per_attempt"]
        )
        merged["defense_pass_rating"] = (
            merged["league_allowed_pass_per_attempt"] - merged["allowed_pass_per_attempt"]
        )

        merged["offense_epa"] = merged["offense_pass_rating"] + merged["offense_rush_rating"]
        merged["defense_epa"] = merged["defense_pass_rating"] + merged["defense_rush_rating"]
        merged["travel_penalty"] = np.nan
        merged["rest_penalty"] = np.nan
        merged["weather_adjustment"] = np.nan

        if "timezone_diff_hours" not in merged.columns:
            merged["timezone_diff_hours"] = np.nan

        result = merged[[
            "season",
            "week",
            "team",
            "offense_pass_rating",
            "offense_rush_rating",
            "defense_pass_rating",
            "defense_rush_rating",
            "pace_seconds_per_play",
            "offense_epa",
            "defense_epa",
            "offense_success_rate",
            "defense_success_rate",
            "travel_penalty",
            "rest_penalty",
            "weather_adjustment",
            "timezone_diff_hours",
        ]]

        result = result.rename(columns={"timezone_diff_hours": "avg_timezone_diff_hours"})

        if advanced_metrics is not None and not advanced_metrics.empty:
            adv_subset = advanced_metrics[[
                "season",
                "week",
                "team",
                "pace_seconds_per_play",
                "offense_epa",
                "defense_epa",
                "offense_success_rate",
                "defense_success_rate",
                "travel_penalty",
                "rest_penalty",
                "weather_adjustment",
            ]].drop_duplicates()
            if result.empty:
                result = adv_subset
                for col in [
                    "offense_pass_rating",
                    "offense_rush_rating",
                    "defense_pass_rating",
                    "defense_rush_rating",
                ]:
                    if col not in result:
                        result[col] = np.nan
            else:
                result = result.merge(
                    adv_subset,
                    on=["season", "week", "team"],
                    how="left",
                    suffixes=("", "_adv"),
                )
                for col in [
                    "pace_seconds_per_play",
                    "offense_epa",
                    "defense_epa",
                    "offense_success_rate",
                    "defense_success_rate",
                    "travel_penalty",
                    "rest_penalty",
                    "weather_adjustment",
                ]:
                    adv_col = f"{col}_adv"
                    if adv_col in result:
                        result[col] = result[col].combine_first(result[adv_col])
                        result.drop(columns=[adv_col], inplace=True)

        return result[base_columns]

    def _compute_contextual_averages(self, player_stats: pd.DataFrame) -> pd.DataFrame:
        if player_stats.empty:
            return pd.DataFrame(
                columns=
                [
                    "team",
                    "venue",
                    "day_of_week",
                    "referee",
                    "avg_rush_yards",
                    "avg_rec_yards",
                    "avg_receptions",
                    "avg_rush_tds",
                    "avg_rec_tds",
                ]
            )

        context = (
            player_stats.groupby(["team", "venue", "day_of_week", "referee"])
            .agg(
                avg_rush_yards=pd.NamedAgg(column="rushing_yards", aggfunc="mean"),
                avg_rec_yards=pd.NamedAgg(column="receiving_yards", aggfunc="mean"),
                avg_receptions=pd.NamedAgg(column="receptions", aggfunc="mean"),
                avg_rush_tds=pd.NamedAgg(column="rushing_tds", aggfunc="mean"),
                avg_rec_tds=pd.NamedAgg(column="receiving_tds", aggfunc="mean"),
            )
            .reset_index()
        )
        return context

    def _compute_team_game_rolling_stats(self, games: pd.DataFrame) -> pd.DataFrame:
        """Create rolling scoring, travel, and rest indicators for each team game."""

        base_columns = [
            "game_id",
            "season",
            "week",
            "start_time",
            "team",
            "opponent",
            "is_home",
            "rolling_points_for",
            "rolling_points_against",
            "rolling_point_diff",
            "rolling_win_pct",
            "prev_points_for",
            "prev_points_against",
            "prev_point_diff",
            "rest_days",
            "rest_penalty",
            "timezone_diff_hours",
            "travel_penalty",
        ]

        if games.empty:
            return pd.DataFrame(columns=base_columns)

        games = games.copy()
        games["start_time"] = pd.to_datetime(games["start_time"], utc=True, errors="coerce")
        games = games[games["start_time"].notna()]
        games["home_team"] = games["home_team"].apply(normalize_team_abbr)
        games["away_team"] = games["away_team"].apply(normalize_team_abbr)
        games = games.dropna(subset=["home_team", "away_team"])

        def _team_zone(team: Optional[str]) -> ZoneInfo:
            tz_name = TEAM_TIMEZONES.get(team or "", "UTC")
            try:
                return ZoneInfo(tz_name)
            except Exception:
                return ZoneInfo("UTC")

        def _tz_offset_hours(ts: dt.datetime, team: Optional[str]) -> float:
            if ts is None or pd.isna(ts):
                return 0.0
            if ts.tzinfo is None:
                ts = ts.replace(tzinfo=dt.timezone.utc)
            zone = _team_zone(team)
            offset = ts.astimezone(zone).utcoffset()
            if offset is None:
                return 0.0
            return offset.total_seconds() / 3600.0

        home = games[[
            "game_id",
            "season",
            "week",
            "start_time",
            "home_team",
            "away_team",
            "home_score",
            "away_score",
        ]].rename(
            columns={
                "home_team": "team",
                "away_team": "opponent",
                "home_score": "points_for",
                "away_score": "points_against",
            }
        )
        home["is_home"] = True
        home["venue_team"] = home["team"]

        away = games[[
            "game_id",
            "season",
            "week",
            "start_time",
            "away_team",
            "home_team",
            "away_score",
            "home_score",
        ]].rename(
            columns={
                "away_team": "team",
                "home_team": "opponent",
                "away_score": "points_for",
                "home_score": "points_against",
            }
        )
        away["is_home"] = False
        away["venue_team"] = away["opponent"]

        team_games = safe_concat([home, away], ignore_index=True)
        team_games = team_games.dropna(subset=["team", "opponent"])

        team_games["team"] = team_games["team"].apply(normalize_team_abbr)
        team_games["opponent"] = team_games["opponent"].apply(normalize_team_abbr)
        team_games = team_games.dropna(subset=["team", "opponent"])

        team_games["timezone_diff_hours"] = team_games.apply(
            lambda row: abs(
                _tz_offset_hours(row["start_time"], row["team"]) -
                _tz_offset_hours(row["start_time"], row.get("venue_team"))
            ),
            axis=1,
        )

        team_games = team_games.sort_values([
            "team",
            "season",
            "start_time",
            "game_id",
        ]).reset_index(drop=True)

        def compute_group(group: pd.DataFrame) -> pd.DataFrame:
            group = group.sort_values("start_time").copy()
            win_flag = np.where(
                group["points_for"].notna() & group["points_against"].notna(),
                (group["points_for"] > group["points_against"]).astype(float),
                np.nan,
            )

            group["prev_points_for"] = group["points_for"].shift(1)
            group["prev_points_against"] = group["points_against"].shift(1)
            group["prev_point_diff"] = (
                group["prev_points_for"] - group["prev_points_against"]
            )

            rolling_points_for = (
                group["points_for"].rolling(window=5, min_periods=1).mean()
            )
            rolling_points_against = (
                group["points_against"].rolling(window=5, min_periods=1).mean()
            )
            rolling_point_diff = (
                (group["points_for"] - group["points_against"]).rolling(window=5, min_periods=1).mean()
            )
            rolling_win_pct = (
                pd.Series(win_flag, index=group.index)
                .rolling(window=5, min_periods=1)
                .mean()
            )

            group["rolling_points_for"] = rolling_points_for.shift(1)
            group["rolling_points_against"] = rolling_points_against.shift(1)
            group["rolling_point_diff"] = rolling_point_diff.shift(1)
            group["rolling_win_pct"] = rolling_win_pct.shift(1)

            rest_days = group["start_time"].diff().dt.total_seconds() / 86400.0
            group["rest_days"] = rest_days
            group["rest_penalty"] = rest_days.apply(
                lambda value: max(0.0, 6.0 - value) if pd.notna(value) else np.nan
            )
            group["travel_penalty"] = np.where(
                group["is_home"],
                0.0,
                group["timezone_diff_hours"].fillna(0.0) / 3.0,
            )

            return group

        grouped_frames: List[pd.DataFrame] = []
        for _, group in team_games.groupby(["team", "season"], sort=False):
            grouped_frames.append(compute_group(group))

        if grouped_frames:
            team_games = safe_concat(grouped_frames, ignore_index=True)
        else:
            team_games = team_games.iloc[0:0]

        team_games = team_games.drop(columns=["venue_team"], errors="ignore")

        return team_games[base_columns]


# ---------------------------------------------------------------------------
# Modeling pipeline
# ---------------------------------------------------------------------------


class ModelTrainer:
    def __init__(self, engine: Engine, db: NFLDatabase, run_id: Optional[str] = None):
        self.engine = engine
        self.db = db
        self.feature_builder = FeatureBuilder(engine)
        self.run_id = run_id or uuid.uuid4().hex
        self.model_uncertainty: Dict[str, Dict[str, float]] = {}
        self.target_priors: Dict[str, Dict[str, Any]] = {}
<<<<<<< HEAD
        self.prior_engines: Dict[str, Optional[Dict[str, Any]]] = {}
=======
>>>>>>> cf087916

    @staticmethod
    def _is_lineup_starter(position: str, rank: Optional[int]) -> bool:
        pos = normalize_position(position)
        if pos == "QB":
            return (rank or 99) == 1
        if pos == "RB":
            return (rank or 99) == 1
        if pos == "WR":
            return (rank or 99) in {1, 2, 3}
        if pos == "TE":
            return (rank or 99) == 1
        return False

    def apply_lineup_gate(
        self,
        player_df: pd.DataFrame,
        respect_lineups: bool = True,
        lineup_df: Optional[pd.DataFrame] = None,
    ) -> pd.DataFrame:
        if player_df.empty:
            return player_df

        game_ids = sorted(set(map(str, player_df["game_id"].astype(str).tolist())))
        roster_frames: List[pd.DataFrame] = []
        allowed_lineup_keys: Set[Tuple[str, str, str, str]] = set()
        lineup_audit_frame = pd.DataFrame()
        lineup_roster_full = pd.DataFrame()

        if lineup_df is not None and not lineup_df.empty:
            lineup_roster = lineup_df.copy()
            lineup_roster["game_id"] = lineup_roster["game_id"].astype(str)
            lineup_roster["team"] = lineup_roster["team"].apply(normalize_team_abbr)
            lineup_roster["position"] = lineup_roster["position"].apply(normalize_position)
            lineup_roster = lineup_roster[
                lineup_roster["position"].isin({"QB", "RB", "WR", "TE"})
            ]
            if not lineup_roster.empty:
                lineup_roster["player_id"] = lineup_roster["player_id"].fillna("").astype(str)
                lineup_roster["player_name"] = lineup_roster["player_name"].fillna("")
                if "__pname_key" not in lineup_roster.columns:
                    lineup_roster["__pname_key"] = ""
                name_seed = (
                    lineup_roster.get("first_name", "").fillna("")
                    + " "
                    + lineup_roster.get("last_name", "").fillna("")
                ).str.strip()
                fallback_name = lineup_roster["player_name"]
                lineup_roster["__pname_key"] = lineup_roster["__pname_key"].fillna("")
                need_key = lineup_roster["__pname_key"] == ""
                lineup_roster.loc[need_key, "__pname_key"] = name_seed.where(
                    name_seed != "", fallback_name
                )[need_key].map(robust_player_name_key)
                lineup_roster["__pname_key"] = lineup_roster["__pname_key"].fillna("")
                lineup_roster = lineup_roster[lineup_roster["__pname_key"] != ""].copy()
                lineup_roster["depth_rank"] = lineup_roster["rank"].apply(parse_depth_rank)
                lineup_roster["depth_rank"] = lineup_roster["depth_rank"].apply(
                    lambda val: int(val) if pd.notna(val) else None
                )
                lineup_roster["is_starter"] = lineup_roster.apply(
                    lambda row: 1
                    if self._is_lineup_starter(row["position"], row["depth_rank"])
                    else 0,
                    axis=1,
                )
                lineup_roster["source"] = "msf-lineup"
                if respect_lineups:
                    allowed_lineup_keys_all = {
                        (str(gid), team, name, pos)
                        for gid, team, name, pos in zip(
                            lineup_roster["game_id"],
                            lineup_roster["team"],
                            lineup_roster["__pname_key"],
                            lineup_roster["position"],
                        )
                        if name
                    }
                    allowed_lineup_keys_starters = {
                        key
                        for key, starter in zip(
                            zip(
                                lineup_roster["game_id"],
                                lineup_roster["team"],
                                lineup_roster["__pname_key"],
                                lineup_roster["position"],
                            ),
                            lineup_roster["is_starter"],
                        )
                        if starter == 1 and key[2]
                    }
                    allowed_lineup_keys_starters = {
                        (str(gid), team, name, pos)
                        for gid, team, name, pos in allowed_lineup_keys_starters
                    }
                else:
                    allowed_lineup_keys_all = {
                        (str(gid), team, name, pos)
                        for gid, team, name, pos in zip(
                            lineup_roster["game_id"],
                            lineup_roster["team"],
                            lineup_roster["__pname_key"],
                            lineup_roster["position"],
                        )
                        if name
                    }
                    allowed_lineup_keys_starters = allowed_lineup_keys_all.copy()
                lineup_roster_full = lineup_roster.copy()
                lineup_audit_frame = lineup_roster.copy()
                lineup_export = lineup_roster.drop(columns=["__pname_key"], errors="ignore")
                needed_cols = [
                    "game_id",
                    "team",
                    "player_id",
                    "player_name",
                    "position",
                    "depth_rank",
                    "is_starter",
                    "source",
                ]
                for col in needed_cols:
                    if col not in lineup_export.columns:
                        lineup_export[col] = np.nan
                roster_frames.append(lineup_export[needed_cols])

        if not roster_frames:
            logging.info(
                "No lineup rows supplied for %d games; leaving player pool unchanged",
                len(game_ids),
            )
            return player_df

        roster = safe_concat(roster_frames, ignore_index=True)
        roster["game_id"] = roster["game_id"].astype(str)

        if "source" in roster.columns:
            roster["_lineup_priority"] = roster["source"].apply(
                lambda src: 0 if str(src).startswith("msf-lineup") else 1
            )
        else:
            roster["_lineup_priority"] = 1
        roster = roster.sort_values(
            ["game_id", "team", "player_id", "player_name", "_lineup_priority"]
        )
        roster = roster.drop_duplicates(
            subset=["game_id", "team", "player_id", "player_name"], keep="first"
        )
        roster = roster.drop(columns=["_lineup_priority"], errors="ignore")

        def _nname(series: pd.Series) -> pd.Series:
            return series.fillna("").map(robust_player_name_key)

        player_df = player_df.copy()
        if "game_id" not in player_df.columns:
            player_df["game_id"] = ""
        player_df["game_id"] = player_df["game_id"].astype(str)
        player_df["player_id"] = player_df["player_id"].fillna("").astype(str)
        player_df["team"] = player_df["team"].apply(normalize_team_abbr)
        if "position" in player_df.columns:
            player_df["position"] = player_df["position"].apply(normalize_position)
        else:
            player_df["position"] = ""
        player_df["__pname_key"] = _nname(player_df["player_name"])

        if not lineup_roster_full.empty:
            overrides = lineup_roster_full[
                ["game_id", "team", "player_id", "__pname_key", "position"]
            ].copy()
            overrides["game_id"] = overrides["game_id"].astype(str)
            overrides["team"] = overrides["team"].apply(normalize_team_abbr)
            overrides["player_id"] = overrides["player_id"].fillna("").astype(str)
            overrides["__pname_key"] = overrides["__pname_key"].fillna("")
            overrides["position"] = overrides["position"].apply(normalize_position)

            pid_override: Dict[Tuple[str, str], Tuple[str, str]] = {}
            name_override: Dict[Tuple[str, str], Tuple[str, str]] = {}

            for _, row in overrides.iterrows():
                team_pos = (row["team"], row["position"])

                player_id_value = row.get("player_id", "")
                if isinstance(player_id_value, str):
                    player_id_value = player_id_value.strip()
                if player_id_value:
                    pid_override[(row["game_id"], player_id_value)] = team_pos

                name_key_value = row.get("__pname_key", "")
                if isinstance(name_key_value, str):
                    name_key_value = name_key_value.strip()
                if name_key_value:
                    name_override[(row["game_id"], name_key_value)] = team_pos

            player_df["_gid"] = player_df["game_id"].astype(str)
            player_df["_pid"] = player_df.get("player_id", "").fillna("").astype(str)

            team_overrides: List[Optional[str]] = []
            pos_overrides: List[Optional[str]] = []

            name_keys = player_df["__pname_key"].fillna("")
            for gid, pid, name_key in zip(player_df["_gid"], player_df["_pid"], name_keys):
                override = pid_override.get((gid, pid)) if pid else None
                if override is None and name_key:
                    override = name_override.get((gid, name_key))
                if override is None:
                    team_overrides.append(None)
                    pos_overrides.append(None)
                else:
                    team_overrides.append(override[0])
                    pos_overrides.append(override[1])

            team_overrides_series = pd.Series(team_overrides, index=player_df.index)
            pos_overrides_series = pd.Series(pos_overrides, index=player_df.index)

            team_mask = team_overrides_series.notna()
            if team_mask.any():
                player_df.loc[team_mask, "team"] = team_overrides_series[team_mask]

            pos_mask = pos_overrides_series.notna()
            if pos_mask.any():
                player_df.loc[pos_mask, "position"] = pos_overrides_series[pos_mask]

            player_df.drop(columns=["_gid", "_pid"], inplace=True)

        player_df["team"] = player_df["team"].apply(normalize_team_abbr)
        roster = roster.copy()
        roster["player_id"] = roster["player_id"].fillna("").astype(str)
        roster["team"] = roster["team"].apply(normalize_team_abbr)
        roster["position"] = roster["position"].apply(normalize_position)
        roster["__pname_key"] = _nname(roster["player_name"])

        roster_subset = roster[[
            "game_id",
            "team",
            "player_id",
            "__pname_key",
            "position",
            "depth_rank",
            "is_starter",
        ]]

        merged = player_df.merge(
            roster_subset.drop(columns=["__pname_key"], errors="ignore"),
            how="left",
            left_on=["game_id", "team", "player_id"],
            right_on=["game_id", "team", "player_id"],
            suffixes=("", "_r"),
        ).copy()

        merged["game_id"] = merged["game_id"].astype(str)
        merged["team"] = merged["team"].apply(normalize_team_abbr)
        merged["position"] = merged["position"].apply(normalize_position)
        if "is_placeholder" not in merged.columns:
            merged["is_placeholder"] = False
        else:
            merged["is_placeholder"] = merged["is_placeholder"].fillna(False)

        numeric_columns: List[str] = [
            col
            for col in merged.columns
            if pd.api.types.is_numeric_dtype(merged[col])
            and col not in {"depth_rank", "is_starter", "_lineup_hit"}
        ]

        merged["_placeholder_weight"] = compute_recency_usage_weights(merged)

        def _compute_weighted_baseline(
            frame: pd.DataFrame, group_cols: List[str]
        ) -> pd.DataFrame:
            if frame.empty or not numeric_columns:
                return pd.DataFrame()

            def _agg(group: pd.DataFrame) -> pd.Series:
                weights = group["_placeholder_weight"].fillna(0.0)
                positive_weight = float(weights[weights > 0].sum())
                result: Dict[str, float] = {}
                for column in numeric_columns:
                    values = group[column]
                    mask = values.notna()
                    if mask.any():
                        use_weights = weights[mask]
                        if use_weights.sum() > 0:
                            result[column] = float(
                                np.average(values[mask], weights=use_weights)
                            )
                        else:
                            result[column] = float(values[mask].mean())
                    else:
                        result[column] = np.nan
                if positive_weight <= 0:
                    positive_weight = float(len(group))
                result["_weight"] = positive_weight
                return pd.Series(result)

            baseline = (
                frame.groupby(group_cols, dropna=False)
                .apply(_agg)
                .sort_index()
            )
            baseline.index = baseline.index.set_names(group_cols)
            return baseline

        if numeric_columns:
            game_team_pos_baseline = _compute_weighted_baseline(
                merged, ["game_id", "team", "position"]
            )
            team_context_baseline = _compute_weighted_baseline(merged, ["game_id", "team"])
            team_pos_baseline = _compute_weighted_baseline(merged, ["team", "position"])
            pos_baseline = _compute_weighted_baseline(merged, ["position"])

            weights_all = merged["_placeholder_weight"].fillna(0.0)
            league_stats: Dict[str, float] = {}
            for column in numeric_columns:
                values = merged[column]
                mask = values.notna()
                if mask.any():
                    use_weights = weights_all[mask]
                    if use_weights.sum() > 0:
                        league_stats[column] = float(
                            np.average(values[mask], weights=use_weights)
                        )
                    else:
                        league_stats[column] = float(values[mask].mean())
                else:
                    league_stats[column] = np.nan
            positive_weight = float(weights_all[weights_all > 0].sum())
            if positive_weight <= 0:
                positive_weight = float(len(merged))
            league_stats["_weight"] = positive_weight
            league_baseline = pd.Series(league_stats)
        else:
            game_team_pos_baseline = pd.DataFrame()
            team_context_baseline = pd.DataFrame()
            team_pos_baseline = pd.DataFrame()
            pos_baseline = pd.DataFrame()
            league_baseline = pd.Series(dtype=float)

        mask_missing = merged["depth_rank"].isna()
        if mask_missing.any():
            fallback = (
                merged.loc[mask_missing, ["game_id", "team", "__pname_key", "position"]]
                .merge(
                    roster_subset,
                    how="left",
                    on=["game_id", "team", "__pname_key", "position"],
                )[["depth_rank", "is_starter"]]
            )
            fallback.index = merged.index[mask_missing]
            for column in ("depth_rank", "is_starter"):
                merged.loc[fallback.index, column] = fallback[column]

        merged["_lineup_hit"] = merged["depth_rank"].notna()

        def _assign_numeric_defaults(
            placeholder: Dict[str, Any], values: Optional[pd.Series]
        ) -> None:
            if values is None or not numeric_columns:
                return
            for column in numeric_columns:
                if column not in values:
                    continue
                value = values[column]
                if pd.isna(value):
                    continue
                if column not in placeholder or pd.isna(placeholder[column]):
                    placeholder[column] = value

        def _build_placeholder_row(lineup_row: pd.Series) -> Optional[Dict[str, Any]]:
            game_id_value = str(lineup_row.get("game_id", "")).strip()
            team_value = normalize_team_abbr(lineup_row.get("team"))
            position_value = normalize_position(lineup_row.get("position"))
            if not game_id_value or not team_value or not position_value:
                return None

            name_key = lineup_row.get("__pname_key", "") or ""
            if not name_key:
                name_seed = " ".join(
                    part
                    for part in [
                        str(lineup_row.get("first_name", "")).strip(),
                        str(lineup_row.get("last_name", "")).strip(),
                    ]
                    if part
                ) or str(lineup_row.get("player_name", "")).strip()
                name_key = robust_player_name_key(name_seed)
            if not name_key:
                return None

            template_pool = merged[
                (merged["game_id"].astype(str) == game_id_value)
                & (merged["team"] == team_value)
            ]
            if template_pool.empty:
                template_pool = merged[merged["game_id"].astype(str) == game_id_value]
            position_pool = pd.DataFrame()
            if template_pool.empty:
                base_values = {col: np.nan for col in merged.columns}
            else:
                position_pool = template_pool[template_pool["position"] == position_value]
                if position_pool.empty:
                    position_pool = template_pool
                base_row = position_pool.iloc[0]
                base_values = {col: base_row.get(col, np.nan) for col in merged.columns}
            fallback_candidates: List[pd.Series] = []
            if numeric_columns:
                if not position_pool.empty:
                    numeric_defaults = position_pool[numeric_columns].mean()
                    numeric_defaults = numeric_defaults.reindex(numeric_columns)
                    try:
                        pool_weight = float(
                            position_pool["_placeholder_weight"].fillna(0.0).sum()
                        )
                    except KeyError:
                        pool_weight = float(len(position_pool))
                    numeric_defaults.loc["_weight"] = pool_weight
                    fallback_candidates.append(numeric_defaults)

                def _append_baseline(
                    source: pd.DataFrame, key: Tuple[Any, ...]
                ) -> None:
                    if source is None or getattr(source, "empty", True):
                        return
                    try:
                        series = source.loc[key]
                    except KeyError:
                        return
                    if isinstance(series, pd.DataFrame):
                        if series.empty:
                            return
                        series = series.iloc[0]
                    fallback_candidates.append(series)

                _append_baseline(
                    team_context_baseline, (game_id_value, team_value)
                )
                _append_baseline(
                    game_team_pos_baseline, (game_id_value, team_value, position_value)
                )
                _append_baseline(team_pos_baseline, (team_value, position_value))
                _append_baseline(pos_baseline, (position_value,))
                if isinstance(league_baseline, pd.Series) and not league_baseline.empty:
                    fallback_candidates.append(league_baseline)

            player_name_value = str(lineup_row.get("player_name", "")).strip()
            if not player_name_value:
                first = str(lineup_row.get("first_name", "")).strip()
                last = str(lineup_row.get("last_name", "")).strip()
                player_name_value = " ".join(part for part in [first, last] if part)

            placeholder: Dict[str, Any] = dict(base_values)
            placeholder.pop("_placeholder_weight", None)
            placeholder["game_id"] = game_id_value
            placeholder["team"] = team_value
            if "opponent" in placeholder and pd.isna(placeholder["opponent"]):
                opp_pool = merged[
                    (merged["game_id"].astype(str) == game_id_value)
                    & (merged["team"] != team_value)
                ]
                if not opp_pool.empty:
                    placeholder["opponent"] = opp_pool.iloc[0].get("team")
            placeholder["position"] = position_value
            placeholder["player_name"] = player_name_value
            if "player_name_norm" in placeholder:
                placeholder["player_name_norm"] = normalize_player_name(
                    player_name_value
                )
            placeholder["__pname_key"] = name_key

            raw_player_id = lineup_row.get("player_id")
            if isinstance(raw_player_id, str) and raw_player_id.strip():
                player_id_value = raw_player_id.strip()
            else:
                player_id_value = f"lineup_{team_value}_{name_key}"
            placeholder["player_id"] = player_id_value

            depth_rank_value = parse_depth_rank(lineup_row.get("rank"))
            placeholder["depth_rank"] = depth_rank_value
            starter_flag = 1 if self._is_lineup_starter(position_value, depth_rank_value) else 0
            placeholder["is_starter"] = starter_flag
            placeholder["_lineup_hit"] = True
            placeholder["is_placeholder"] = True

            for defaults in fallback_candidates:
                _assign_numeric_defaults(placeholder, defaults)

            status_bucket = lineup_row.get("status_bucket")
            practice_status = lineup_row.get("practice_status")
            if status_bucket:
                status_bucket = normalize_injury_status(status_bucket)
                practice_status = normalize_practice_status(practice_status)
            else:
                status_bucket, practice_status = interpret_playing_probability(
                    lineup_row.get("playing_probability")
                )
                status_bucket = normalize_injury_status(status_bucket)
                practice_status = normalize_practice_status(practice_status)
            placeholder["status_bucket"] = status_bucket
            placeholder["practice_status"] = practice_status
            if "injury_priority" in placeholder:
                placeholder["injury_priority"] = INJURY_STATUS_PRIORITY.get(
                    status_bucket, INJURY_STATUS_PRIORITY.get("other", 1)
                )
            if "practice_priority" in placeholder:
                placeholder["practice_priority"] = PRACTICE_STATUS_PRIORITY.get(
                    practice_status, PRACTICE_STATUS_PRIORITY.get("available", 1)
                )

            updated_at = lineup_row.get("updated_at")
            if "updated_at" in placeholder:
                placeholder["updated_at"] = updated_at
            game_start_value = lineup_row.get("game_start")
            if "game_start" in placeholder:
                placeholder["game_start"] = game_start_value
            if "first_name" in placeholder:
                placeholder["first_name"] = lineup_row.get("first_name", "")
            if "last_name" in placeholder:
                placeholder["last_name"] = lineup_row.get("last_name", "")
            if "source" in placeholder and not placeholder.get("source"):
                placeholder["source"] = "msf-lineup"
            if "is_projected_starter" in placeholder:
                placeholder["is_projected_starter"] = True

            return placeholder

        if respect_lineups and not lineup_roster_full.empty:
            normalized_lineup = lineup_roster_full.copy()
            normalized_lineup["game_id"] = normalized_lineup["game_id"].astype(str)
            normalized_lineup["team"] = normalized_lineup["team"].apply(normalize_team_abbr)
            normalized_lineup["position"] = normalized_lineup["position"].apply(normalize_position)
            if "__pname_key" not in normalized_lineup.columns:
                normalized_lineup["__pname_key"] = normalized_lineup["player_name"].map(
                    robust_player_name_key
                )
            normalized_lineup["__pname_key"] = normalized_lineup["__pname_key"].fillna("")
            normalized_lineup = normalized_lineup[normalized_lineup["__pname_key"] != ""]

            existing_lineup_keys: Set[Tuple[str, str, str, str]] = set(
                zip(
                    merged["game_id"].astype(str),
                    merged["team"],
                    merged["__pname_key"],
                    merged["position"].apply(normalize_position),
                )
            )

            placeholder_rows: List[Dict[str, Any]] = []
            for _, lineup_row in normalized_lineup.iterrows():
                key = (
                    lineup_row.get("game_id", ""),
                    lineup_row.get("team"),
                    lineup_row.get("__pname_key", ""),
                    normalize_position(lineup_row.get("position")),
                )
                if key in existing_lineup_keys:
                    continue
                placeholder = _build_placeholder_row(lineup_row)
                if placeholder is None:
                    continue
                placeholder_rows.append(placeholder)
                existing_lineup_keys.add(key)

            if placeholder_rows:
                placeholder_df = pd.DataFrame(placeholder_rows)
                merged = safe_concat([merged, placeholder_df], ignore_index=True, sort=False)

        merged["_lineup_hit"] = merged["depth_rank"].notna()

        if respect_lineups and not lineup_audit_frame.empty:
            self._audit_lineup_matches(lineup_audit_frame, player_df, merged)

        candidate_pool = merged.copy()
        initial_candidate_count = len(candidate_pool)

        allowed_lineup_keys = locals().get("allowed_lineup_keys_all", set())
        starter_lineup_keys = locals().get("allowed_lineup_keys_starters", set())

        if respect_lineups and allowed_lineup_keys:
            key_series = pd.Series(
                list(
                    zip(
                        merged["game_id"].astype(str),
                        merged["team"],
                        merged["__pname_key"],
                        merged["position"].apply(normalize_position),
                    )
                ),
                index=merged.index,
            )
            allowed_mask = key_series.isin(allowed_lineup_keys) | merged["position"].isin(
                ["K", "DEF"]
            )
            merged = merged[allowed_mask]
        else:
            key_series = pd.Series(
                list(
                    zip(
                        merged["game_id"].astype(str),
                        merged["team"],
                        merged["__pname_key"],
                        merged["position"].apply(normalize_position),
                    )
                ),
                index=merged.index,
            )

        merged.loc[:, "depth_rank"] = merged["depth_rank"].fillna(9).astype(int)
        merged.loc[:, "is_starter"] = merged["is_starter"].fillna(0).astype(int)

        merged_before_filter = merged.copy()

        if respect_lineups:
            matched_count = int(merged_before_filter["_lineup_hit"].sum())
            logging.info(
                "Roster gate respected lineups: kept %d of %d players (matched=%d)",
                len(merged),
                initial_candidate_count,
                matched_count,
            )

            required_counts: Dict[str, int] = {"QB": 1, "RB": 2, "WR": 3, "TE": 1}
            additions: List[pd.DataFrame] = []

            starter_mask = key_series.isin(starter_lineup_keys) if starter_lineup_keys else pd.Series(False, index=merged.index)
            starter_groups = {
                key: grp
                for key, grp in merged.loc[starter_mask].groupby(["game_id", "team"], sort=False)
            }

            def _make_key(pid_value: Any, name_value: Any) -> Tuple[str, str]:
                pid_text = str(pid_value)
                if pid_text.lower() in {"", "nan", "none"}:
                    pid_text = ""
                name_text = name_value if isinstance(name_value, str) else ""
                return pid_text, name_text

            for key, full_group in candidate_pool.groupby(["game_id", "team"], sort=False):
                starter_group = starter_groups.get(key)
                if starter_group is not None:
                    existing_keys: Set[Tuple[str, str]] = {
                        _make_key(pid, name)
                        for pid, name in zip(
                            starter_group["player_id"],
                            starter_group["__pname_key"],
                        )
                    }
                    position_counts = starter_group["position"].value_counts().to_dict()
                else:
                    existing_keys = set()
                    position_counts = {}

                full_group = full_group.copy()
                if "status_bucket" in full_group.columns:
                    full_group = full_group[
                        ~full_group["status_bucket"].isin(INACTIVE_INJURY_BUCKETS)
                    ]
                if full_group.empty:
                    continue
                full_group["__fallback_key"] = [
                    _make_key(pid, name)
                    for pid, name in zip(
                        full_group["player_id"],
                        full_group["__pname_key"],
                    )
                ]

                for pos, needed in required_counts.items():
                    have = position_counts.get(pos, 0)
                    if have >= needed:
                        continue

                    candidates = full_group[full_group["position"] == pos]
                    if candidates.empty:
                        continue

                    remaining = needed - have
                    candidates = candidates[~candidates["__fallback_key"].isin(existing_keys)]
                    if candidates.empty:
                        continue

                    candidates = candidates.sort_values(["depth_rank", "player_name"])
                    selected = candidates.head(remaining)
                    if selected.empty:
                        continue

                    selected_keys: List[Tuple[str, str]] = [
                        _make_key(pid, name)
                        for pid, name in zip(
                            selected["player_id"],
                            selected["__pname_key"],
                        )
                    ]

                    additions.append(selected.drop(columns=["__fallback_key"], errors="ignore"))
                    existing_keys.update(selected_keys)
                    have += len(selected)
                    position_counts[pos] = have

                    logging.debug(
                        "Roster fallback promoted %d %s player(s) for game %s team %s",
                        len(selected_keys),
                        pos,
                        key[0],
                        key[1],
                    )

            if additions:
                merged = safe_concat([merged] + additions, ignore_index=True, sort=False)

        merged["_usage_confidence"] = compute_recency_usage_weights(merged)
        merged = merged.drop(columns=["_placeholder_weight"], errors="ignore")
        return merged.drop(columns=["__pname_key", "_lineup_hit"], errors="ignore")

    def _audit_lineup_matches(
        self,
        lineup_df: pd.DataFrame,
        player_df: pd.DataFrame,
        merged_df: pd.DataFrame,
    ) -> None:
        if lineup_df.empty or merged_df.empty:
            return

        try:
            lineup = lineup_df.copy()
            lineup["game_id"] = lineup["game_id"].astype(str)
            lineup["team"] = lineup["team"].apply(normalize_team_abbr)
            lineup["position"] = lineup["position"].apply(normalize_position)
            lineup = lineup[lineup["position"].isin({"QB", "RB", "WR", "TE"})]
            if lineup.empty:
                return

            if "__pname_key" not in lineup.columns:
                lineup["__pname_key"] = ""
            name_seed = (
                lineup.get("first_name", "").fillna("")
                + " "
                + lineup.get("last_name", "").fillna("")
            ).str.strip()
            fallback = lineup.get("player_name", "").fillna("")
            need_key = lineup["__pname_key"].fillna("") == ""
            lineup.loc[need_key, "__pname_key"] = name_seed.where(
                name_seed != "", fallback
            )[need_key].map(robust_player_name_key)
            lineup["__pname_key"] = lineup["__pname_key"].fillna("")
            lineup = lineup[lineup["__pname_key"] != ""]
            if lineup.empty:
                return

            players = player_df.copy()
            players["game_id"] = players["game_id"].astype(str)
            players["team"] = players["team"].apply(normalize_team_abbr)
            players["position"] = players["position"].apply(normalize_position)
            if "__pname_key" not in players.columns:
                players["__pname_key"] = players["player_name"].map(
                    robust_player_name_key
                )

            matched_keys = set(
                zip(
                    merged_df.loc[merged_df["_lineup_hit"], "game_id"].astype(str),
                    merged_df.loc[merged_df["_lineup_hit"], "team"],
                    merged_df.loc[merged_df["_lineup_hit"], "__pname_key"],
                    merged_df.loc[merged_df["_lineup_hit"], "position"].apply(
                        normalize_position
                    ),
                )
            )

            reported: Set[Tuple[str, str, str]] = set()
            for _, row in lineup.iterrows():
                game_id_value = str(row.get("game_id"))
                team_value = row.get("team")
                pname_key_value = row.get("__pname_key", "")
                position_value = normalize_position(row.get("position", ""))

                key = (game_id_value, team_value, pname_key_value, position_value)
                if key in matched_keys:
                    continue
                summary_key = (game_id_value, team_value, pname_key_value)
                if summary_key in reported:
                    continue
                team_pool = players[
                    (players["game_id"] == game_id_value)
                    & (players["team"] == team_value)
                ]
                reasons: List[str] = []
                if team_pool.empty:
                    reasons.append("team missing in features")
                else:
                    name_pool = team_pool[team_pool["__pname_key"] == pname_key_value]
                    if name_pool.empty:
                        reasons.append("not in latest_players")
                    else:
                        pos_pool = name_pool[
                            name_pool["position"].apply(normalize_position)
                            == position_value
                        ]
                        if pos_pool.empty:
                            reasons.append("position mismatch")
                        else:
                            inactive_mask = pd.Series(False, index=pos_pool.index)
                            if "status_bucket" in pos_pool.columns:
                                inactive_mask = pos_pool["status_bucket"].isin(
                                    INACTIVE_INJURY_BUCKETS
                                )
                                if inactive_mask.any():
                                    reasons.append("inactive status filtered")
                            if not inactive_mask.any():
                                reasons.append("present but filtered")

                if not reasons:
                    reasons.append("unmatched")

                player_label = str(row.get("player_name", "")).strip()
                if not player_label:
                    first = str(row.get("first_name", "")).strip()
                    last = str(row.get("last_name", "")).strip()
                    player_label = " ".join(
                        part for part in [first, last] if part
                    ).strip()
                player_label = player_label or pname_key_value or "(unknown)"

                logging.warning(
                    "[%s %s %s-%s] %s: %s",
                    game_id_value,
                    team_value,
                    position_value,
                    row.get("rank", ""),
                    player_label,
                    ", ".join(reasons),
                )
                reported.add(summary_key)
        except Exception:
            logging.debug("Lineup audit diagnostics failed", exc_info=True)

    def _compute_target_priors(self, df: pd.DataFrame, target: str) -> Dict[str, Any]:
        priors: Dict[str, Any] = {
            "league": {"mean": np.nan, "weight": 0.0},
            "position": {},
            "team_position": {},
        }
        if df.empty or target not in df.columns:
            return priors

        working = df.copy()
        if "team" in working.columns:
            working["team"] = working["team"].apply(normalize_team_abbr)
        if "position" in working.columns:
            working["position"] = working["position"].apply(normalize_position)

        mask_actual = working[target].notna()
        if "is_synthetic" in working.columns:
            mask_actual &= ~working["is_synthetic"].astype(bool)
        actual = working[mask_actual]
        if actual.empty:
            return priors

        weights_all = (
            actual.get("sample_weight", pd.Series(1.0, index=actual.index))
            .astype(float)
            .clip(lower=1e-4)
        )
        values_all = actual[target].astype(float)
        priors["league"] = {
            "mean": float(np.average(values_all, weights=weights_all)),
            "weight": float(weights_all.sum()),
        }

        for (team, position), group in actual.groupby(["team", "position"]):
            group_weights = (
                group.get("sample_weight", pd.Series(1.0, index=group.index))
                .astype(float)
                .clip(lower=1e-4)
            )
            group_values = group[target].astype(float)
            priors["team_position"][(team, position)] = {
                "mean": float(np.average(group_values, weights=group_weights)),
                "weight": float(group_weights.sum()),
            }

        for position, group in actual.groupby(["position"]):
            group_weights = (
                group.get("sample_weight", pd.Series(1.0, index=group.index))
                .astype(float)
                .clip(lower=1e-4)
            )
            group_values = group[target].astype(float)
            priors["position"][position] = {
                "mean": float(np.average(group_values, weights=group_weights)),
                "weight": float(group_weights.sum()),
            }

        return priors

    def _resolve_prior(
        self,
        target: str,
        team: Optional[str],
        position: Optional[str],
    ) -> Tuple[float, float]:
        priors = self.target_priors.get(target)
        if not priors:
            return (np.nan, 0.0)

        team_norm = normalize_team_abbr(team) if team else None
        pos_norm = normalize_position(position) if position else None

        if team_norm and pos_norm:
            entry = priors["team_position"].get((team_norm, pos_norm))
            if entry:
                return (entry.get("mean", np.nan), entry.get("weight", 0.0))

        if pos_norm:
            entry = priors["position"].get(pos_norm)
            if entry:
                return (entry.get("mean", np.nan), entry.get("weight", 0.0))

        league_entry = priors.get("league", {})
        return (
            league_entry.get("mean", np.nan),
            league_entry.get("weight", 0.0),
        )

<<<<<<< HEAD
    def _build_neighbor_engine(
        self,
        transformer: ColumnTransformer,
        X_train: pd.DataFrame,
        y_train: pd.Series,
        train_df: pd.DataFrame,
        feature_columns: List[str],
        train_weights: pd.Series,
        target: str,
    ) -> Optional[Dict[str, Any]]:
        try:
            mask = (~train_df.get("is_synthetic", False).astype(bool)) & y_train.notna()
        except Exception:
            mask = y_train.notna()

        if not mask.any():
            return None

        feature_subset = X_train.loc[mask, feature_columns]
        if feature_subset.empty:
            return None

        try:
            transformed = transformer.transform(feature_subset)
        except Exception:
            logging.debug("Failed to transform features for neighbor prior on %s", target, exc_info=True)
            return None

        if hasattr(transformed, "toarray"):
            matrix = transformed.toarray()
        else:
            matrix = np.asarray(transformed)

        if matrix.shape[0] < 3:
            return None

        neighbor_count = int(min(25, matrix.shape[0]))
        try:
            nn = NearestNeighbors(n_neighbors=neighbor_count)
            nn.fit(matrix)
        except Exception:
            logging.debug("Unable to fit neighbor model for %s", target, exc_info=True)
            return None

        weight_array = (
            train_weights.loc[mask]
            .astype(float)
            .replace([np.inf, -np.inf], np.nan)
            .fillna(1.0)
            .clip(lower=1e-4)
            .to_numpy()
        )
        target_array = y_train.loc[mask].astype(float).to_numpy()

        smoothing = float(np.median(weight_array) * neighbor_count)
        smoothing = max(smoothing, 5.0)

        return {
            "transformer": transformer,
            "feature_columns": list(feature_columns),
            "nn": nn,
            "targets": target_array,
            "weights": weight_array,
            "smoothing": smoothing,
            "n_neighbors": neighbor_count,
        }

=======
>>>>>>> cf087916
    def calibrate_player_predictions(
        self,
        target: str,
        feature_slice: pd.DataFrame,
        predictions: np.ndarray,
    ) -> np.ndarray:
        if feature_slice is None or feature_slice.empty:
            return predictions

<<<<<<< HEAD
=======
        priors = self.target_priors.get(target)
        if not priors:
            return predictions

>>>>>>> cf087916
        preds = np.asarray(predictions, dtype=float)
        if preds.size == 0:
            return preds

        features = feature_slice.copy()
        if "team" in features.columns:
            features["team"] = features["team"].apply(normalize_team_abbr)
        if "position" in features.columns:
            features["position"] = features["position"].apply(normalize_position)

        usage_conf = features.get("_usage_confidence", pd.Series(0.5, index=features.index))
        usage_conf = pd.to_numeric(usage_conf, errors="coerce").fillna(0.5).clip(0.0, 1.0)
        is_placeholder = features.get("is_placeholder", pd.Series(False, index=features.index))
        is_placeholder = coerce_boolean_mask(is_placeholder)

<<<<<<< HEAD
        neighbor_engine = self.prior_engines.get(target)
        neighbor_means = np.full(len(features), np.nan, dtype=float)
        neighbor_supports = np.zeros(len(features), dtype=float)
        neighbor_strengths = np.zeros(len(features), dtype=float)

        if neighbor_engine:
            required_cols = neighbor_engine.get("feature_columns", [])
            if required_cols:
                aligned = features.reindex(columns=required_cols, fill_value=np.nan)
                try:
                    transformed = neighbor_engine["transformer"].transform(aligned)
                    if hasattr(transformed, "toarray"):
                        matrix = transformed.toarray()
                    else:
                        matrix = np.asarray(transformed)
                    distances, indices = neighbor_engine["nn"].kneighbors(
                        matrix, return_distance=True
                    )
                    neighbor_targets = neighbor_engine["targets"][indices]
                    base_weights = neighbor_engine["weights"][indices]
                    inv_distance = 1.0 / (distances + 1e-6)
                    weighted = base_weights * inv_distance
                    weight_sums = weighted.sum(axis=1)
                    valid_mask = weight_sums > 0
                    if np.any(valid_mask):
                        neighbor_means[valid_mask] = (
                            (weighted[valid_mask] * neighbor_targets[valid_mask]).sum(axis=1)
                            / weight_sums[valid_mask]
                        )
                        neighbor_supports[valid_mask] = weight_sums[valid_mask]
                        smoothing = float(neighbor_engine.get("smoothing", 10.0))
                        neighbor_strengths[valid_mask] = neighbor_supports[valid_mask] / (
                            neighbor_supports[valid_mask] + smoothing
                        )
                except Exception:
                    logging.debug(
                        "Unable to apply neighbor prior for %s during calibration", target, exc_info=True
                    )

        for idx, (row_idx, row) in enumerate(features.iterrows()):
=======
        for idx, (i, row) in enumerate(features.iterrows()):
>>>>>>> cf087916
            prior_mean, prior_weight = self._resolve_prior(
                target,
                row.get("team"),
                row.get("position"),
            )
<<<<<<< HEAD

            neighbor_mean = neighbor_means[idx]
            neighbor_conf = neighbor_strengths[idx]
            neighbor_weight = neighbor_supports[idx]

            combined_mean = np.nan
            combined_weight = 0.0

            if not np.isnan(neighbor_mean) and neighbor_conf > 0:
                neighbor_support = max(neighbor_weight, 0.0)
                if not np.isnan(prior_mean) and prior_weight > 0:
                    combined_mean = (
                        neighbor_mean * neighbor_support + prior_mean * prior_weight
                    ) / (neighbor_support + prior_weight)
                    combined_weight = neighbor_support + prior_weight
                else:
                    combined_mean = neighbor_mean
                    combined_weight = neighbor_support
            elif not np.isnan(prior_mean) and prior_weight > 0:
                combined_mean = prior_mean
                combined_weight = prior_weight
            else:
                combined_mean = neighbor_mean if not np.isnan(neighbor_mean) else prior_mean
                if np.isnan(combined_mean):
                    continue

            confidence = float(usage_conf.loc[row_idx]) if row_idx in usage_conf.index else 0.5
            placeholder_flag = (
                bool(is_placeholder.loc[row_idx]) if row_idx in is_placeholder.index else False
            )

            usage_penalty = 1.0 - confidence
            if placeholder_flag:
                usage_penalty = max(usage_penalty, 0.6)
            else:
                usage_penalty = max(usage_penalty * 0.5, 0.15)

            support = max(combined_weight, 0.0)
            alpha = np.clip(usage_penalty * (support / (support + 25.0)), 0.0, 0.9)

            current_pred = preds[idx]
            if np.isnan(current_pred) or np.isinf(current_pred):
                preds[idx] = combined_mean
            else:
                preds[idx] = (1 - alpha) * current_pred + alpha * combined_mean

        if target in NON_NEGATIVE_TARGETS:
            np.maximum(preds, 0.0, out=preds)
=======
            if np.isnan(prior_mean) or prior_weight <= 0:
                continue

            confidence = float(usage_conf.loc[i]) if i in usage_conf.index else 0.5
            placeholder_flag = bool(is_placeholder.loc[i]) if i in is_placeholder.index else False

            weight_factor = prior_weight / (prior_weight + 25.0)
            shrink_base = 1.0 - confidence
            if placeholder_flag:
                shrink_base = max(shrink_base, 0.4)
            else:
                shrink_base = max(shrink_base * 0.5, 0.0)
            alpha = np.clip(shrink_base * (0.4 + 0.6 * weight_factor), 0.0, 0.85)

            current_pred = preds[idx]
            if np.isnan(current_pred) or np.isinf(current_pred):
                preds[idx] = prior_mean
            else:
                preds[idx] = (1 - alpha) * current_pred + alpha * prior_mean
>>>>>>> cf087916

        return preds

    # ------------------------------------------------------------------
    # Chronological splitting utilities
    # ------------------------------------------------------------------

    def _sort_by_time(self, df: pd.DataFrame) -> pd.DataFrame:
        if "start_time" in df.columns:
            return df.sort_values("start_time")
        if {"season", "week"}.issubset(df.columns):
            return df.sort_values(["season", "week"])
        if "week" in df.columns:
            return df.sort_values("week")
        return df.sort_index()

    def _chronological_split(
        self,
        df: pd.DataFrame,
        holdout_fraction: float = 0.2,
    ) -> Tuple[pd.DataFrame, pd.DataFrame, pd.DataFrame]:
        df_sorted = self._sort_by_time(df).reset_index(drop=True)
        if len(df_sorted) < 5:
            split_index = max(1, len(df_sorted) - 1)
        else:
            holdout_size = max(1, int(len(df_sorted) * holdout_fraction))
            if holdout_size >= len(df_sorted):
                holdout_size = max(1, len(df_sorted) - 1)
            split_index = len(df_sorted) - holdout_size

        if split_index <= 0 or split_index >= len(df_sorted):
            split_index = max(1, len(df_sorted) - 1)

        train_df = df_sorted.iloc[:split_index]
        test_df = df_sorted.iloc[split_index:]
        return train_df, test_df, df_sorted

    def _build_time_series_cv(self, n_samples: int) -> TimeSeriesSplit:
        if n_samples < 3:
            raise ValueError("At least 3 samples are required for time series CV.")

        n_splits = min(5, max(2, n_samples - 1))
        if n_splits >= n_samples:
            n_splits = n_samples - 1
        return TimeSeriesSplit(n_splits=n_splits)

    @staticmethod
    def _gb_param_grid(prefix: str) -> Dict[str, List[Any]]:
        """Gradient boosting hyperparameter search space helper."""

        return {
            f"{prefix}learning_rate": [0.01, 0.05, 0.1, 0.2],
            f"{prefix}n_estimators": [100, 200, 300, 400],
            f"{prefix}max_depth": [2, 3, 4],
            f"{prefix}subsample": [0.6, 0.8, 1.0],
        }

    def train(self) -> Dict[str, Pipeline]:
        datasets = self.feature_builder.build_features()
        models: Dict[str, Pipeline] = {}

        for target, df in datasets.items():
            if target == "game_outcome":
                model = self._train_game_models(df)
                models.update(model)
                continue

            model = self._train_regression_model(df, target)
            if model is not None:
                models[target] = model
        return models

    def _train_regression_model(self, df: pd.DataFrame, target: str) -> Optional[Pipeline]:
        if len(df) < 20 or df[target].nunique() <= 1:
            logging.warning(
                "Not enough data to train %s model (rows=%d, unique targets=%d).",
                target,
                len(df),
                df[target].nunique(),
            )
            return None

        df = df.copy()
        if "sample_weight" not in df.columns:
            df["sample_weight"] = 1.0
        else:
            df["sample_weight"] = (
                pd.to_numeric(df["sample_weight"], errors="coerce")
                .replace([np.inf, -np.inf], np.nan)
                .fillna(1.0)
                .clip(lower=1e-4)
            )
        if "is_synthetic" not in df.columns:
            df["is_synthetic"] = False
        else:
            df["is_synthetic"] = df["is_synthetic"].fillna(False).astype(bool)

        self.target_priors[target] = self._compute_target_priors(df, target)

        numeric_features = [
            "week",
            "temperature_f",
            "wind_mph",
            "humidity",
            "offense_pass_rating",
            "offense_rush_rating",
            "defense_pass_rating",
            "defense_rush_rating",
            "pace_seconds_per_play",
            "offense_epa",
            "defense_epa",
            "offense_success_rate",
            "defense_success_rate",
            "travel_penalty",
            "rest_penalty",
            "weather_adjustment",
            "avg_timezone_diff_hours",
            "opp_offense_pass_rating",
            "opp_offense_rush_rating",
            "opp_defense_pass_rating",
            "opp_defense_rush_rating",
            "opp_pace_seconds_per_play",
            "opp_offense_epa",
            "opp_defense_epa",
            "opp_offense_success_rate",
            "opp_defense_success_rate",
            "opp_travel_penalty",
            "opp_rest_penalty",
            "opp_weather_adjustment",
            "opp_timezone_diff_hours",
            "avg_rush_yards",
            "avg_rec_yards",
            "avg_receptions",
            "avg_rush_tds",
            "avg_rec_tds",
            "snap_count",
            "receiving_targets",
            "home_injury_total",
            "away_injury_total",
            "depth_rank",
            "injury_priority",
            "practice_priority",
        ]
        categorical_features = [
            "team",
            "opponent",
            "venue",
            "day_of_week",
            "referee",
            "position",
            "status_bucket",
            "practice_status",
        ]

        available_numeric = [
            col for col in numeric_features if col in df.columns and df[col].notna().any()
        ]
        dropped_numeric = sorted(set(numeric_features) - set(available_numeric))
        if dropped_numeric:
            logging.debug(
                "Dropping numeric features with no observed values for %s model: %s",
                target,
                ", ".join(dropped_numeric),
            )

        available_categorical = [
            col for col in categorical_features if col in df.columns and df[col].notna().any()
        ]
        dropped_categorical = sorted(set(categorical_features) - set(available_categorical))
        if dropped_categorical:
            logging.debug(
                "Dropping categorical features with no observed values for %s model: %s",
                target,
                ", ".join(dropped_categorical),
            )

        if not available_numeric and not available_categorical:
            logging.warning(
                "No usable features with observed values available to train %s model; skipping.",
                target,
            )
            return None

        feature_columns = list(available_numeric + available_categorical)

        train_df, test_df, sorted_df = self._chronological_split(df)
        X_train = train_df[feature_columns]
        y_train = train_df[target]
        X_test = test_df[feature_columns]
        y_test = test_df[target]

        def _weights_from(frame: pd.DataFrame) -> pd.Series:
            series = frame.get("sample_weight")
            if series is None:
                return pd.Series(1.0, index=frame.index)
            return (
                pd.to_numeric(series, errors="coerce")
                .replace([np.inf, -np.inf], np.nan)
                .fillna(1.0)
                .clip(lower=1e-4)
            )

        train_weights = _weights_from(train_df)
        test_weights = _weights_from(test_df)
        sorted_weights = _weights_from(sorted_df)

        def _as_weight_array(series: Optional[pd.Series]) -> Optional[np.ndarray]:
            if series is None or series.empty:
                return None
            return series.astype(float).to_numpy()

        train_weight_array = _as_weight_array(train_weights)

        def _weighted_metrics(
            y_true: pd.Series,
            y_pred: np.ndarray,
            weights: Optional[np.ndarray],
        ) -> Tuple[float, float, float]:
            if len(y_true) == 0:
                return (np.nan, np.nan, np.nan)
            if weights is not None and len(weights) == len(y_true):
                w = np.clip(weights.astype(float), 1e-6, None)
                diff = y_pred - y_true.to_numpy(dtype=float)
                mae = float(np.average(np.abs(diff), weights=w))
                mse = float(np.average(diff ** 2, weights=w))
                rmse = float(np.sqrt(mse))
                if len(y_true) > 1:
                    try:
                        r2 = float(r2_score(y_true, y_pred, sample_weight=w))
                    except ValueError:
                        r2 = np.nan
                else:
                    r2 = np.nan
                return (r2, mae, rmse)
            diff = y_pred - y_true.to_numpy(dtype=float)
            mae = float(mean_absolute_error(y_true, y_pred))
            rmse = float(np.sqrt(mean_squared_error(y_true, y_pred)))
            r2 = float(r2_score(y_true, y_pred)) if len(y_true) > 1 else np.nan
            return (r2, mae, rmse)

        actual_mask = (~test_df.get("is_synthetic", False).astype(bool)) & y_test.notna()
        if not actual_mask.any():
            logging.warning(
                "Holdout set for %s contains no non-synthetic observations; evaluating on available rows.",
                target,
            )
            actual_mask = y_test.notna()

        X_test_actual = X_test.loc[actual_mask]
        y_test_actual = y_test.loc[actual_mask]
        test_weight_array = _as_weight_array(test_weights.loc[actual_mask])

        transformers = []
        if available_numeric:
            transformers.append(
                (
                    "num",
                    Pipeline([("imputer", SimpleImputer()), ("scaler", StandardScaler())]),
                    available_numeric,
                )
            )
        if available_categorical:
            transformers.append(
                (
                    "cat",
                    Pipeline([
                        (
                            "imputer",
                            SimpleImputer(strategy="constant", fill_value="missing"),
                        ),
                        ("onehot", OneHotEncoder(handle_unknown="ignore")),
                    ]),
                    available_categorical,
                )
            )

        preprocessor_template = ColumnTransformer(transformers=transformers)

        self.prior_engines[target] = None
        prior_transformer = None
        try:
            prior_transformer = clone(preprocessor_template)
            prior_transformer.fit(X_train)
        except Exception:
            logging.debug("Unable to fit prior transformer for %s", target, exc_info=True)
            prior_transformer = None

        if prior_transformer is not None:
            neighbor_engine = self._build_neighbor_engine(
                prior_transformer,
                X_train,
                y_train,
                train_df,
                feature_columns,
                train_weights,
                target,
            )
            self.prior_engines[target] = neighbor_engine

        preprocessor = preprocessor_template

        baseline_model = Pipeline([
            ("preprocessor", clone(preprocessor)),
            ("regressor", GradientBoostingRegressor(random_state=42)),
        ])

        baseline_fit_params: Dict[str, Any] = {}
        if train_weight_array is not None:
            baseline_fit_params["regressor__sample_weight"] = train_weight_array

        baseline_model.fit(X_train, y_train, **baseline_fit_params)

        if len(X_test_actual) > 0:
            baseline_pred_actual = baseline_model.predict(X_test_actual)
        else:
            baseline_pred_actual = np.array([], dtype=float)

        baseline_r2, baseline_mae, baseline_rmse = _weighted_metrics(
            y_test_actual, baseline_pred_actual, test_weight_array
        )
        logging.info(
            "Trained %s model (baseline GBM), R^2=%.3f on holdout (MAE=%.3f, RMSE=%.3f, n=%d)",
            target,
            baseline_r2,
            baseline_mae,
            baseline_rmse,
            len(y_test_actual),
        )
        self.db.record_backtest_metrics(
            self.run_id,
            f"{target}_baseline",
            {"r2": baseline_r2, "mae": baseline_mae, "rmse": baseline_rmse},
            sample_size=len(y_test_actual),
        )

        tuned_model = Pipeline([
            ("preprocessor", clone(preprocessor)),
            ("regressor", GradientBoostingRegressor(random_state=42)),
        ])

        try:
            cv = self._build_time_series_cv(len(X_train))
        except ValueError as exc:
            logging.warning(
                "Skipping hyperparameter tuning for %s due to insufficient data: %s",
                target,
                exc,
            )
            best_model = tuned_model.fit(
                X_train,
                y_train,
                **(
                    {"regressor__sample_weight": train_weight_array}
                    if train_weight_array is not None
                    else {}
                ),
            )
        else:
            search_fit_params: Dict[str, Any] = {}
            if train_weight_array is not None:
                search_fit_params["regressor__sample_weight"] = train_weight_array
            search = RandomizedSearchCV(
                estimator=tuned_model,
                param_distributions=self._gb_param_grid("regressor__"),
                n_iter=10,
                scoring="neg_mean_absolute_error",
                cv=cv,
                random_state=42,
                n_jobs=-1,
            )
            search.fit(X_train, y_train, **search_fit_params)
            best_model: Pipeline = search.best_estimator_
            logging.info(
                "Best parameters for %s model: %s (CV MAE=%.3f)",
                target,
                search.best_params_,
                -search.best_score_,
            )

        ensemble = clone(best_model)

        ensemble_fit_params: Dict[str, Any] = {}
        if train_weight_array is not None:
            ensemble_fit_params = {
                "regressor__sample_weight": train_weight_array,
            }
        ensemble.fit(X_train, y_train, **ensemble_fit_params)

        if len(X_test_actual) > 0:
            y_pred_actual = ensemble.predict(X_test_actual)
        else:
            y_pred_actual = np.array([], dtype=float)

        r2, mae, rmse = _weighted_metrics(y_test_actual, y_pred_actual, test_weight_array)
        logging.info(
            "%s holdout metrics | R^2=%.3f | MAE=%.3f | RMSE=%.3f | n=%d",
            target,
            r2,
            mae,
            rmse,
            len(y_test_actual),
        )

        self.db.record_backtest_metrics(
            self.run_id,
            target,
            {"r2": r2, "mae": mae, "rmse": rmse},
            sample_size=len(y_test_actual),
        )
        self.model_uncertainty[target] = {"rmse": rmse, "mae": mae}

        final_mask = sorted_df[target].notna()
        final_features = sorted_df.loc[final_mask, feature_columns]
        final_target = sorted_df.loc[final_mask, target]
        final_weights_array = _as_weight_array(sorted_weights.loc[final_mask])
        final_fit_params: Dict[str, Any] = {}
        if final_weights_array is not None:
            final_fit_params = {
                "regressor__sample_weight": final_weights_array,
            }
        ensemble.fit(final_features, final_target, **final_fit_params)
        setattr(ensemble, "feature_columns", feature_columns)
        setattr(ensemble, "allowed_positions", TARGET_ALLOWED_POSITIONS.get(target))
        setattr(ensemble, "target_name", target)
        return ensemble


    def _train_game_models(self, df: pd.DataFrame) -> Dict[str, Pipeline]:
        if len(df) < 20 or df["game_result"].nunique() <= 1:
            logging.warning(
                "Not enough completed games (%d) with outcomes to train game-level models.",
                len(df),
            )
            return {}

        df = df.copy()

        numeric_features = [
            "week",
            "temperature_f",
            "wind_mph",
            "humidity",
            "home_moneyline",
            "away_moneyline",
            "home_implied_prob",
            "away_implied_prob",
            "moneyline_diff",
            "implied_prob_diff",
            "implied_prob_sum",
            "home_offense_pass_rating",
            "home_offense_rush_rating",
            "home_defense_pass_rating",
            "home_defense_rush_rating",
            "home_pace_seconds_per_play",
            "home_offense_epa",
            "home_defense_epa",
            "home_offense_success_rate",
            "home_defense_success_rate",
            "home_travel_penalty",
            "home_rest_penalty",
            "home_weather_adjustment",
            "home_timezone_diff_hours",
            "home_points_for_avg",
            "home_points_against_avg",
            "home_point_diff_avg",
            "home_win_pct_recent",
            "home_prev_points_for",
            "home_prev_points_against",
            "home_prev_point_diff",
            "home_rest_days",
            "away_offense_pass_rating",
            "away_offense_rush_rating",
            "away_defense_pass_rating",
            "away_defense_rush_rating",
            "away_pace_seconds_per_play",
            "away_offense_epa",
            "away_defense_epa",
            "away_offense_success_rate",
            "away_defense_success_rate",
            "away_travel_penalty",
            "away_rest_penalty",
            "away_weather_adjustment",
            "away_timezone_diff_hours",
            "away_points_for_avg",
            "away_points_against_avg",
            "away_point_diff_avg",
            "away_win_pct_recent",
            "away_prev_points_for",
            "away_prev_points_against",
            "away_prev_point_diff",
            "away_rest_days",
        ]

        injury_columns = [
            col
            for col in df.columns
            if col.startswith("home_injury_") or col.startswith("away_injury_")
        ]
        numeric_features.extend(sorted(injury_columns))

        categorical_features = [
            "venue",
            "day_of_week",
            "referee",
            "weather_conditions",
            "home_team",
            "away_team",
        ]

        available_numeric = [
            col for col in numeric_features if col in df.columns and df[col].notna().any()
        ]
        dropped_numeric = sorted(set(numeric_features) - set(available_numeric))
        if dropped_numeric:
            logging.debug(
                "Dropping numeric game features with no observed values: %s",
                ", ".join(dropped_numeric),
            )

        available_categorical = [
            col for col in categorical_features if col in df.columns and df[col].notna().any()
        ]
        dropped_categorical = sorted(set(categorical_features) - set(available_categorical))
        if dropped_categorical:
            logging.debug(
                "Dropping categorical game features with no observed values: %s",
                ", ".join(dropped_categorical),
            )

        if not available_numeric and not available_categorical:
            logging.warning(
                "No usable features with observed values available to train game-level models.",
            )
            return {}

        feature_columns = available_numeric + available_categorical

        train_df, test_df, sorted_df = self._chronological_split(df)
        X_train = train_df[feature_columns]
        X_test = test_df[feature_columns]

        y_winner_train = (train_df["game_result"] == "home").astype(int)
        y_winner_test = (test_df["game_result"] == "home").astype(int)

        y_home_train = train_df["home_score"]
        y_home_test = test_df["home_score"]

        y_away_train = train_df["away_score"]
        y_away_test = test_df["away_score"]

        transformers = []
        if available_numeric:
            transformers.append(
                (
                    "num",
                    Pipeline([("imputer", SimpleImputer()), ("scaler", StandardScaler())]),
                    available_numeric,
                )
            )
        if available_categorical:
            transformers.append(
                (
                    "cat",
                    Pipeline(
                        [
                            (
                                "imputer",
                                SimpleImputer(strategy="constant", fill_value="missing"),
                            ),
                            ("onehot", OneHotEncoder(handle_unknown="ignore")),
                        ]
                    ),
                    available_categorical,
                )
            )

        preprocessor = ColumnTransformer(transformers=transformers)

        baseline_clf = Pipeline(
            [
                ("preprocessor", clone(preprocessor)),
                ("classifier", GradientBoostingClassifier(random_state=42)),
            ]
        )
        baseline_home = Pipeline(
            [
                ("preprocessor", clone(preprocessor)),
                ("regressor", GradientBoostingRegressor(random_state=42)),
            ]
        )
        baseline_away = Pipeline(
            [
                ("preprocessor", clone(preprocessor)),
                ("regressor", GradientBoostingRegressor(random_state=42)),
            ]
        )

        baseline_clf.fit(X_train, y_winner_train)
        baseline_home.fit(X_train, y_home_train)
        baseline_away.fit(X_train, y_away_train)

        logging.info(
            "Trained game outcome classifier (baseline), accuracy=%.3f",
            baseline_clf.score(X_test, y_winner_test),
        )
        logging.info(
            "Trained home score regressor (baseline), R^2=%.3f",
            baseline_home.score(X_test, y_home_test),
        )
        logging.info(
            "Trained away score regressor (baseline), R^2=%.3f",
            baseline_away.score(X_test, y_away_test),
        )

        tuned_clf = Pipeline(
            [
                ("preprocessor", clone(preprocessor)),
                ("classifier", GradientBoostingClassifier(random_state=42)),
            ]
        )
        tuned_home = Pipeline(
            [
                ("preprocessor", clone(preprocessor)),
                ("regressor", GradientBoostingRegressor(random_state=42)),
            ]
        )
        tuned_away = Pipeline(
            [
                ("preprocessor", clone(preprocessor)),
                ("regressor", GradientBoostingRegressor(random_state=42)),
            ]
        )

        try:
            cv = self._build_time_series_cv(len(X_train))
        except ValueError as exc:
            logging.warning(
                "Skipping hyperparameter tuning for game models due to insufficient data: %s",
                exc,
            )
            best_clf = tuned_clf.fit(X_train, y_winner_train)
            best_reg_home = tuned_home.fit(X_train, y_home_train)
            best_reg_away = tuned_away.fit(X_train, y_away_train)
        else:
            clf_search = RandomizedSearchCV(
                estimator=tuned_clf,
                param_distributions=self._gb_param_grid("classifier__"),
                n_iter=10,
                scoring="roc_auc",
                cv=cv,
                random_state=42,
                n_jobs=-1,
            )
            clf_search.fit(X_train, y_winner_train)
            best_clf = clf_search.best_estimator_
            logging.info(
                "Best parameters for game winner model: %s (CV ROC-AUC=%.3f)",
                clf_search.best_params_,
                clf_search.best_score_,
            )

            home_search = RandomizedSearchCV(
                estimator=tuned_home,
                param_distributions=self._gb_param_grid("regressor__"),
                n_iter=10,
                scoring="neg_mean_absolute_error",
                cv=cv,
                random_state=42,
                n_jobs=-1,
            )
            home_search.fit(X_train, y_home_train)
            best_reg_home = home_search.best_estimator_
            logging.info(
                "Best parameters for home score model: %s (CV MAE=%.3f)",
                home_search.best_params_,
                -home_search.best_score_,
            )

            away_search = RandomizedSearchCV(
                estimator=tuned_away,
                param_distributions=self._gb_param_grid("regressor__"),
                n_iter=10,
                scoring="neg_mean_absolute_error",
                cv=cv,
                random_state=42,
                n_jobs=-1,
            )
            away_search.fit(X_train, y_away_train)
            best_reg_away = away_search.best_estimator_
            logging.info(
                "Best parameters for away score model: %s (CV MAE=%.3f)",
                away_search.best_params_,
                -away_search.best_score_,
            )

        rf_clf = Pipeline(
            [
                ("preprocessor", clone(preprocessor)),
                (
                    "classifier",
                    RandomForestClassifier(
                        n_estimators=500,
                        random_state=42,
                        min_samples_leaf=2,
                        n_jobs=-1,
                    ),
                ),
            ]
        )

        stack_clf = StackingClassifier(
            estimators=[("gbm", clone(best_clf)), ("rf", rf_clf)],
            final_estimator=LogisticRegression(max_iter=1000),
            passthrough=False,
            n_jobs=-1,
        )

        try:
            calibrated_clf: Pipeline = CalibratedClassifierCV(
                estimator=stack_clf,
                method="sigmoid",
                cv=min(3, max(2, len(np.unique(y_winner_train)))),
            )
            calibrated_clf.fit(X_train, y_winner_train)
            final_clf: Pipeline = calibrated_clf
        except ValueError as exc:
            logging.warning("Calibration skipped for game winner model: %s", exc)
            final_clf = stack_clf.fit(X_train, y_winner_train)

        rf_home = Pipeline(
            [
                ("preprocessor", clone(preprocessor)),
                (
                    "regressor",
                    RandomForestRegressor(
                        n_estimators=600,
                        random_state=42,
                        min_samples_leaf=2,
                        n_jobs=-1,
                    ),
                ),
            ]
        )
        final_home = StackingRegressor(
            estimators=[("gbm", clone(best_reg_home)), ("rf", rf_home)],
            final_estimator=GradientBoostingRegressor(
                random_state=42, learning_rate=0.05, max_depth=3, n_estimators=200
            ),
            passthrough=False,
            n_jobs=-1,
        )
        final_home.fit(X_train, y_home_train)

        rf_away = Pipeline(
            [
                ("preprocessor", clone(preprocessor)),
                (
                    "regressor",
                    RandomForestRegressor(
                        n_estimators=600,
                        random_state=42,
                        min_samples_leaf=2,
                        n_jobs=-1,
                    ),
                ),
            ]
        )
        final_away = StackingRegressor(
            estimators=[("gbm", clone(best_reg_away)), ("rf", rf_away)],
            final_estimator=GradientBoostingRegressor(
                random_state=42, learning_rate=0.05, max_depth=3, n_estimators=200
            ),
            passthrough=False,
            n_jobs=-1,
        )
        final_away.fit(X_train, y_away_train)

        if hasattr(final_clf, "predict_proba"):
            winner_proba = final_clf.predict_proba(X_test)[:, 1]
        else:
            decision = final_clf.decision_function(X_test)
            winner_proba = 1.0 / (1.0 + np.exp(-decision))
        winner_pred = (winner_proba >= 0.5).astype(int)
        winner_accuracy = accuracy_score(y_winner_test, winner_pred)
        try:
            winner_roc_auc = roc_auc_score(y_winner_test, winner_proba)
        except ValueError:
            winner_roc_auc = float("nan")
        try:
            winner_log_loss = log_loss(y_winner_test, winner_proba, labels=[0, 1])
        except ValueError:
            winner_log_loss = float("nan")
        try:
            winner_brier = brier_score_loss(y_winner_test, winner_proba)
        except ValueError:
            winner_brier = float("nan")

        logging.info(
            "Game winner holdout metrics | accuracy=%.3f | ROC-AUC=%s | log_loss=%s | brier=%s",
            winner_accuracy,
            f"{winner_roc_auc:.3f}" if not np.isnan(winner_roc_auc) else "nan",
            f"{winner_log_loss:.3f}" if not np.isnan(winner_log_loss) else "nan",
            f"{winner_brier:.3f}" if not np.isnan(winner_brier) else "nan",
        )

        home_pred = final_home.predict(X_test)
        home_r2 = final_home.score(X_test, y_home_test)
        home_mae = mean_absolute_error(y_home_test, home_pred)
        home_rmse = float(np.sqrt(mean_squared_error(y_home_test, home_pred)))
        logging.info(
            "Home score holdout metrics | R^2=%.3f | MAE=%.3f | RMSE=%.3f",
            home_r2,
            home_mae,
            home_rmse,
        )

        away_pred = final_away.predict(X_test)
        away_r2 = final_away.score(X_test, y_away_test)
        away_mae = mean_absolute_error(y_away_test, away_pred)
        away_rmse = float(np.sqrt(mean_squared_error(y_away_test, away_pred)))
        logging.info(
            "Away score holdout metrics | R^2=%.3f | MAE=%.3f | RMSE=%.3f",
            away_r2,
            away_mae,
            away_rmse,
        )

        self.db.record_backtest_metrics(
            self.run_id,
            "game_winner",
            {
                "accuracy": winner_accuracy,
                "roc_auc": winner_roc_auc,
                "log_loss": winner_log_loss,
                "brier": winner_brier,
            },
            sample_size=len(y_winner_test),
        )
        self.db.record_backtest_metrics(
            self.run_id,
            "home_points",
            {"r2": home_r2, "mae": home_mae, "rmse": home_rmse},
            sample_size=len(y_home_test),
        )
        self.db.record_backtest_metrics(
            self.run_id,
            "away_points",
            {"r2": away_r2, "mae": away_mae, "rmse": away_rmse},
            sample_size=len(y_away_test),
        )

        self.model_uncertainty["game_winner"] = {
            "log_loss": winner_log_loss,
            "brier": winner_brier,
            "accuracy": winner_accuracy,
        }
        self.model_uncertainty["home_points"] = {"rmse": home_rmse, "mae": home_mae}
        self.model_uncertainty["away_points"] = {"rmse": away_rmse, "mae": away_mae}

        X_full = sorted_df[feature_columns]
        y_winner_full = (sorted_df["game_result"] == "home").astype(int)
        final_clf.fit(X_full, y_winner_full)
        final_home.fit(X_full, sorted_df["home_score"])
        final_away.fit(X_full, sorted_df["away_score"])

        setattr(final_clf, "feature_columns", feature_columns)
        setattr(final_home, "feature_columns", feature_columns)
        setattr(final_away, "feature_columns", feature_columns)

        return {
            "game_winner": final_clf,
            "home_points": final_home,
            "away_points": final_away,
        }


# ---------------------------------------------------------------------------
# Prediction utilities
# ---------------------------------------------------------------------------


def predict_upcoming_games(
    models: Dict[str, Pipeline],
    engine: Engine,
    model_uncertainty: Optional[Dict[str, Dict[str, float]]] = None,
    output_path: Optional[Path] = None,
    save_json: bool = False,
    ingestor: Optional["NFLIngestor"] = None,
    trainer: Optional["ModelTrainer"] = None,
    config: Optional[NFLConfig] = None,
) -> Dict[str, pd.DataFrame]:
    feature_builder = FeatureBuilder(engine)
    feature_builder.build_features()
    model_uncertainty = model_uncertainty or {}

    base_games = pd.read_sql_table("nfl_games", engine).rename(columns=lambda col: str(col))
    base_games["start_time"] = pd.to_datetime(base_games["start_time"])
    base_games["day_of_week"] = base_games["day_of_week"].where(
        base_games["day_of_week"].notna(), base_games["start_time"].dt.day_name()
    )

    games_source = feature_builder.games_frame
    if games_source is not None and not games_source.empty:
        games_source = games_source.copy()
        games_source = games_source.rename(columns=lambda col: str(col))
    else:
        games_source = base_games

    games_source["start_time"] = pd.to_datetime(games_source["start_time"])
    games_source["day_of_week"] = games_source["day_of_week"].where(
        games_source["day_of_week"].notna(), games_source["start_time"].dt.day_name()
    )

    if "odds_updated" not in games_source.columns:
        games_source["odds_updated"] = pd.NaT

    upcoming_mask = (games_source["status"].isin(["upcoming", "scheduled", "inprogress"])) | games_source["home_score"].isna()
    upcoming = games_source.loc[upcoming_mask].copy()
    if upcoming.empty:
        logging.warning("No upcoming games found for prediction")
        return {"games": pd.DataFrame(), "players": pd.DataFrame()}

    upcoming["home_team"] = upcoming["home_team"].apply(normalize_team_abbr)
    upcoming["away_team"] = upcoming["away_team"].apply(normalize_team_abbr)
    upcoming = upcoming[upcoming["home_team"].notna() & upcoming["away_team"].notna()]
    if upcoming.empty:
        logging.warning("Upcoming games are missing team assignments after normalization")
        return {"games": pd.DataFrame(), "players": pd.DataFrame()}

    upcoming["start_time"] = pd.to_datetime(upcoming["start_time"], utc=True, errors="coerce")
    upcoming = upcoming[upcoming["start_time"].notna()]
    if upcoming.empty:
        logging.warning("Upcoming games are missing valid start times after normalization")
        return {"games": pd.DataFrame(), "players": pd.DataFrame()}

    eastern = ZoneInfo("America/New_York")
    upcoming["local_start_time"] = upcoming["start_time"].dt.tz_convert(eastern)
    upcoming["local_day_of_week"] = upcoming["local_start_time"].dt.day_name()
    upcoming["day_of_week"] = upcoming["day_of_week"].where(
        upcoming["day_of_week"].notna(), upcoming["local_day_of_week"]
    )

    now_utc = dt.datetime.now(dt.timezone.utc)
    lookback = now_utc - pd.Timedelta(hours=12)
    lookahead = now_utc + pd.Timedelta(days=7, hours=12)
    in_window_mask = (upcoming["start_time"] >= lookback) & (
        upcoming["start_time"] <= lookahead
    )
    window_games = upcoming.loc[in_window_mask].copy()

    if window_games.empty:
        earliest_start = upcoming["start_time"].min()
        if pd.isna(earliest_start):
            logging.warning("No upcoming games have a valid kickoff time available")
            return {"games": pd.DataFrame(), "players": pd.DataFrame()}
        week_start = earliest_start.normalize() - pd.to_timedelta(earliest_start.weekday(), unit="D")
        week_end = week_start + pd.Timedelta(days=7)
        week_mask = (upcoming["start_time"] >= week_start) & (
            upcoming["start_time"] <= week_end
        )
        window_games = upcoming.loc[week_mask].copy()
        if window_games.empty:
            logging.warning("No upcoming games within the current week window")
            return {"games": pd.DataFrame(), "players": pd.DataFrame()}
        logging.info(
            "Falling back to earliest scheduled week %s-%s with %d games",
            week_start.date(),
            week_end.date(),
            len(window_games),
        )

    upcoming = window_games.copy()

    desired_days = {"Thursday", "Sunday", "Monday"}
    upcoming = upcoming[upcoming["local_day_of_week"].isin(desired_days)]
    if upcoming.empty:
        logging.warning("No Thursday/Sunday/Monday games available for prediction")
        return {"games": pd.DataFrame(), "players": pd.DataFrame()}

    upcoming.loc[:, "_priority"] = upcoming["game_id"].apply(
        lambda value: 0 if isinstance(value, str) and value.isdigit() else 1
    )
    upcoming = upcoming.sort_values(
        ["_priority", "odds_updated", "start_time"], ascending=[True, False, True]
    )
    upcoming = upcoming.drop_duplicates(
        subset=["home_team", "away_team", "start_time"], keep="first"
    )
    upcoming = upcoming.drop(columns="_priority", errors="ignore")

    upcoming = upcoming.sort_values("start_time").reset_index(drop=True)

    def _ensure_model_features(frame: pd.DataFrame, model: Pipeline) -> pd.DataFrame:
        columns = getattr(model, "feature_columns", None)
        if not columns:
            return frame
        missing = [col for col in columns if col not in frame.columns]
        if missing:
            frame = frame.copy()
            for col in missing:
                frame[col] = np.nan
        return frame[columns]

    # Game-level predictions
    game_models_present = all(key in models for key in ("game_winner", "home_points", "away_points"))
    if not game_models_present:
        logging.error("Missing trained game-level models. Cannot generate scoreboard predictions.")
        return {"games": pd.DataFrame(), "players": pd.DataFrame()}

    game_features = feature_builder.prepare_upcoming_game_features(upcoming)
    home_features = _ensure_model_features(game_features, models["home_points"])
    away_features = _ensure_model_features(game_features, models["away_points"])
    winner_features = _ensure_model_features(game_features, models["game_winner"])

    away_predictions = models["away_points"].predict(away_features)
    home_predictions = models["home_points"].predict(home_features)
    winner_probs = models["game_winner"].predict_proba(winner_features)[:, 1]

    scoreboard = upcoming[[
        "game_id",
        "start_time",
        "local_start_time",
        "away_team",
        "home_team",
    ]].copy()
    scoreboard["away_score"] = away_predictions
    scoreboard["home_score"] = home_predictions
    scoreboard["home_win_probability"] = winner_probs

    home_unc = (model_uncertainty.get("home_points") or {})
    away_unc = (model_uncertainty.get("away_points") or {})
    winner_unc = (model_uncertainty.get("game_winner") or {})

    home_rmse = float(home_unc.get("rmse")) if home_unc.get("rmse") is not None else np.nan
    away_rmse = float(away_unc.get("rmse")) if away_unc.get("rmse") is not None else np.nan

    def _interval_bounds(series: pd.Series, rmse: float) -> Tuple[pd.Series, pd.Series]:
        if pd.isna(rmse):
            return pd.Series(np.nan, index=series.index), pd.Series(np.nan, index=series.index)
        lower = series - rmse
        upper = series + rmse
        return lower.clip(lower=0.0), upper.clip(lower=0.0)

    home_lower, home_upper = _interval_bounds(scoreboard["home_score"], home_rmse)
    away_lower, away_upper = _interval_bounds(scoreboard["away_score"], away_rmse)
    scoreboard["home_score_lower"] = home_lower
    scoreboard["home_score_upper"] = home_upper
    scoreboard["away_score_lower"] = away_lower
    scoreboard["away_score_upper"] = away_upper

    scoreboard["home_win_log_loss"] = winner_unc.get("log_loss")
    scoreboard["home_win_brier"] = winner_unc.get("brier")
    scoreboard["home_win_accuracy"] = winner_unc.get("accuracy")
    scoreboard["date"] = scoreboard["local_start_time"].dt.date.astype(str)
    scoreboard = scoreboard[
        [
            "game_id",
            "date",
            "start_time",
            "local_start_time",
            "away_team",
            "home_team",
            "away_score",
            "home_score",
            "away_score_lower",
            "away_score_upper",
            "home_score_lower",
            "home_score_upper",
            "home_win_probability",
            "home_win_log_loss",
            "home_win_brier",
            "home_win_accuracy",
        ]
    ].rename(
        columns={
            "away_team": "away_team_abbr",
            "home_team": "home_team_abbr",
        }
    )
    scoreboard = scoreboard.sort_values(["date", "start_time", "game_id"]).reset_index(drop=True)

    # Player-level predictions
    lineup_df = pd.DataFrame()
    if ingestor is not None:
        lineup_cache: Dict[Tuple[str, str, str], List[Dict[str, Any]]] = {}
        lineup_records: Dict[Tuple[str, str, str, str], Dict[str, Any]] = {}
        for game in upcoming.itertuples():
            season_val = getattr(game, "season", None)
            start_time = getattr(game, "start_time", None)
            away_team = getattr(game, "away_team", None)
            home_team = getattr(game, "home_team", None)
            if not away_team or not home_team:
                continue
            rows = ingestor.fetch_lineup_rows(
                start_time,
                away_team,
                home_team,
                cache=lineup_cache,
            )
            for row in rows:
                team = normalize_team_abbr(row.get("team"))
                position = normalize_position(row.get("position"))
                if not team or not position:
                    continue
                player_name = row.get("player_name") or ""
                first_name = row.get("first_name") or ""
                last_name = row.get("last_name") or ""
                name_for_key = " ".join(part for part in [first_name, last_name] if part) or player_name
                pname_key = row.get("__pname_key") or robust_player_name_key(name_for_key)
                if not player_name or not pname_key:
                    continue
                player_name_norm = normalize_player_name(player_name)
                raw_player_id = row.get("player_id")
                player_id = (
                    str(raw_player_id)
                    if raw_player_id not in (None, "")
                    else f"lineup_{team}_{pname_key}"
                )
                updated_at = row.get("updated_at")
                if isinstance(updated_at, str):
                    updated_at = parse_dt(updated_at)
                depth_id = row.get("depth_id")
                if not depth_id:
                    depth_id = f"msf-lineup:{team}:{position}:{pname_key}"

                status_bucket = row.get("status_bucket")
                practice_status = row.get("practice_status")
                if status_bucket:
                    status_bucket = normalize_injury_status(status_bucket)
                    practice_status = normalize_practice_status(practice_status)
                else:
                    status_bucket, practice_status = interpret_playing_probability(
                        row.get("playing_probability")
                    )
                    status_bucket = normalize_injury_status(status_bucket)
                    practice_status = normalize_practice_status(practice_status)

                record = {
                    "game_id": str(getattr(game, "game_id", "")),
                    "depth_id": depth_id,
                    "team": team,
                    "position": position,
                    "player_id": player_id,
                    "player_name": player_name,
                    "first_name": first_name,
                    "last_name": last_name,
                    "rank": row.get("rank"),
                    "updated_at": updated_at,
                    "player_name_norm": player_name_norm,
                    "__pname_key": pname_key,
                    "game_start": row.get("game_start") or start_time,
                    "side": row.get("side"),
                    "base_pos": row.get("base_pos") or position,
                    "playing_probability": row.get("playing_probability"),
                    "player_team": row.get("player_team"),
                    "status_bucket": status_bucket,
                    "practice_status": practice_status,
                }
                key = (record["game_id"], team, pname_key, position)
                existing = lineup_records.get(key)
                existing_ts = existing.get("updated_at") if existing else None
                existing_ts = pd.to_datetime(existing_ts) if existing_ts is not None else None
                new_ts = pd.to_datetime(updated_at) if updated_at is not None else None
                if existing is None or (existing_ts or pd.Timestamp.min) <= (new_ts or pd.Timestamp.max):
                    lineup_records[key] = record

        if lineup_records:
            lineup_df = pd.DataFrame(lineup_records.values())

    player_features = feature_builder.prepare_upcoming_player_features(
        upcoming,
        lineup_rows=lineup_df if not lineup_df.empty else None,
    )
    respect_lineups = True if config is None else bool(config.respect_lineups)
    if trainer is not None:
        player_features = trainer.apply_lineup_gate(
            player_features,
            respect_lineups=respect_lineups,
            lineup_df=lineup_df if not lineup_df.empty else None,
        )
    elif respect_lineups:
        logging.warning(
            "Respect-lineups flag enabled but no trainer provided; skipping roster gating",
        )
    player_predictions = pd.DataFrame()
    if not player_features.empty:
        player_predictions = player_features[
            ["game_id", "team", "player_id", "player_name", "position"]
        ].copy()
        if "_usage_confidence" in player_features.columns:
            player_predictions["_usage_confidence"] = player_features[
                "_usage_confidence"
            ].values
        if "is_placeholder" in player_features.columns:
            player_predictions["is_placeholder"] = (
                player_features["is_placeholder"].astype(bool).values
            )

        for target, model in models.items():
            if target in {"game_winner", "home_points", "away_points"}:
                continue

            allowed_positions = getattr(
                model, "allowed_positions", TARGET_ALLOWED_POSITIONS.get(target)
            )
            if allowed_positions:
                mask = player_predictions["position"].isin(allowed_positions)
            else:
                mask = pd.Series(True, index=player_predictions.index)

            target_values = pd.Series(np.nan, index=player_predictions.index, dtype=float)
            if mask.any():
                features_for_model = _ensure_model_features(
                    player_features.loc[mask], model
                )
                try:
                    preds = model.predict(features_for_model)
                except Exception:
                    logging.exception("Failed to generate predictions for %s", target)
                    continue
                if trainer is not None:
                    preds = trainer.calibrate_player_predictions(
                        target,
                        player_features.loc[mask],
                        preds,
                    )
<<<<<<< HEAD
                if target in NON_NEGATIVE_TARGETS:
                    preds = np.maximum(np.asarray(preds, dtype=float), 0.0)
=======
>>>>>>> cf087916
                target_values.loc[mask] = preds
            player_predictions[f"pred_{target}"] = target_values.values

        for column in [
            "pred_passing_yards",
            "pred_rushing_yards",
            "pred_receiving_yards",
            "pred_receptions",
            "pred_rushing_tds",
            "pred_receiving_tds",
            "pred_passing_tds",
        ]:
            if column not in player_predictions.columns:
                player_predictions[column] = np.nan

        value_columns = [
            "pred_passing_yards",
            "pred_rushing_yards",
            "pred_receiving_yards",
            "pred_receptions",
            "pred_rushing_tds",
            "pred_receiving_tds",
            "pred_passing_tds",
        ]
        player_predictions[value_columns] = (
            player_predictions[value_columns].fillna(0.0).clip(lower=0.0)
        )

        qb_mask = player_predictions["position"] == "QB"
        rb_mask = player_predictions["position"] == "RB"
        wr_mask = player_predictions["position"] == "WR"
        te_mask = player_predictions["position"] == "TE"

        # Quarterbacks: retain passing and rushing yardage, suppress receiving metrics
        player_predictions.loc[qb_mask, [
            "pred_receiving_yards",
            "pred_receptions",
            "pred_receiving_tds",
        ]] = 0.0

        # Rushing output is meaningful for quarterbacks and running backs.
        rushing_allowed_mask = qb_mask | rb_mask
        player_predictions.loc[~rushing_allowed_mask, "pred_rushing_yards"] = 0.0
        player_predictions.loc[~rushing_allowed_mask, "pred_rushing_tds"] = 0.0

        # Pass catchers (RB/WR/TE) retain receiving metrics; others zeroed out
        receivers_mask = rb_mask | wr_mask | te_mask
        player_predictions.loc[~receivers_mask, [
            "pred_receiving_yards",
            "pred_receptions",
            "pred_receiving_tds",
        ]] = 0.0

        # Non-quarterbacks should not have passing output
        player_predictions.loc[~qb_mask, [
            "pred_passing_yards",
            "pred_passing_tds",
        ]] = 0.0

        player_predictions["pred_touchdowns"] = (
            player_predictions["pred_rushing_tds"].fillna(0)
            + player_predictions["pred_receiving_tds"].fillna(0)
            + player_predictions["pred_passing_tds"].fillna(0)
        )

    # Reporting output
    def _format_table(headers: Sequence[str], rows: Sequence[Sequence[str]], aligns=None) -> List[str]:
        if aligns is None:
            aligns = ["left"] * len(headers)

        widths = [len(str(header)) for header in headers]
        for row in rows:
            for idx, cell in enumerate(row):
                widths[idx] = max(widths[idx], len(str(cell)))

        def _fmt(cell: str, width: int, align: str) -> str:
            text = str(cell)
            if align == "right":
                return text.rjust(width)
            if align == "center":
                return text.center(width)
            return text.ljust(width)

        sep = "+".join([""] + ["-" * (w + 2) for w in widths] + [""])
        header_line = "| " + " | ".join(
            _fmt(header, width, align)
            for header, width, align in zip(headers, widths, aligns)
        ) + " |"

        table_lines = [sep, header_line, sep]
        for row in rows:
            formatted = "| " + " | ".join(
                _fmt(cell, width, align)
                for cell, width, align in zip(row, widths, aligns)
            ) + " |"
            table_lines.append(formatted)
        table_lines.append(sep)
        return table_lines

    lines: List[str] = []

    if not scoreboard.empty:
        scoreboard_rows: List[List[str]] = []
        for row in scoreboard.itertuples(index=False):
            away_low = row.away_score_lower if not pd.isna(row.away_score_lower) else row.away_score
            away_high = row.away_score_upper if not pd.isna(row.away_score_upper) else row.away_score
            home_low = row.home_score_lower if not pd.isna(row.home_score_lower) else row.home_score
            home_high = row.home_score_upper if not pd.isna(row.home_score_upper) else row.home_score

            scoreboard_rows.append(
                [
                    str(row.date),
                    row.away_team_abbr,
                    row.home_team_abbr,
                    f"{row.away_score:.2f} ({away_low:.2f}-{away_high:.2f})",
                    f"{row.home_score:.2f} ({home_low:.2f}-{home_high:.2f})",
                ]
            )

        lines.extend(
            _format_table(
                ["Date", "Away", "Home", "Away Score ±RMSE", "Home Score ±RMSE"],
                scoreboard_rows,
                aligns=["left", "left", "left", "right", "right"],
            )
        )

    if winner_unc:
        lines.append("")
        lines.append("Game winner calibration:")
        if winner_unc.get("log_loss") is not None:
            lines.append(f"  Log loss: {winner_unc['log_loss']:.3f}")
        if winner_unc.get("brier") is not None:
            lines.append(f"  Brier score: {winner_unc['brier']:.3f}")
        if winner_unc.get("accuracy") is not None:
            lines.append(f"  Validation accuracy: {winner_unc['accuracy']:.3f}")

    position_order = {"QB": 0, "RB": 1, "HB": 1, "FB": 1, "WR": 2, "TE": 3}

    if not player_predictions.empty:
        for game in scoreboard.itertuples(index=False):
            lines.append("")
            lines.append(f"{game.away_team_abbr} at {game.home_team_abbr}")
            lines.append("".ljust(len(lines[-1]), "-"))

            game_players = player_predictions[player_predictions["game_id"] == game.game_id]
            for team in [game.away_team_abbr, game.home_team_abbr]:
                team_players = game_players[game_players["team"] == team].copy()
                if team_players.empty:
                    continue

                team_players["_pos_order"] = team_players["position"].map(position_order).fillna(9)
                team_players = team_players.sort_values(
                    ["_pos_order", "pred_touchdowns", "pred_receptions"], ascending=[True, False, False]
                )

                rows: List[List[str]] = []
                def _non_negative(val: float) -> float:
                    try:
                        numeric = float(val)
                    except (TypeError, ValueError):
                        return 0.0
                    if math.isnan(numeric) or math.isinf(numeric):
                        return 0.0
                    return numeric if numeric >= 0.0 else 0.0

                for player in team_players.itertuples(index=False):
                    name = player.player_name or "Unknown Player"

                    rushing_tds = getattr(player, "pred_rushing_tds", 0.0)
                    if pd.isna(rushing_tds):
                        rushing_tds = 0.0

                    display_touchdowns = player.pred_touchdowns
                    if pd.isna(display_touchdowns):
                        display_touchdowns = 0.0

                    if player.position == "QB":
                        display_touchdowns = rushing_tds

                    rows.append(
                        [
                            name,
                            player.position,
                            f"{_non_negative(player.pred_passing_yards):.2f}",
                            f"{_non_negative(player.pred_rushing_yards):.2f}",
                            f"{_non_negative(player.pred_receiving_yards):.2f}",
                            f"{_non_negative(player.pred_receptions):.2f}",
                            f"{_non_negative(display_touchdowns):.2f}",
                            f"{_non_negative(player.pred_passing_tds):.2f}",
                        ]
                    )

                if rows:
                    lines.append("")
                    lines.append(f"{team} Starters")
                    lines.extend(
                        _format_table(
                            [
                                "Player",
                                "Pos",
                                "Pass Yds",
                                "Rush Yds",
                                "Rec Yds",
                                "Receptions",
                                "Rush TDs",
                                "Pass TDs",
                            ],
                            rows,
                            aligns=[
                                "left",
                                "center",
                                "right",
                                "right",
                                "right",
                                "right",
                                "right",
                                "right",
                            ],
                        )
                    )

    report_text = "\n".join(lines)
    print(report_text)

    if save_json and output_path is not None:
        games_payload = scoreboard.copy()
        games_payload["start_time"] = games_payload["start_time"].astype(str)
        if "local_start_time" in games_payload.columns:
            games_payload["local_start_time"] = games_payload["local_start_time"].astype(str)

        players_payload = player_predictions.drop(
            columns=[col for col in player_predictions.columns if col.startswith("_")],
            errors="ignore",
        )
        if "start_time" in players_payload.columns:
            players_payload["start_time"] = players_payload["start_time"].astype(str)
        if "local_start_time" in players_payload.columns:
            players_payload["local_start_time"] = players_payload["local_start_time"].astype(str)

        output_payload = {
            "games": games_payload.to_dict(orient="records"),
            "players": players_payload.to_dict(orient="records"),
        }
        output_path.write_text(json.dumps(output_payload, indent=2))
        logging.info("Saved prediction summary to %s", output_path)

    return {"games": scoreboard, "players": player_predictions}


# ---------------------------------------------------------------------------
# Main entry point
# ---------------------------------------------------------------------------


def setup_logging(level: str) -> None:
    logging.basicConfig(
        level=getattr(logging, level.upper(), logging.INFO),
        format="%(asctime)s | %(levelname)8s | %(name)s | %(message)s",
    )


def parse_args() -> argparse.Namespace:
    parser = argparse.ArgumentParser(description="NFL betting analytics pipeline")
    parser.add_argument("--config", type=str, help="Optional path to JSON config file")
    parser.add_argument("--predict", action="store_true", help="Generate predictions for upcoming games")
    parser.add_argument("--output", type=Path, default=Path("predictions.json"), help="Where to save predictions")
    parser.add_argument(
        "--respect-lineups",
        action="store_true",
        default=None,
        help="Filter modeling and props to starters from MSF lineup.json when available",
    )
    return parser.parse_args()


def load_config(path: Optional[str]) -> NFLConfig:
    config = NFLConfig()
    if not path:
        return config

    with open(path, "r", encoding="utf-8") as f:
        payload = json.load(f)
    for field in dataclasses.fields(config):
        if field.name in payload:
            setattr(config, field.name, payload[field.name])
    return config


def main() -> None:
    args = parse_args()
    config = load_config(args.config)
    if getattr(args, "respect_lineups", None) is not None:
        config.respect_lineups = bool(args.respect_lineups)
    setup_logging(config.log_level)

    logging.info("Connecting to PostgreSQL at %s", config.pg_url)
    engine = create_engine(config.pg_url, future=True)
    db = NFLDatabase(engine)

    msf_client = MySportsFeedsClient(NFL_API_USER, NFL_API_PASS)
    odds_client = OddsApiClient(ODDS_API_KEY)
    supplemental_loader = SupplementalDataLoader(config)

    ingestor = NFLIngestor(db, msf_client, odds_client, supplemental_loader)
    ingestor.ingest(config.seasons)

    trainer = ModelTrainer(engine, db)
    try:
        models = trainer.train()
    except RuntimeError as exc:
        logging.error("Unable to train models: %s", exc)
        logging.error(
            "Model training requires historical games and player statistics. "
            "Ensure ingestion succeeded (check API credentials, plan access, and season settings) before rerunning."
        )
        if args.predict:
            logging.error("Prediction generation skipped because models were not trained.")
        return

    if not models:
        logging.warning(
            "No models were trained. Verify that sufficient labeled data exists in the database before requesting predictions."
        )
        if args.predict:
            logging.error("Prediction generation skipped because no models were available.")
        return

    predict_upcoming_games(
        models,
        engine,
        trainer.model_uncertainty,
        output_path=args.output if args.predict else None,
        save_json=args.predict,
        ingestor=ingestor,
        trainer=trainer,
        config=config,
    )


if __name__ == "__main__":
    main()<|MERGE_RESOLUTION|>--- conflicted
+++ resolved
@@ -3650,7 +3650,6 @@
                     player_stats["position"].isin(list(positions))
                 ].copy()
                 if subset_all.empty:
-<<<<<<< HEAD
                     logging.debug(
                         "Skipping %s dataset because no positional rows are available", target
                     )
@@ -3670,27 +3669,6 @@
                     )
                     return
 
-=======
-                    logging.debug(
-                        "Skipping %s dataset because no positional rows are available", target
-                    )
-                    return
-
-                subset_all["team"] = subset_all["team"].apply(normalize_team_abbr)
-                subset_all["position"] = subset_all["position"].apply(normalize_position)
-                subset_all["_usage_weight"] = compute_recency_usage_weights(subset_all)
-                subset_all["_usage_weight"] = (
-                    subset_all["_usage_weight"].replace([np.inf, -np.inf], np.nan).fillna(1.0)
-                )
-
-                labeled = subset_all[subset_all[target].notna()].copy()
-                if labeled.empty:
-                    logging.debug(
-                        "Skipping %s dataset because no labeled rows are available", target
-                    )
-                    return
-
->>>>>>> cf087916
                 labeled["is_synthetic"] = False
                 labeled["sample_weight"] = labeled["_usage_weight"].clip(lower=1e-4)
 
@@ -3758,7 +3736,6 @@
                         synthetic_rows.append(synthetic)
 
                 if synthetic_rows:
-<<<<<<< HEAD
                     logging.debug(
                         "Generated %d prior rows for %s but leaving them out of model training",
                         len(synthetic_rows),
@@ -3766,14 +3743,6 @@
                     )
 
                 combined = labeled.drop(columns=["_usage_weight"], errors="ignore")
-=======
-                    synthetic_df = pd.DataFrame(synthetic_rows)
-                    combined = safe_concat([labeled, synthetic_df], ignore_index=True, sort=False)
-                else:
-                    combined = labeled
-
-                combined = combined.drop(columns=["_usage_weight"], errors="ignore")
->>>>>>> cf087916
                 datasets[target] = combined
 
             ordered_targets = [
@@ -5386,10 +5355,7 @@
         self.run_id = run_id or uuid.uuid4().hex
         self.model_uncertainty: Dict[str, Dict[str, float]] = {}
         self.target_priors: Dict[str, Dict[str, Any]] = {}
-<<<<<<< HEAD
         self.prior_engines: Dict[str, Optional[Dict[str, Any]]] = {}
-=======
->>>>>>> cf087916
 
     @staticmethod
     def _is_lineup_starter(position: str, rank: Optional[int]) -> bool:
@@ -6310,7 +6276,6 @@
             league_entry.get("weight", 0.0),
         )
 
-<<<<<<< HEAD
     def _build_neighbor_engine(
         self,
         transformer: ColumnTransformer,
@@ -6378,8 +6343,6 @@
             "n_neighbors": neighbor_count,
         }
 
-=======
->>>>>>> cf087916
     def calibrate_player_predictions(
         self,
         target: str,
@@ -6389,13 +6352,6 @@
         if feature_slice is None or feature_slice.empty:
             return predictions
 
-<<<<<<< HEAD
-=======
-        priors = self.target_priors.get(target)
-        if not priors:
-            return predictions
-
->>>>>>> cf087916
         preds = np.asarray(predictions, dtype=float)
         if preds.size == 0:
             return preds
@@ -6411,7 +6367,6 @@
         is_placeholder = features.get("is_placeholder", pd.Series(False, index=features.index))
         is_placeholder = coerce_boolean_mask(is_placeholder)
 
-<<<<<<< HEAD
         neighbor_engine = self.prior_engines.get(target)
         neighbor_means = np.full(len(features), np.nan, dtype=float)
         neighbor_supports = np.zeros(len(features), dtype=float)
@@ -6452,15 +6407,11 @@
                     )
 
         for idx, (row_idx, row) in enumerate(features.iterrows()):
-=======
-        for idx, (i, row) in enumerate(features.iterrows()):
->>>>>>> cf087916
             prior_mean, prior_weight = self._resolve_prior(
                 target,
                 row.get("team"),
                 row.get("position"),
             )
-<<<<<<< HEAD
 
             neighbor_mean = neighbor_means[idx]
             neighbor_conf = neighbor_strengths[idx]
@@ -6509,27 +6460,6 @@
 
         if target in NON_NEGATIVE_TARGETS:
             np.maximum(preds, 0.0, out=preds)
-=======
-            if np.isnan(prior_mean) or prior_weight <= 0:
-                continue
-
-            confidence = float(usage_conf.loc[i]) if i in usage_conf.index else 0.5
-            placeholder_flag = bool(is_placeholder.loc[i]) if i in is_placeholder.index else False
-
-            weight_factor = prior_weight / (prior_weight + 25.0)
-            shrink_base = 1.0 - confidence
-            if placeholder_flag:
-                shrink_base = max(shrink_base, 0.4)
-            else:
-                shrink_base = max(shrink_base * 0.5, 0.0)
-            alpha = np.clip(shrink_base * (0.4 + 0.6 * weight_factor), 0.0, 0.85)
-
-            current_pred = preds[idx]
-            if np.isnan(current_pred) or np.isinf(current_pred):
-                preds[idx] = prior_mean
-            else:
-                preds[idx] = (1 - alpha) * current_pred + alpha * prior_mean
->>>>>>> cf087916
 
         return preds
 
@@ -7756,11 +7686,8 @@
                         player_features.loc[mask],
                         preds,
                     )
-<<<<<<< HEAD
                 if target in NON_NEGATIVE_TARGETS:
                     preds = np.maximum(np.asarray(preds, dtype=float), 0.0)
-=======
->>>>>>> cf087916
                 target_values.loc[mask] = preds
             player_predictions[f"pred_{target}"] = target_values.values
 
