--- conflicted
+++ resolved
@@ -3644,7 +3644,6 @@
                     player_stats["position"].isin(list(positions))
                 ].copy()
                 if subset_all.empty:
-<<<<<<< HEAD
                     logging.debug(
                         "Skipping %s dataset because no positional rows are available", target
                     )
@@ -3664,27 +3663,6 @@
                     )
                     return
 
-=======
-                    logging.debug(
-                        "Skipping %s dataset because no positional rows are available", target
-                    )
-                    return
-
-                subset_all["team"] = subset_all["team"].apply(normalize_team_abbr)
-                subset_all["position"] = subset_all["position"].apply(normalize_position)
-                subset_all["_usage_weight"] = compute_recency_usage_weights(subset_all)
-                subset_all["_usage_weight"] = (
-                    subset_all["_usage_weight"].replace([np.inf, -np.inf], np.nan).fillna(1.0)
-                )
-
-                labeled = subset_all[subset_all[target].notna()].copy()
-                if labeled.empty:
-                    logging.debug(
-                        "Skipping %s dataset because no labeled rows are available", target
-                    )
-                    return
-
->>>>>>> 929a5a67
                 labeled["is_synthetic"] = False
                 labeled["sample_weight"] = labeled["_usage_weight"].clip(lower=1e-4)
 
@@ -5704,41 +5682,6 @@
             team_pos_baseline = pd.DataFrame()
             pos_baseline = pd.DataFrame()
             league_baseline = pd.Series(dtype=float)
-<<<<<<< HEAD
-=======
-
-        merged["game_id"] = merged["game_id"].astype(str)
-        merged["team"] = merged["team"].apply(normalize_team_abbr)
-        merged["position"] = merged["position"].apply(normalize_position)
-
-        numeric_columns: List[str] = [
-            col
-            for col in merged.columns
-            if pd.api.types.is_numeric_dtype(merged[col])
-            and col not in {"depth_rank", "is_starter", "_lineup_hit"}
-        ]
-
-        if numeric_columns:
-            game_team_pos_baseline = (
-                merged.groupby(["game_id", "team", "position"], dropna=False)[
-                    numeric_columns
-                ]
-                .mean()
-            )
-            team_pos_baseline = (
-                merged.groupby(["team", "position"], dropna=False)[numeric_columns]
-                .mean()
-            )
-            pos_baseline = (
-                merged.groupby(["position"], dropna=False)[numeric_columns].mean()
-            )
-            league_baseline = merged[numeric_columns].mean()
-        else:
-            game_team_pos_baseline = pd.DataFrame()
-            team_pos_baseline = pd.DataFrame()
-            pos_baseline = pd.DataFrame()
-            league_baseline = pd.Series(dtype=float)
->>>>>>> 929a5a67
 
         mask_missing = merged["depth_rank"].isna()
         if mask_missing.any():
@@ -6760,15 +6703,11 @@
 
         ensemble_fit_params: Dict[str, Any] = {}
         if train_weight_array is not None:
-<<<<<<< HEAD
             ensemble_fit_params = {
                 "gbm__regressor__sample_weight": train_weight_array,
                 "rf__regressor__sample_weight": train_weight_array,
                 "final_estimator__sample_weight": train_weight_array,
             }
-=======
-            ensemble_fit_params["sample_weight"] = train_weight_array
->>>>>>> 929a5a67
         ensemble.fit(X_train, y_train, **ensemble_fit_params)
 
         if len(X_test_actual) > 0:
@@ -6800,15 +6739,11 @@
         final_weights_array = _as_weight_array(sorted_weights.loc[final_mask])
         final_fit_params: Dict[str, Any] = {}
         if final_weights_array is not None:
-<<<<<<< HEAD
             final_fit_params = {
                 "gbm__regressor__sample_weight": final_weights_array,
                 "rf__regressor__sample_weight": final_weights_array,
                 "final_estimator__sample_weight": final_weights_array,
             }
-=======
-            final_fit_params["sample_weight"] = final_weights_array
->>>>>>> 929a5a67
         ensemble.fit(final_features, final_target, **final_fit_params)
         setattr(ensemble, "feature_columns", feature_columns)
         setattr(ensemble, "allowed_positions", TARGET_ALLOWED_POSITIONS.get(target))
